---
title: Getting Help and Support
---
<!--
Copyright (c) 2007-2024 Broadcom. All Rights Reserved. The term "Broadcom" refers to Broadcom Inc. and/or its subsidiaries.

All rights reserved. This program and the accompanying materials
are made available under the terms of the under the Apache License,
Version 2.0 (the "License”); you may not use this file except in compliance
with the License. You may obtain a copy of the License at

https://www.apache.org/licenses/LICENSE-2.0

Unless required by applicable law or agreed to in writing, software
distributed under the License is distributed on an "AS IS" BASIS,
WITHOUT WARRANTIES OR CONDITIONS OF ANY KIND, either express or implied.
See the License for the specific language governing permissions and
limitations under the License.
-->

# Getting Help and Support

## Overview {#overview}

If you have questions about RabbitMQ or need help, there are several ways
to get it:

 * Freely available [community resources](#community-resources) (mailing list, Discord server, community Slack, and so on)
 * [Paid commercial support](#paid-support) from VMware and other vendors

There's also a separate email address for [responsible disclosure of security issues](#security).


## Community Support {#community-resources}

### Public Community Mailing List

[rabbitmq-users](https://groups.google.com/forum/#!forum/rabbitmq-users) is the group for
discussions about RabbitMQ. Once you join you can get help with technical issues,
ask questions and share your experiences with RabbitMQ.

The list offers a free, best effort support from the community and the RabbitMQ core team.
There is no guarantee of response or specific turnaround time.

### Discord Community Server

Feel free to join our [Discord community server](https://www.rabbitmq.com/discord/).

The channel offers free of charge, best effort support from the community.
There is no guarantee of response or specific turnaround time.

### GitHub

Most of RabbitMQ development happens in the open under the [rabbitmq GitHub organization](https://github.com/rabbitmq).
See [our GitHub guide](/github) for an overview of our development process
and our [Contributor repository](https://github.com/rabbitmq/contribute/) for practical guides,
for instance, on how to use Bazel for RabbitMQ development.


Please use [GitHub Discussions](https://github.com/rabbitmq/rabbitmq-server/discussions)
for questions, discussions, investigations, root cause analysis, and so on. Questions or discussions
filed as issues will be closed and converted to discussions.

### Twitter

[RabbitMQ](https://twitter.com/rabbitmq) is on Twitter.

If you're tweeting about RabbitMQ please don't forget to use the <code>#rabbitmq</code> hash tag.

### IRC

RabbitMQ IRC channel is `#rabbitmq` on [Libera Chat](https://libera.chat/).

There's a [Web interface to Libera](https://web.libera.chat/) if you don't have an IRC client installed.


## Private Enquiries

### Responsible Disclosure of Vulnerabilities {#security}

Please use [GitHub Security Advisories](https://docs.github.com/en/code-security/security-advisories/guidance-on-reporting-and-writing/privately-reporting-a-security-vulnerability) or email [rabbitmq-core@groups.vmware.com](mailto:rabbitmq-core@groups.vmware.com) for responsible disclosure
of vulnerabilities. All emails not related to vulnerability disclosure will be ignored.

### Contacting the Core Team in Private

To contact the team privately, please email on [rabbitmq-core@groups.vmware.com](mailto:rabbitmq-core@groups.vmware.com).
Please note that this is **not a support channel**.

The list **must only** be used for things that need to be discussed in private.

If you want to ask a question about how to use RabbitMQ please use
[community resources](#community-resources) or open a [paid support](#paid-support) ticket instead.


## Paid Commercial Support Enquiries {#paid-support}

<<<<<<< HEAD
For enquiries about VMware’s Commercial Open Source RabbitMQ support, go to [this page](https://tanzu.vmware.com/rabbitmq/oss) for more information and a contact form. For information about VMware Tanzu RabbitMQ, the Enterprise version of RabbitMQ, go to the [VMware Tanzu RabbitMQ product page](https://tanzu.vmware.com/rabbitmq). If you already have a license with VMware for one or the other (that is Open Source RabbitMQ or an Enterprise version of RabbitMQ) and you need to file a support ticket, you can do it using the [Customer Portal for VMware products](https://customerconnect.vmware.com/home). Refer to the [VMware support page](https://tanzu.vmware.com/support) for other support information. For questions about booking training or consulting, please contact the [appropriate vendor](https://www.rabbitmq.com/commercial-offerings).
=======
For enquiries about VMware’s Commercial Open Source RabbitMQ support, go to
[this page](https://tanzu.vmware.com/rabbitmq/oss) for more information and a
contact form. For information about VMware Tanzu RabbitMQ, the Enterprise
version of RabbitMQ, go to the [VMware Tanzu RabbitMQ product
page](https://tanzu.vmware.com/rabbitmq). If you already have a license with
VMware for one or the other (that is Open Source RabbitMQ or an Enterprise
version of RabbitMQ) and you need to file a support ticket, you can do it using
the [Customer Portal for VMware
products](https://customerconnect.vmware.com/home). Refer to the [VMware
support page](https://tanzu.vmware.com/support) for other support information.
For questions about booking training or consulting, please contact the
[appropriate vendor](/commercial-offerings).
>>>>>>> a823b968

If you have questions about how to use RabbitMQ and do not want to
purchase a support contract or learn about commercial offerings, please use the
[RabbitMQ mailing list](https://groups.google.com/forum/#!forum/rabbitmq-users) instead.<|MERGE_RESOLUTION|>--- conflicted
+++ resolved
@@ -94,9 +94,6 @@
 
 ## Paid Commercial Support Enquiries {#paid-support}
 
-<<<<<<< HEAD
-For enquiries about VMware’s Commercial Open Source RabbitMQ support, go to [this page](https://tanzu.vmware.com/rabbitmq/oss) for more information and a contact form. For information about VMware Tanzu RabbitMQ, the Enterprise version of RabbitMQ, go to the [VMware Tanzu RabbitMQ product page](https://tanzu.vmware.com/rabbitmq). If you already have a license with VMware for one or the other (that is Open Source RabbitMQ or an Enterprise version of RabbitMQ) and you need to file a support ticket, you can do it using the [Customer Portal for VMware products](https://customerconnect.vmware.com/home). Refer to the [VMware support page](https://tanzu.vmware.com/support) for other support information. For questions about booking training or consulting, please contact the [appropriate vendor](https://www.rabbitmq.com/commercial-offerings).
-=======
 For enquiries about VMware’s Commercial Open Source RabbitMQ support, go to
 [this page](https://tanzu.vmware.com/rabbitmq/oss) for more information and a
 contact form. For information about VMware Tanzu RabbitMQ, the Enterprise
@@ -109,7 +106,6 @@
 support page](https://tanzu.vmware.com/support) for other support information.
 For questions about booking training or consulting, please contact the
 [appropriate vendor](/commercial-offerings).
->>>>>>> a823b968
 
 If you have questions about how to use RabbitMQ and do not want to
 purchase a support contract or learn about commercial offerings, please use the
