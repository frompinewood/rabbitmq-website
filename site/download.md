<!--
Copyright (c) 2007-2021 VMware, Inc. or its affiliates.

All rights reserved. This program and the accompanying materials
are made available under the terms of the under the Apache License,
Version 2.0 (the "License”); you may not use this file except in compliance
with the License. You may obtain a copy of the License at

https://www.apache.org/licenses/LICENSE-2.0

Unless required by applicable law or agreed to in writing, software
distributed under the License is distributed on an "AS IS" BASIS,
WITHOUT WARRANTIES OR CONDITIONS OF ANY KIND, either express or implied.
See the License for the specific language governing permissions and
limitations under the License.
-->

# Downloading and Installing RabbitMQ

The latest [release](https://github.com/rabbitmq/rabbitmq-server/releases) of RabbitMQ is **&version-server;**. See [change log](changelog.html) for release notes.
See [RabbitMQ support timeline](/versions.html) to find out what release series are supported.

Experimenting with RabbitMQ on your workstation? Try the [community Docker image](https://registry.hub.docker.com/_/rabbitmq/):

<pre class="lang-bash">
docker run -it --rm --name rabbitmq -p 5672:5672 -p 15672:15672 rabbitmq:3-management
</pre>


## Open Source RabbitMQ Server

### Installation Guides

 * Linux, BSD, UNIX: [Debian, Ubuntu](install-debian.html) | [RHEL, CentOS, Fedora](install-rpm.html) | [Generic binary build](install-generic-unix.html) | [Solaris](install-solaris.html)
 * Windows: [Chocolatey or Installer](install-windows.html) (recommended) | [Binary build](install-windows-manual.html)
 * MacOS: [Homebrew](install-homebrew.html) | [Generic binary build](install-generic-unix.html)
 * [Erlang/OTP for RabbitMQ](/which-erlang.html)

<<<<<<< HEAD
## Preview Releases (Betas, Release Candidates)

You can contribute to RabbitMQ by helping the community test preview releases.

Preview releases currently available for testing:

 * [3.8.17-rc.1](https://github.com/rabbitmq/rabbitmq-server/releases/tag/v3.8.17-rc.1)
=======
## VMware Tanzu™ RabbitMQ® (Commercial Edition)

 * [Tanzu™ RabbitMQ®](https://tanzu.vmware.com/rabbitmq)
 * [Tanzu™ RabbitMQ® on Kubernetes](kubernetes/tanzu/installation.html)
>>>>>>> d3eb45f6

## Kubernetes

### RabbitMQ Cluster Kubernetes Operator

Open source [RabbitMQ Cluster Kubernetes Operator](kubernetes/operator/operator-overview.html) by VMware (developed [on GitHub](https://github.com/rabbitmq/cluster-operator)):

 * [quickstart guide](kubernetes/operator/quickstart-operator.html)
 * [usage guide](kubernetes/operator/using-operator.html)
 * [examples](https://github.com/rabbitmq/cluster-operator/tree/main/docs/examples)

### RabbitMQ Topology Kubernetes Operator

Open source [RabbitMQ Topology Kubernetes Operator](kubernetes/operator/using-topology-operator.html) by VMware (developed [on GitHub](https://github.com/rabbitmq/messaging-topology-operator)):

 * [installation guide](kubernetes/operator/install-topology-operator.html)
 * [usage guide](kubernetes/operator/using-topology-operator.html)


Other guides related to Kubernetes:

 * A [peer discovery](/cluster-formation.html) mechanism [for Kubernetes](/cluster-formation.html#peer-discovery-k8s)


## Docker

 * Docker community-maintained [RabbitMQ Docker image](https://registry.hub.docker.com/_/rabbitmq/) ([on GitHub](https://github.com/docker-library/rabbitmq/))


## Cloud

 * [Tanzu™ RabbitMQ®](https://tanzu.vmware.com/rabbitmq)
 * [RabbitMQ Cluster Kubernetes Operator](/kubernetes/operator/install-operator.html) by VMware (developed [on GitHub](https://github.com/rabbitmq/cluster-operator))
 * [Tanzu™ RabbitMQ® on Kubernetes](kubernetes/tanzu/installation.html)
 * [CloudAMQP](https://www.cloudamqp.com): RabbitMQ-as-a-Service available in multiple clouds
 * [Amazon EC2](ec2.html)

## Downloads [on GitHub](https://github.com/rabbitmq/rabbitmq-server/releases)

 * [Windows installer](https://github.com/rabbitmq/rabbitmq-server/releases/download/v&version-server;/rabbitmq-server-&version-server;.exe)
 * [Debian, Ubuntu](https://github.com/rabbitmq/rabbitmq-server/releases/download/v&version-server;/rabbitmq-server_&version-server;-1_all.deb)
 * [RHEL/CentOS 8.x](https://github.com/rabbitmq/rabbitmq-server/releases/download/v&version-server;/rabbitmq-server-&version-server;-1.el8.noarch.rpm) |
    [RHEL/CentOS 7.x](https://github.com/rabbitmq/rabbitmq-server/releases/download/v&version-server;/rabbitmq-server-&version-server;-1.el7.noarch.rpm) |
    [OpenSUSE](https://github.com/rabbitmq/rabbitmq-server/releases/download/v&version-server;/rabbitmq-server-&version-server;-1.suse.noarch.rpm) |
    zero dependency [Erlang 23 RPM](https://github.com/rabbitmq/erlang-rpm)
 * [Generic UNIX binary](https://github.com/rabbitmq/rabbitmq-server/releases/download/v&version-server;/rabbitmq-server-generic-unix-&version-server;.tar.xz)
 * [Windows binary](https://github.com/rabbitmq/rabbitmq-server/releases/download/v&version-server;/rabbitmq-server-windows-&version-server;.zip)


## Debian (Apt) and RPM (Yum) Repositories

 * [Package Cloud](https://packagecloud.io/rabbitmq/)
 * [Cloudsmith.io](https://cloudsmith.io/~rabbitmq/repos/)

## Provisioning Tools (Chef, Puppet, etc)

 * [Chef cookbook](https://github.com/rabbitmq/chef-cookbook)
 * [Puppet module](https://github.com/puppetlabs/puppetlabs-rabbitmq)


## Release Signing Key

 * [Release Signing Key](https://github.com/rabbitmq/signing-keys/releases/download/2.0/rabbitmq-release-signing-key.asc) <code>0x6B73A36E6026DFCA</code> (on GitHub)
 * [How to Verify Release Artifact Signatures](/signatures.html)
 * [Release Signing Key](/rabbitmq-release-signing-key.asc) (alternative download location on rabbitmq.com)


## Client Libraries

### Java Client

 * On Maven Central: [RabbitMQ Java client](http://search.maven.org/#search%7Cgav%7C1%7Cg%3A%22com.rabbitmq%22%20AND%20a%3A%22amqp-client%22)
 * Quick download: [Maven.org](http://repo1.maven.org/maven2/com/rabbitmq/amqp-client/&version-java-client;/amqp-client-&version-java-client;.jar) |
   [Source](http://repo1.maven.org/maven2/com/rabbitmq/amqp-client/&version-java-client;/amqp-client-&version-java-client;-sources.jar)
 * [API guide](/api-guide.html)
 * [API reference](https://rabbitmq.github.io/rabbitmq-java-client/api/current/) (JavaDoc)
 * [License and other information](/java-client.html)
 * [Older versions](http://repo1.maven.org/maven2/com/rabbitmq/amqp-client/)

### JMS Client

 * On Maven Central: [RabbitMQ JMS Client](http://search.maven.org/#search%7Cga%7C1%7Cg%3A%22com.rabbitmq.jms%22%20AND%20a%3A%22rabbitmq-jms%22)

### .NET/C# Client

 * On NuGet: [RabbitMQ .NET Client](https://www.nuget.org/packages/RabbitMQ.Client)
 * [API guide](/dotnet-api-guide.html)
 * [API reference](https://rabbitmq.github.io/rabbitmq-dotnet-client/)
 * [License and other information](/dotnet.html)
 * [Older versions](/releases/releases/rabbitmq-dotnet-client)

### Erlang Client

 * Quick download: Binary [client.ez](/releases/rabbitmq-erlang-client/v&version-server;/amqp_client-&version-server;.ez), [common.ez](/releases/rabbitmq-erlang-client/v&version-server;/rabbit_common-&version-server;.ez) |
   Source [.tar.xz](/releases/rabbitmq-erlang-client/v&version-server;/amqp_client-&version-server;-src.tar.xz)
 * [All Erlang client downloads](/erlang-client.html)
 * [Older versions](/releases/rabbitmq-erlang-client/)

### Clients for Other Languages

The RabbitMQ community has created a large number of [clients and developer tools](devtools.html)
covering a variety of platforms and languages.


## Community Plugins

For your convenience, we offer binary downloads of various
plugins developed by the community.

 * [Description of available plugins](community-plugins.html)
 * [Plugin downloads](/community-plugins)


## Snapshot (Alpha) Builds

Snapshot releases of the RabbitMQ broker
available to users who wish to experiment with the latest and
greatest features and bug fixes. For more details, head over to
the [snapshots page](snapshots.html).<|MERGE_RESOLUTION|>--- conflicted
+++ resolved
@@ -36,20 +36,18 @@
  * MacOS: [Homebrew](install-homebrew.html) | [Generic binary build](install-generic-unix.html)
  * [Erlang/OTP for RabbitMQ](/which-erlang.html)
 
-<<<<<<< HEAD
-## Preview Releases (Betas, Release Candidates)
+### Preview Releases (Betas, Release Candidates)
 
 You can contribute to RabbitMQ by helping the community test preview releases.
 
 Preview releases currently available for testing:
 
  * [3.8.17-rc.1](https://github.com/rabbitmq/rabbitmq-server/releases/tag/v3.8.17-rc.1)
-=======
+
 ## VMware Tanzu™ RabbitMQ® (Commercial Edition)
 
  * [Tanzu™ RabbitMQ®](https://tanzu.vmware.com/rabbitmq)
  * [Tanzu™ RabbitMQ® on Kubernetes](kubernetes/tanzu/installation.html)
->>>>>>> d3eb45f6
 
 ## Kubernetes
 
