--- conflicted
+++ resolved
@@ -73,11 +73,7 @@
       <xsl:comment><![CDATA[[if IE 6]>
       <link rel="stylesheet" href="/css/rabbit-ie6.css" type="text/css" />
       <![endif]]]></xsl:comment>
-<<<<<<< HEAD
-      <link rel="icon" type="/image/vnd.microsoft.icon" href="/favicon.ico"/>
-=======
       <link rel="icon" type="/image/vnd.microsoft.icon" href="./favicon.ico"/>
->>>>>>> 1fc27223
       <link rel="stylesheet" href="/css/tutorial.css" type="text/css"/>
       <script async="true" type="text/javascript" src="/js/site.js"></script>
 
