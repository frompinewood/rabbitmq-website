--- conflicted
+++ resolved
@@ -770,13 +770,8 @@
 rabbitmqctl eval 'ssl:cipher_suites().'
 </pre>
 
-<<<<<<< HEAD
             the output uses Erlang terms and thus can be copied into
             RabbitMQ's <a href="/configure.html">classic or advanced config file</a>.
-=======
-            the output uses Erlang terms and thus can be copied and pasted into
-            RabbitMQ's config file.
->>>>>>> d383943c
           </p>
 
           <p>The same suites can be listed in the OpenSSL format:</p>
@@ -805,6 +800,20 @@
             and <code>honor_ecc_order</code> to <code>true</code>:
           </p>
 
+<pre class="sourcecode ini">
+listeners.ssl.1 = 5671
+ssl_options.cacertfile = /path/to/ca_certificate.pem
+ssl_options.certfile   = /path/to/server_certificate.pem
+ssl_options.keyfile    = /path/to/server_key.pem
+ssl_options.versions.1 = tlsv1.2
+ssl_options.versions.2 = tlsv1.1
+
+ssl_options.honor_cipher_order = true
+ssl_options.honor_ecc_order    = true
+</pre>
+
+Or, in the classic config format:
+          
 <pre class="sourcecode erlang">
 %% Enforce server-provided cipher suite order (preference)
 [
@@ -1302,59 +1311,6 @@
         to configure verification depth for the Erlang client, as explained below.</p>
       </doc:section>
 
-<<<<<<< HEAD
-      <doc:section name="old-erlang">
-        <doc:heading>Versions of Erlang prior to R16B01</doc:heading>
-        <p>
-          It is possible to use SSL with older versions of
-          Erlang. These older versions may work with some certificates
-          while having difficulties with others.
-        </p>
-        <p>
-          However, they also contain bug OTP-10905 which makes it
-          impossible to disable any protocol version. In particular,
-          since it is impossible to disable SSLv3, systems using SSL
-          with older Erlang cannot be made safe from the <a
-          href="https://www.openssl.org/~bodo/ssl-poodle.pdf">POODLE
-          attack</a> (PDF link).
-        </p>
-        <p>
-          RabbitMQ 3.4.0 disables SSL listeners automatically if older
-          Erlang versions are detected. If this is not what you want,
-          you can set the <code>ssl_allow_poodle_attack</code>
-          <code>rabbit</code> config item to <code>true</code>.
-        </p>
-        <p>
-          <code>ssl_allow_poodle_attack</code> is a global setting;
-          setting it in the <code>rabbit</code> application will
-          control the behaviour of all SSL listeners (AMQP,
-          management, STOMP, etc).
-        </p>
-        <p>The following example demonstrates this:</p>
-
-<pre class="sourcecode">
-listeners.ssl.1 = 5671
-ssl_allow_poodle_attack = true
-ssl_options.cacertfile  = /path/to/testca/cacert.pem
-ssl_options.certfile    = /path/to/server/cert.pem
-ssl_options.keyfile     = /path/to/server/key.pem
-ssl_options.verify      = verify_peer
-ssl_options.fail_if_no_peer_cert = false
-</pre>
-
-Using the <a href="/configure.html#erlang-term-config-file">classic config format</a>:
-
-<pre class="sourcecode">[
-{rabbit, [
-     {ssl_listeners, [5671]},
-     {ssl_allow_poodle_attack, true},
-     {ssl_options, [{cacertfile,"/path/to/testca/cacert.pem"},
-                    {certfile,"/path/to/server/cert.pem"},
-                    {keyfile,"/path/to/server/key.pem"},
-                    {verify,verify_peer},
-                    {fail_if_no_peer_cert,false}]}
-   ]}
-=======
       <doc:section name="tls-evaluation-tools">
         <doc:heading>Evaluating TLS Setups</doc:heading>
           <p>
@@ -1379,7 +1335,7 @@
             the most optimal set of cipher suites enabled; and so on.
           </p>
           <p>
-            The following example configuration passes key testssl tests on Erlang 19.3 or later
+            The following example configuration (in the classic config format) passes key testssl tests on Erlang 19.3 or later
             versions:
 
             <pre class="sourcecode erlang">
@@ -1414,7 +1370,6 @@
                           {verify,               verify_peer},
                           {fail_if_no_peer_cert, false}]}
           ]}
->>>>>>> d383943c
 ].
             </pre>
 
@@ -1440,7 +1395,7 @@
  LOGJAM (CVE-2015-4000), experimental      not vulnerable (OK): no DH EXPORT ciphers, no DH key detected
  BEAST (CVE-2011-3389)                     no SSL3 or TLS1 (OK)
  LUCKY13 (CVE-2013-0169)                   not vulnerable (OK)
- RC4 (CVE-2013-2566, CVE-2015-2808)        no RC4 ciphers detected (OK)              
+ RC4 (CVE-2013-2566, CVE-2015-2808)        no RC4 ciphers detected (OK)
             </pre>
           </p>
         </doc:subsection>
