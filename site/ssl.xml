--- conflicted
+++ resolved
@@ -1143,36 +1143,6 @@
           <code>Ssl.Certs</code> parameter directly.</p>
         </doc:subsection>
 
-      </doc:section>
-
-      <doc:section name="certificate-chains">
-        <doc:heading>Certificate Chains and Verification Depth</doc:heading>
-        <p>
-          When using a client certificate signed by an intermediate CA, it may be necessary
-          to configure RabbitMQ server to use a higher verification depth.
-
-          The depth is the maximum number of non-self-issued intermediate certificates that
-          may follow the peer certificate in a valid certification path.
-          So if depth is 0 the peer (e.g. client) certificate must be signed by the trusted CA directly,
-          if 1 the path can be "peer, CA, trusted CA", if it is 2 "peer, CA, CA, trusted CA", and so on.
-
-          The following example demonstrates how to configure certificate validation depth for
-          RabbitMQ server:
-<pre class="sourcecode">[
-  {rabbit, [
-     {ssl_listeners, [5671]},
-     {ssl_options, [{cacertfile,"/path/to/testca/cacert.pem"},
-                    {certfile,"/path/to/server/cert.pem"},
-                    {keyfile,"/path/to/server/key.pem"},
-                    {depth, 2},
-                    {verify,verify_peer},
-                    {fail_if_no_peer_cert,false}]}
-   ]}
-].
-</pre>
-        </p>
-        <p>When using RabbitMQ plugins such as federation or shovel with TLS, it may be necessary
-        to configure verification depth for the Erlang client, as explained below.</p>
       </doc:section>
 
       <doc:section name="old-erlang">
@@ -1230,7 +1200,6 @@
 </pre>
       </doc:section>
 
-<<<<<<< HEAD
       <doc:section name="certificate-chains">
         <doc:heading>Certificate Chains and Verification Depth</doc:heading>
         <p>
@@ -1273,8 +1242,6 @@
         to configure verification depth for the Erlang client, as explained below.</p>
       </doc:section>
 
-=======
->>>>>>> 0cca518a
       <doc:section name="configure-erlang">
         <doc:heading>Configuring the Erlang client</doc:heading>
           <p>Enabling SSL in the RabbitMQ Erlang client is rather
