--- conflicted
+++ resolved
@@ -154,29 +154,6 @@
 
       <doc:section name="keys-and-certs">
         <doc:heading>Keys, Certificates and CA Certificates</doc:heading>
-<<<<<<< HEAD
-          <p>TLS is a large and complex topic. For a thorough understanding of
-          TLS, OpenSSL and how to get the most out of it, we would recommend the use
-          of other resources, for example <a class="extlink" href="http://oreilly.com/catalog/9780596002701/">Network Security with
-          OpenSSL</a>.</p>
-          <p>TLS can be used simply to establish an encrypted communication
-          channel, but can additionally exchange signed certificates between the
-          end points of the channel, and those certificates can optionally be
-          verified. The verification of a certificate requires establishing a
-          chain of trust from a known, trusted <i>root</i> certificate, and the
-          certificate presented. The <i>root</i> certificate is a self-signed
-          certificate, made available by a <i>Certificate Authority</i>. These
-          exist as commercial companies, and will, for a fee, sign TLS
-          Certificates that you have generated.</p>
-
-          <p>For the purposes of this guide, we will start by creating our own
-          <i>Certificate Authority</i>. Once we have done this, we will generate
-          signed certificates for the server and clients, in a number of
-          formats. These will we then use with the Java, .Net and Erlang AMQP
-          clients. Note that Mono has more stringent requirements on OpenSSL
-          certificates (and a few bugs too), so we will be specifying slightly
-          more stringent key usage constraints than is normally necessary.</p>
-=======
           <p>
             TLS is a large and complex topic. For a thorough understanding of
             TLS, OpenSSL and how to get the most out of it, we would recommend the use
@@ -204,7 +181,6 @@
             certificates (and a few bugs too), so we will be specifying slightly
             more stringent key usage constraints than is normally necessary.
           </p>
->>>>>>> afd930e2
 <pre class="sourcecode">
 # mkdir testca
 # cd testca
