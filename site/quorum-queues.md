<!--
Copyright (c) 2007-2023 VMware, Inc. or its affiliates.

All rights reserved. This program and the accompanying materials
are made available under the terms of the under the Apache License,
Version 2.0 (the "License”); you may not use this file except in compliance
with the License. You may obtain a copy of the License at

http://www.apache.org/licenses/LICENSE-2.0

Unless required by applicable law or agreed to in writing, software
distributed under the License is distributed on an "AS IS" BASIS,
WITHOUT WARRANTIES OR CONDITIONS OF ANY KIND, either express or implied.
See the License for the specific language governing permissions and
limitations under the License.
-->

# Quorum Queues NOSYNTAX

## <a id="overview" class="anchor" href="#overview">Overview</a>

The quorum queue is a modern queue type for RabbitMQ implementing a durable,
replicated FIFO queue based on the [Raft consensus algorithm](https://raft.github.io/).

<<<<<<< HEAD
Quorum queues and [streams](./streams.html) now replace the original, replicated [mirrored classic queue](ha.html). Mirrored classic queues are [now deprecated and scheduled for removal](https://blog.rabbitmq.com/posts/2021/08/4.0-deprecation-announcements/). Use the [Migrate your RabbitMQ Mirrored Classic Queues to Quorum Queues](./migrate-mcq-to-qq.html) information for options for your RabbitMQ installations that currently use classic mirrored queues and require an alternative.
=======
Quorum queues and [streams](./streams.html) now replace the original, replicated [mirrored classic queue](ha.html). Mirrored classic queues are [now deprecated and scheduled for removal](https://blog.rabbitmq.com/posts/2021/08/4.0-deprecation-announcements/).
Use the [Migrate your RabbitMQ Mirrored Classic Queues to Quorum Queues](./migrate-mcq-to-qq.html) guide for migrating
RabbitMQ installations that currently use classic mirrored queues.
>>>>>>> 44c81651

Quorum queues are optimized for [set of use cases](#use-cases) where [data safety](#data-safety) is
a top priority. This is covered in [Motivation](#motivation).
Quorum queues should be considered the default option for a replicated queue type.

Quorum queues also have important [differences in behaviour](#behaviour)
and some [limitations](#feature-comparison) compared to classic mirrored queues,
including workload-specific ones, e.g. when consumers [repeatedly requeue the same message](#repeated-requeues).

Some features, such as [poison message handling](#poison-message-handling), are specific
to quorum queues.

For cases that would benefit from replication and repeatable reads, [streams](streams.html) may
be a better option than quorum queues.

## <a id="toc" class="anchor" href="#toc">Topics Covered</a>

Topics covered in this guide include

 * [What are quorum queues](#motivation) and why they were introduced
 * [How are they different](#feature-comparison) from classic queues
 * Primary [use cases](#use-cases) of quorum queues and when not to use them
 * How to [declare a quorum queue](#usage)
 * [Replication](#replication)-related topics: [replica management](#replica-management), [replica leader rebalancing](#replica-rebalancing), optimal number of replicas, etc
 * What guarantees quorum queues offer in terms of [leader failure handling](#leader-election), [data safety](#data-safety) and [availability](#availability)
 * [Performance](#performance) characteristics
 * [Poison message handling](#poison-message-handling) provided by quorum queues
 * [Configurable settings](#configuration) of quorum queues
 * Resource use of quorum queues, most importantly their [memory footprint](#resource-use)

and more.

This guide assumes general familiarity with [RabbitMQ clustering](./clustering.html).


## <a id="motivation" class="anchor" href="#motivation">Motivation</a>

Quorum queues are designed to be safer and provide simpler, well defined failure handling semantics
that users should find easier to reason about when designing and operating their systems.

These design choices come with constraints. To reach this goal, quorum queues adopt a different replication
and consensus protocol and give up support for certain "transient" in nature features.
These constraints and limitations are covered later in this guide.

Quorum queues pass a [refactored and more demanding version](https://github.com/rabbitmq/jepsen#jepsen-tests-for-rabbitmq) of the [original Jepsen test](https://aphyr.com/posts/315-jepsen-rabbitmq#rabbit-as-a-queue).
This ensures they behave as expected under network partitions and failure scenarios.
The new test runs continuously to spot possible regressions and is enhanced regularly to test new features (e.g. [dead lettering](#dead-lettering)).

### <a id="what-is-quorum" class="anchor" href="#what-is-quorum">What is a Quorum?</a>

If intentionally simplified, [quorum](https://en.wikipedia.org/wiki/Quorum_(distributed_computing)) in a distributed system can
be defined as an agreement between the majority of nodes (`(N/2)+1` where `N` is the total number of
system participants).

When applied to queue mirroring in RabbitMQ [clusters](./clustering.html)
this means that the majority of replicas (including the currently elected queue leader)
agree on the state of the queue and its contents.

### Differences from Classic Mirrored Queues

Quorum queues share many of the fundamentals with [queues](queues.html) of other types in RabbitMQ.
However, they are more purpose-built, focus on data safety and predictable recovery,
and do not support certain features.

The differences [are covered](#feature-comparison) in this guide.

Classic mirrored queues in RabbitMQ have technical limitations that makes it difficult to provide
comprehensible guarantees and clear failure handling semantics.

Certain failure scenarios can result in mirrored queues
confirming messages too early, potentially resulting in a data loss.


## <a id="feature-comparison" class="anchor" href="#feature-comparison">Feature Comparison with Regular Queues</a>

Quorum queues share most of the fundamentals with other [queue](queues.html) types.
A client library that can use regular mirrored queues will be able to use quorum queues.

The following operations work the same way for quorum queues as they do for regular queues:

 * Consumption (subscription)
 * [Consumer acknowledgements](./confirms.html) (except for global [QoS and prefetch](#global-qos))
 * Cancelling consumers
 * Purging
 * Deletion

With some queue operations there are minor differences:

 * [Declaration](#declaring)
 * Setting prefetch for consumers

Some features are not currently supported by quorum queues.

### <a id="feature-matrix" class="anchor" href="#feature-matrix">Feature Matrix</a>

| Feature | Classic Mirrored | Quorum |
| :-------- | :------- | ------ |
| [Non-durable queues](queues.html) | yes | no |
| [Exclusivity](queues.html) | yes | no |
| Per message persistence | per message | always |
| Membership changes | automatic | manual  |
| [Message TTL (Time-To-Live)](./ttl.html) | yes | yes ([since 3.10](https://blog.rabbitmq.com/posts/2022/05/rabbitmq-3.10-release-overview/)) |
| [Queue TTL](./ttl.html#queue-ttl) | yes | partially (lease is not renewed on queue re-declaration) |
| [Queue length limits](./maxlength.html) | yes | yes (except `x-overflow`: `reject-publish-dlx`) |
| [Lazy behaviour](./lazy-queues.html) | yes | always (since 3.10) |
| [Message priority](./priority.html) | yes | no |
| [Consumer priority](./consumer-priority.html) | yes | yes |
| [Dead letter exchanges](./dlx.html) | yes | yes |
| Adheres to [policies](./parameters.html#policies) | yes | yes (see [Policy support](#policy-support)) |
| Poison message handling | no | yes |
| Global [QoS Prefetch](#global-qos) | yes | no |

Modern quorum queues also offer [higher throughput and less latency variability](https://blog.rabbitmq.com/posts/2022/05/rabbitmq-3.10-performance-improvements/)
for many workloads.

#### Non-durable Queues

Regular queues can be [non-durable](queues.html). Quorum queues are always durable per their
assumed [use cases](#use-cases).

#### Exclusivity

[Exclusive queues](queues.html#exclusive-queues) are tied to the lifecycle of their declaring connection.
Quorum queues by design are replicated and durable, therefore the exclusive property makes
no sense in their context. Therefore quorum queues cannot be exclusive.

Quorum queues are not meant to be used as [temporary queues](./queues.html#temporary-queues).

#### TTL (before RabbitMQ 3.10)

Quorum queues support [Queue TTL](./ttl.html#queue-ttl), but do not support message TTL.

#### TTL (since RabbitMQ 3.10)

Quorum queues support both [Queue TTL](./ttl.html#queue-ttl) and message TTL
(including [Per-Queue Message TTL in Queues](./ttl.html#per-queue-message-ttl) and
[Per-Message TTL in Publishers](./ttl.html#per-message-ttl-in-publishers)).
When using any form of message TTL, the memory overhead increases by 2 bytes per message.

#### Length Limit

Quorum queues has support for [queue length limits](./maxlength.html).

The `drop-head` and `reject-publish` overflow behaviours are supported but they
do not support `reject-publish-dlx` configurations as Quorum queues take a different
implementation approach than classic queues.

When a quorum queue reaches the max-length limit and `reject-publish` is configured
it notifies each publishing channel who from thereon will reject all messages back to
the client. This means that quorum queues may overshoot their limit by some small number
of messages as there may be messages in flight whilst the channels are notified.
The number of additional messages that are accepted by the queue will vary depending
on how many messages are in flight at the time.

#### <a id="dead-lettering" class="anchor" href="#dead-lettering">Dead Lettering</a>

Quorum queues support [dead letter exchanges](./dlx.html) (DLXs).

Traditionally, using DLXs in a clustered environment has not been [safe](./dlx.html#safety).

Since RabbitMQ 3.10 quorum queues support a safer form of dead-lettering that uses
`at-least-once` guarantees for the message transfer between queues
(with the limitations and caveats outlined below).

This is done by implementing a special, internal dead-letter consumer process
that works similarly to a normal queue consumer with manual acknowledgements apart
from it only consumes messages that have been dead-lettered.

This means that the source quorum queue will retain the
dead-lettered messages until they have been acknowledged. The internal consumer
will consume dead-lettered messages and publish them to the target queue(s) using
publisher confirms. It will only acknowledge once publisher confirms have been
received, hence providing `at-least-once` guarantees.

`at-most-once` remains the default dead-letter-strategy for quorum queues and is useful for scenarios
where the dead lettered messages are more of an informational nature and where it does not matter so much
if they are lost in transit between queues or when the overflow
configuration restriction outlined below is not suitable.

##### Enabling at-least-once dead-lettering

To enable `at-least-once` dead-lettering for a source quorum queue, apply all of the following policies
(or the equivalent queue arguments starting with `x-`):

* Set `dead-letter-strategy` to `at-least-once` (default is `at-most-once`).
* Set `overflow` to `reject-publish` (default is `drop-head`).
* Configure a `dead-letter-exchange`.
* Enable [feature flag](./feature-flags.html) `stream_queue` (enabled by default
for RabbitMQ clusters created in 3.9 or later).

It is recommended to additionally configure `max-length` or `max-length-bytes`
to prevent excessive message buildup in the source quorum queue (see caveats below).

Optionally, configure a `dead-letter-routing-key`.

##### Limitations

`at-least-once` dead lettering does not work with the default `drop-head` overflow
strategy even if a queue length limit is not set.
Hence if `drop-head` is configured the dead-lettering will fall back
to `at-most-once`. Use the overflow strategy `reject-publish` instead.

##### Caveats

`at-least-once` dead-lettering will require more system resources such as memory and CPU.
Therefore, enable `at-least-once` only if dead lettered messages should not be lost.

`at-least-once` guarantees opens up some specific failure cases that needs handling.
As dead-lettered messages are now retained by the source quorum queue until they have been
safely accepted by the dead-letter target queue(s) this means they have to contribute to the
queue resource limits, such as max length limits so that the queue can refuse to accept
more messages until some have been removed. Theoretically it is then possible for a queue
to _only_ contain dead-lettered messages, in the case where, say a target dead-letter
queue isn't available to accept messages for a long time and normal queue consumers
consume most of the messages.

Dead-lettered messages are considered "live" until they have been confirmed
by the dead-letter target queue(s).

There are few cases for which dead lettered messages will not be removed
from the source queue in a timely manner:

* The configured dead-letter exchange does not exist.
* The messages cannot be routed to any queue (equivalent to the `mandatory` message property).
* One (of possibly many) routed target queues does not confirm receipt of the message.
This can happen when a target queue is not available or when a target queue rejects a message
(e.g. due to exceeded queue length limit).

The dead-letter consumer process will retry periodically if either of the scenarios above
occur which means there is a possibility of duplicates appearing at the DLX target queue(s).

For each quorum queue with `at-least-once` dead-lettering enabled, there will be one internal dead-letter
consumer process. The internal dead-letter consumer process is co-located on the quorum queue leader node.
It keeps all dead-lettered message bodies in memory.
It uses a prefetch size of 32 messages to limit the amount of message bodies kept in memory if no confirms
are received from the target queues.

That prefetch size can be increased by the `dead_letter_worker_consumer_prefetch` setting in the `rabbit` app section of the
[advanced config file](./configure.html#advanced-config-file) if high dead-lettering throughput
(thousands of messages per second) is required.

For a source quorum queue, it is possible to switch dead-letter strategy dynamically from `at-most-once`
to `at-least-once` and vice versa. If the dead-letter strategy is changed either directly
from `at-least-once` to `at-most-once` or indirectly, for example by changing overflow from `reject-publish`
to `drop-head`, any dead-lettered messages that have not yet been confirmed by all target queues will be deleted.

Messages published to the source quorum queue are persisted on disk regardless of the message delivery mode (transient or persistent).
However, messages that are dead lettered by the source quorum queue will keep the original message delivery mode.
This means if dead lettered messages in the target queue should survive a broker restart, the target queue must be durable and
the message delivery mode must be set to persistent when publishing messages to the source quorum queue.

#### Lazy Mode (since RabbitMQ 3.10)

Quorum queues store their message content on disk (per Raft requirements) and
only keep a small metadata record of each message in memory. This is a change from
prior versions of quorum queues where there was an option to keep the message bodies
in memory as well. This never proved to be beneficial especially when the queue length
was large.

The [memory limit](#memory-limit) configuration is still permitted but has no
effect. The only option now is effectively the same as configuring: `x-max-in-memory-length=0`

The [`lazy` mode configuration](./lazy-queues.html#configuration) does not apply.

#### Lazy Mode (before RabbitMQ 3.10)

Quorum queues store their content on disk (per Raft requirements) as well as in memory (up to the [in memory limit configured](#memory-limit)).

The [`lazy` mode configuration](./lazy-queues.html#configuration) does not apply.

It is possible to [limit how many messages a quorum queue keeps in memory](#memory-limit) using a policy which
can achieve a behaviour similar to lazy queues.

#### <a id="global-qos" class="anchor" href="#global-qos">Global QoS</a>

Quorum queues do not support global [QoS prefetch](./confirms.html#channel-qos-prefetch) where a channel sets a single
prefetch limit for all consumers using that channel. If an attempt
is made to consume from a quorum queue from a channel with global QoS enabled
a channel error will be returned.

Use [per-consumer QoS prefetch](./consumer-prefetch.html), which is the default in several popular clients.

#### Priorities

Quorum queues support [consumer priorities](./consumer-priority.html), but not [message priorities](./priority.html).

To prioritize messages with Quorum Queues, use multiple queues; one for each priority.


#### Poison Message Handling

Quorum queues [support poison message handling](#poison-message-handling) via a redelivery limit.
This feature is currently unique to quorum queues.

#### <a id="policy-support" class="anchor" href="#policy-support">Policy Support</a>

Quorum queues can be configured via RabbitMQ policies. The below table summarises the
policy keys they adhere to.


| Definition Key | Type |
| :-------- | :------- |
| `max-length` | Number |
| `max-length-bytes` | Number |
| `overflow` | "drop-head" or "reject-publish" |
| `expires` | Number (milliseconds) |
| `dead-letter-exchange` | String |
| `dead-letter-routing-key` | String |
| `max-in-memory-length` | Number |
| `max-in-memory-bytes` | Number |
| `delivery-limit` | Number |


## <a id="use-cases" class="anchor" href="#use-cases">Use Cases</a>

Quorum queues are purpose built by design. They are _not_ designed to be used for every problem.
Their intended use is for topologies where queues exist for a long time and are critical to certain
aspects of system operation, therefore fault tolerance and data safety is more important than, say,
lowest possible latency and advanced queue features.

Examples would be incoming orders in a sales system or votes cast in an
election system where potentially losing messages would have a significant
impact on system correctness and function.

Stock tickers and instant messaging systems benefit less or not at all from
quorum queues.

Publishers should use publisher confirms as this is how clients can interact with
the quorum queue consensus system. Publisher confirms will only be issued once
a published message has been successfully replicated to a quorum of nodes and is considered "safe"
within the context of the system.

Consumers should use manual acknowledgements to ensure messages that aren't
successfully processed are returned to the queue so that
another consumer can re-attempt processing.


### When Not to Use Quorum Queues

In some cases quorum queues should not be used. They typically involve:

 * Temporary nature of queues: transient or exclusive queues, high queue churn (declaration and deletion rates)
 * Lowest possible latency: the underlying consensus algorithm has an inherently higher latency due to its data safety features
 * When data safety is not a priority (e.g. applications do not use [manual acknowledgements and publisher confirms](./confirms.html) are not used)
 * Very long queue backlogs ([streams](./stream.html) are likely to be a better fit)



## <a id="usage" class="anchor" href="#usage">Usage</a>

As stated earlier, quorum queues share most of the fundamentals with other [queue](queues.html) types.
A client library that can specify [optional queue arguments](./queues.html#optional-arguments) will be able to use quorum queues.

First we will cover how to declare a quorum queue.

### <a id="declaring" class="anchor" href="#declaring">Declaring</a>

To declare a quorum queue set the `x-queue-type` queue argument to `quorum`
(the default is `classic`). This argument must be provided by a client
at queue declaration time; it cannot be set or changed using a [policy](./parameters.html#policies).
This is because policy definition or applicable policy can be changed dynamically but
queue type cannot. It must be specified at the time of declaration.

Declaring a queue with an `x-queue-type` argument set to `quorum` will declare a quorum queue with
up to five replicas (default [replication factor](#replication-factor)), one per each [cluster node](./clustering.html).

For example, a cluster of three nodes will have three replicas, one on each node.
In a cluster of seven nodes, five nodes will have one replica each but two nodes won't host any replicas.

After declaration a quorum queue can be bound to any exchange just as any other
RabbitMQ queue.

If declaring using [management UI](./management.html), queue type must be specified using
the queue type drop down menu.

### Client Operations

The following operations work the same way for quorum queues as they do for classic queues:

 * [Consumption](./consumers.html) (subscription)
 * [Consumer acknowledgements](./confirms.html) (keep [QoS Prefetch Limitations](#global-qos) in mind)
 * Cancellation of consumers
 * Purging of queue messages
 * Queue deletion

With some queue operations there are minor differences:

 * [Declaration](#declaring) (covered above)
 * Setting [QoS prefetch](#global-qos) for consumers


## <a id="replication" class="anchor" href="#replication">Replication and Data Locality</a>

When a quorum queue is declared, an initial number of replicas for it must be started in the cluster.
By default the number of replicas to be started is up to three, one per RabbitMQ node in the cluster.

Three nodes is the **practical minimum** of replicas for a quorum queue. In RabbitMQ clusters with a larger
number of nodes, adding more replicas than a [quorum](#what-is-quorum) (majority) will not provide
any improvements in terms of [quorum queue availability](#quorum-requirements) but it will consume
more cluster resources.

Therefore the **recommended number of replicas** for a quorum queue is the quorum of cluster nodes
(but no fewer than three). This assumes a [fully formed](cluster-formation.html) cluster of at least three nodes.

### <a id="replication-factor" class="anchor" href="#replication-factor">Controlling the Initial Replication Factor</a>

For example, a cluster of three nodes will have three replicas, one on each node.
In a cluster of seven nodes, three nodes will have one replica each but four more nodes won't host any replicas
of the newly declared queue.

Like with classic mirrored queues, the replication factor (number of replicas a queue has) can be configured for quorum queues.

The minimum factor value that makes practical sense is three.
It is highly recommended for the factor to be an odd number.
This way a clear quorum (majority) of nodes can be computed. For example, there is no "majority" of
nodes in a two node cluster. This is covered with more examples below in the [Fault Tolerance and Minimum Number of Replicas Online](#quorum-requirements)
section.

This may not be desirable for larger clusters or for cluster with an even number of
nodes. To control the number of quorum queue members set the
`x-quorum-initial-group-size` queue argument when declaring the queue. The
group size argument provided should be an integer that is greater than zero and smaller or
equal to the current RabbitMQ cluster size. The quorum queue will be
launched to run on a random subset of RabbitMQ nodes present in the cluster at declaration time.

In case a quorum queue is declared before all cluster nodes have joined the cluster, and the initial replica
count is greater than the total number of cluster members, the effective value used will
be equal to the total number of cluster nodes. When more nodes join the cluster, the replica count
will not be automatically increased but it can be [increased by the operator](#replica-management).

### <a id="leader-placement" class="anchor" href="#leader-placement">Queue Leader Location</a>

Every quorum queue has a primary replica. That replica is called
_queue leader_. All queue operations go through the leader
first and then are replicated to followers (mirrors). This is necessary to
guarantee FIFO ordering of messages.

To avoid some nodes in a cluster hosting the majority of queue leader
replicas and thus handling most of the load, queue leaders should
be reasonably evenly distributed across cluster nodes.

When a new quorum queue is declared, the set of nodes that will host its
replicas is randomly picked, but will always include the node the client that declares the queue is connected to.

Which replica becomes the initial leader can controlled using three options:

1. Setting the `queue-leader-locator` [policy](parameters.html#policies) key (recommended)
2. By defining the `queue_leader_locator` key in [the configuration file](configure.html#configuration-files) (recommended)
3. Using the `x-queue-leader-locator` [optional queue argument](queues.html#optional-arguments)

Supported queue leader locator values are

 * `client-local`: Pick the node the client that declares the queue is connected to. This is the default value.
 * `balanced`: If there are overall less than 1000 queues (classic queues, quorum queues, and streams),
   pick the node hosting the minimum number of quorum queue leaders.
   If there are overall more than 1000 queues, pick a random node.

### <a id="replica-management" class="anchor" href="#replica-management">Managing Replicas</a> (Quorum Group Members)

Replicas of a quorum queue are explicitly managed by the operator. When a new node is added
to the cluster, it will host no quorum queue replicas unless the operator explicitly adds it
to a member (replica) list of a quorum queue or a set of quorum queues.

When a node has to be decommissioned (permanently removed from the cluster), it must be explicitly
removed from the member list of all quorum queues it currently hosts replicas for.

Several [CLI commands](./cli.html) are provided to perform the above operations:

<pre class="lang-bash">
rabbitmq-queues add_member [-p &lt;vhost&gt;] &lt;queue-name&gt; &lt;node&gt;
</pre>

<pre class="lang-bash">
rabbitmq-queues delete_member [-p &lt;vhost&gt;] &lt;queue-name&gt; &lt;node&gt;
</pre>

<pre class="lang-bash">
rabbitmq-queues grow &lt;node&gt; &lt;all | even&gt; [--vhost-pattern &lt;pattern&gt;] [--queue-pattern &lt;pattern&gt;]
</pre>

<pre class="lang-bash">
rabbitmq-queues shrink &lt;node&gt; [--errors-only]
</pre>

To successfully add and remove members a quorum of replicas in the cluster must be available
because cluster membership changes are treated as queue state changes.

Care needs to be taken not to accidentally make a queue unavailable by losing
the quorum whilst performing maintenance operations that involve membership changes.

When replacing a cluster node, it is safer to first add a new node and then decomission the node
it replaces.

### <a id="replica-rebalancing" class="anchor" href="#replica-rebalancing">Rebalancing Replicas</a>

Once declared, the RabbitMQ quorum queue leaders may be unevenly distributed across the RabbitMQ cluster.
To re-balance use the `rabbitmq-queues rebalance`
command. NB: this does not change the nodes which the quorum queues span. To modify the membership instead see [managing replicas](#replica-management).

<pre class="lang-bash">
# rebalances all quorum queues
rabbitmq-queues rebalance quorum
</pre>

it is possible to rebalance a subset of queues selected by name:

<pre class="lang-bash">
# rebalances a subset of quorum queues
rabbitmq-queues rebalance quorum --queue-pattern "orders.*"
</pre>

or quorum queues in a particular set of virtual hosts:

<pre class="lang-bash">
# rebalances a subset of quorum queues
rabbitmq-queues rebalance quorum --vhost-pattern "production.*"
</pre>


## <a id="behaviour" class="anchor" href="#behaviour">Behaviour</a>

A quorum queue relies on a consensus protocol called Raft to ensure data consistency and safety.

Every quorum queue has a primary replica (a *leader* in Raft parlance) and zero or more
secondary replicas (called *followers*).

A leader is elected when the cluster is first formed and later if the leader
becomes unavailable.

### <a id="leader-election" class="anchor" href="#leader-election">Leader Election and Failure Handling</a>

A quorum queue requires a quorum of the declared nodes to be available
to function. When a RabbitMQ node hosting a quorum queue's
*leader* fails or is stopped another node hosting one of that
quorum queue's *follower* will be elected leader and resume
operations.

Failed and rejoining followers will re-synchronise ("catch up") with the leader.
In contrast to classic mirrored queues, a temporary replica failure
does not require a full re-synchronization from the currently elected leader. Only the delta
will be transferred if a re-joining replica is behind the leader. This "catching up" process
does not affect leader availability.

Except for the initial replica set selection, replicas must be explicitly added to a quorum queue.
When a new replica is [added](#replica-management), it will synchronise the entire queue state
from the leader, similarly to classic mirrored queues.

### <a id="quorum-requirements" class="anchor" href="#quorum-requirements">Fault Tolerance and Minimum Number of Replicas Online</a>

Consensus systems can provide certain guarantees with regard to data safety.
These guarantees do mean that certain conditions need to be met before they
become relevant such as requiring a minimum of three cluster nodes to provide
fault tolerance and requiring more than half of members to be available to
work at all.

Failure tolerance characteristics of clusters of various size can be described
in a table:

| Cluster node count | Tolerated number of node failures | Tolerant to a network partition |
| :------------------: | :-----------------------------: | :-----------------------------: |
| 1                    | 0                               | not applicable |
| 2                    | 0                               | no |
| 3                    | 1                               | yes |
| 4                    | 1                               | yes if a majority exists on one side |
| 5                    | 2                               | yes |
| 6                    | 2                               | yes if a majority exists on one side |
| 7                    | 3                               | yes |
| 8                    | 3                               | yes if a majority exists on one side |
| 9                    | 4                               | yes |

As the table above shows RabbitMQ clusters with fewer than three nodes do not
benefit fully from the quorum queue guarantees. RabbitMQ clusters with an even
number of RabbitMQ nodes do not benefit from having quorum queue members spread
over all nodes. For these systems the quorum queue size should be constrained to a
smaller uneven number of nodes.

Performance tails off quite a bit for quorum queue node sizes larger than 5.
We do not recommend running quorum queues on more than 7 RabbitMQ nodes. The
default quorum queue size is 3 and is controllable using the
`x-quorum-initial-group-size` [queue argument](./queues.html#optional-arguments).

### <a id="data-safety" class="anchor" href="#data-safety">Data Safety</a>

Quorum queues are designed to provide data safety under network partition and
failure scenarios. A message that was successfully confirmed back to the publisher
using the [publisher confirms](confirms.html) feature should not be lost as long as at
least a majority of RabbitMQ nodes hosting the quorum queue are not
permanently made unavailable.

Generally quorum queues favours data consistency over availability.

*_No guarantees are provided for messages that have not been confirmed using
the publisher confirm mechanism_*. Such messages could be lost "mid-way", in an operating
system buffer or otherwise fail to reach the queue leader.


### <a id="availability" class="anchor" href="#availability">Availability</a>

A quorum queue should be able to tolerate a minority of queue members becoming unavailable
with no or little effect on availability.

Note that depending on the [partition handling strategy](./partitions.html)
used RabbitMQ may restart itself during recovery and reset the node but as long as that
does not happen, this availability guarantee should hold true.

For example, a queue with three replicas can tolerate one node failure without losing availability.
A queue with five replicas can tolerate two, and so on.

If a quorum of nodes cannot be recovered (say if 2 out of 3 RabbitMQ nodes are
permanently lost) the queue is permanently unavailable and
will need to be force deleted and recreated.

Quorum queue follower replicas that are disconnected from the leader or participating in a leader
election will ignore queue operations sent to it until they become aware of a newly elected leader.
There will be warnings in the log (`received unhandled msg` and similar) about such events.
As soon as the replica discovers a newly elected leader, it will sync the queue operation
log entries it does not have from the leader, including the dropped ones. Quorum queue state
will therefore remain consistent.


## <a id="performance" class="anchor" href="#performance">Performance Characteristics</a>

Quorum queues are designed to trade latency for throughput and have been tested
and compared against durable [classic mirrored queues](./ha.html) in 3, 5 and 7 node configurations at several
message sizes.

In scenarios using both consumer acks and publisher confirms
quorum queues have been observed to have [superior throughput](https://blog.rabbitmq.com/posts/2022/05/rabbitmq-3.10-performance-improvements/) to
classic mirrored queues.

As quorum queues persist all data to disks before doing anything it is recommended
to use the fastest disks possible. Quorum queues also benefit from consumers
using higher prefetch values to ensure consumers aren't starved whilst
acknowledgements are flowing through the system and allowing messages
to be delivered in a timely fashion.

Due to the disk I/O-heavy nature of quorum queues, their throughput decreases
as message sizes increase.

Just like mirrored queues, quorum queues are also affected by cluster sizes.
The more replicas a quorum queue has, the lower its throughput generally will
be since more work has to be done to replicate data and achieve consensus.


## <a id="configuration" class="anchor" href="#configuration">Configuration</a>

There are a few new configuration parameters that can be tweaked using
the [advanced](configure.html#advanced-config-file) config file.

Note that all settings related to [resource footprint](#resource-use) are documented
in a separate section.

The `ra` application (which is the Raft library that quorum
queues use) has [its own set of tunable parameters](https://github.com/rabbitmq/ra#configuration).

The `rabbit` application has several quorum queue related configuration items available.

<table>
  <thead>
    <tr>
      <td><code>advanced.config</code> Configuration Key</td>
      <td>Description</td>
      <td>Default value</td>
    </tr>
  </thead>

  <tbody>
    <tr>
      <td>rabbit.quorum_cluster_size</td>
      <td>
        Sets the default quorum queue cluster size (can be over-ridden by the <code>x-quorum-initial-group-size</code>
        queue argument at declaration time.
      </td>
      <td>3</td>
    </tr>
    <tr>
      <td>rabbit.quorum_commands_soft_limit</td>
      <td>
        This is a flow control related parameter defining
        the maximum number of unconfirmed messages a channel accepts before entering flow.
        The current default is configured to provide good performance and stability
        when there are multiple publishers sending to the same quorum queue. If the applications
        typically only have a single publisher per queue this limit could be increased to provide
        somewhat better ingress rates.
      </td>
      <td>32</td>
    </tr>
  </tbody>
</table>

### Example

The following `advanced.config` example modifies all values listed above:

<pre class="lang-erlang">
[
 %% five replicas by default, only makes sense for nine node clusters
 {rabbit, [{quorum_cluster_size, 5},
           {quorum_commands_soft_limit, 512}]}
]
</pre>


## <a id="poison-message-handling" class="anchor" href="#poison-message-handling">Poison Message Handling</a>

Quorum queue support handling of [poison messages](https://en.wikipedia.org/wiki/Poison_message),
that is, messages that cause a consumer to repeatedly requeue a delivery (possibly due to a consumer failure)
such that the message is never consumed completely and [positively acknowledged](./confirms.html) so that it can be marked for
deletion by RabbitMQ.

Quorum queues keep track of the number of unsuccessful delivery attempts and expose it in the
"x-delivery-count" header that is included with any redelivered message.

It is possible to set a delivery limit for a queue using a [policy](./parameters.html#policies) argument, `delivery-limit`.

When a message has been returned more times than the limit the message will be dropped or
[dead-lettered](./dlx.html) (if a DLX is configured).



## <a id="resource-use" class="anchor" href="#resource-use">Resource Use</a>

Quorum queues are optimised for data safety and performance and typically require more resources (disk and RAM)
than classic mirrored queues under a steady workload. Each quorum queue process maintains an in-memory index of
the messages in the queue, which requires at least 32 bytes of metadata for each message (more, if the message was returned or has a TTL set).
A quorum queue process will therefore use at least 1MB for every 30000 messages in the queue (message size is irrelevant).
You can perform back-of-the-envelope calculations based on the number of queues and expected or maximum number of messages in them).
Keeping the queues short is the best way to maintain low memory usage. [Setting the maximum queue length](./maxlength.html)
for all queues is a good way to limit the total memory usage if the queues become long for any reason.

Additionally, quorum queues on a given node share a write-ahead-log (WAL) for all operations.
WAL operations are stored both in memory and written to disk.
When the current WAL file reaches a predefined limit, it is flushed to a WAL segment file on disk
and the system will begin to release the memory used by that batch of log entries.
The segment files are then compacted over time as consumers [acknowledge deliveries](./confirms.html).
Compaction is the process that reclaims disk space.

The WAL file size limit at which it is flushed to disk can be controlled:

<pre class="lang-ini">
# Flush current WAL file to a segment file on disk once it reaches 64 MiB in size
raft.wal_max_size_bytes = 64000000
</pre>

The value defaults to 512 MiB. This means that during steady load, the WAL table memory
footprint can reach 512 MiB. You can expect your memory usage to look like this:
<img class="screenshot" src="img/memory/quorum-queue-memory-usage-pattern.png" alt="Quorum Queues WAL memory usage pattern" title="Quorum Queues WAL memory usage pattern" />

Because memory deallocation may take some time,
we recommend that the RabbitMQ node is allocated at least 3 times the memory of the default WAL file size limit.
More will be required in high-throughput systems. 4 times is a good starting point for those.

### <a id="repeated-requeues" class="anchor" href="#repeated-requeues">Repeated Requeues</a>

Internally quorum queues are implemented using a log where all operations including
messages are persisted. To avoid this log growing too large it needs to be
truncated regularly. To be able to truncate a section of the log all messages
in that section needs to be acknowledged. Usage patterns that continuously
[reject or nack](./nack.html) the same message with the `requeue` flag set to true
could cause the log to grow in an unbounded fashion and eventually fill
up the disks.

Messages that are rejected or nacked back to a quorum queue will be
returned to the _back_ of the queue _if_ no [delivery-limit](#poison-message-handling) is set. This avoids
the above scenario where repeated re-queues causes the Raft log to grow in an
unbounded manner. If a `delivery-limit` is set it will use the original behaviour
of returning the message near the head of the queue.

### <a id="atom-use" class="anchor" href="#atom-use">Increased Atom Use</a>

The internal implementation of quorum queues converts the queue name
into an Erlang atom. If queues with arbitrary names are continuously
created and deleted it _may_ threaten the long term stability of the
RabbitMQ system (if the size of the atom table reaches the maximum limit,
about 1M by default). It is not recommended to use quorum queues in this manner
at this point.<|MERGE_RESOLUTION|>--- conflicted
+++ resolved
@@ -22,13 +22,9 @@
 The quorum queue is a modern queue type for RabbitMQ implementing a durable,
 replicated FIFO queue based on the [Raft consensus algorithm](https://raft.github.io/).
 
-<<<<<<< HEAD
-Quorum queues and [streams](./streams.html) now replace the original, replicated [mirrored classic queue](ha.html). Mirrored classic queues are [now deprecated and scheduled for removal](https://blog.rabbitmq.com/posts/2021/08/4.0-deprecation-announcements/). Use the [Migrate your RabbitMQ Mirrored Classic Queues to Quorum Queues](./migrate-mcq-to-qq.html) information for options for your RabbitMQ installations that currently use classic mirrored queues and require an alternative.
-=======
 Quorum queues and [streams](./streams.html) now replace the original, replicated [mirrored classic queue](ha.html). Mirrored classic queues are [now deprecated and scheduled for removal](https://blog.rabbitmq.com/posts/2021/08/4.0-deprecation-announcements/).
 Use the [Migrate your RabbitMQ Mirrored Classic Queues to Quorum Queues](./migrate-mcq-to-qq.html) guide for migrating
 RabbitMQ installations that currently use classic mirrored queues.
->>>>>>> 44c81651
 
 Quorum queues are optimized for [set of use cases](#use-cases) where [data safety](#data-safety) is
 a top priority. This is covered in [Motivation](#motivation).
