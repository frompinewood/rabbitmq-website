<?xml-stylesheet type="text/xml" href="page.xsl"?>
<!--
Copyright (c) 2007-2016 Pivotal Software, Inc.

All rights reserved. This program and the accompanying materials
are made available under the terms of the under the Apache License,
Version 2.0 (the "License”); you may not use this file except in compliance
with the License. You may obtain a copy of the License at

http://www.apache.org/licenses/LICENSE-2.0

Unless required by applicable law or agreed to in writing, software
distributed under the License is distributed on an "AS IS" BASIS,
WITHOUT WARRANTIES OR CONDITIONS OF ANY KIND, either express or implied.
See the License for the specific language governing permissions and
limitations under the License.
-->
<html xmlns="http://www.w3.org/1999/xhtml"
      xmlns:doc="http://www.rabbitmq.com/namespaces/ad-hoc/doc"
      xmlns:xi="http://www.w3.org/2003/XInclude">
  <head>
    <title>Getting started with RabbitMQ</title>
  </head>
  <body suppress-rhs="true">
    <h1>RabbitMQ Tutorials</h1>
      <p>
        These tutorials cover the basics of creating messaging
        applications using RabbitMQ.

        You need to have the RabbitMQ server installed to go through
        the tutorials, please see the <a
        href="download.html">installation guide.</a>

<<<<<<< HEAD
        The <a href="https://github.com/rabbitmq/rabbitmq-tutorials">source code of these tutorials</a> is open source,
=======
        Code examples of these tutorials <a href="https://github.com/rabbitmq/rabbitmq-tutorials">are open source</a>,
>>>>>>> 0d9083f6
        as is <a href="https://github.com/rabbitmq/rabbitmq-website">RabbitMQ website</a>.
      </p>

      <div id="tutorial-index">
        <xi:include href="tutorials/tutorials-menu.xml.inc"/>
      </div>

      <div>
        <h2>Getting Help</h2>

        <p>
          If you have any questions or comments regarding RabbitMQ, feel free to
          ask them on <a href="https://groups.google.com/forum/#!forum/rabbitmq-users">RabbitMQ mailing list</a>.
        </p>
      </div>      

      <div>
        <h2>Tutorials in other languages</h2>
        <p>
          The tutorials here use a number of popular technologies,
          however, there are <a href="https://github.com/rabbitmq/rabbitmq-tutorials">ports available</a> for
          many more languages and client libraries, for example:

          <ul>
            <li>
              <a href="https://github.com/rabbitmq/rabbitmq-tutorials/tree/master/clojure">Clojure</a> (using <a href="http://clojurerabbitmq.info">Langohr</a>)
            </li>
            <li>
              <a href="https://github.com/rabbitmq/rabbitmq-tutorials/tree/master/erlang">Erlang</a> (using <a href="https://github.com/rabbitmq/rabbitmq-erlang-client">erlang client</a>)
            </li>
            <li>
              <a href="https://github.com/rabbitmq/rabbitmq-tutorials/tree/master/haskell">Haskell</a> (using <a href="http://hackage.haskell.org/package/amqp">Haskell RabbitMQ client</a>)
            </li>
            <li>
              <a href="https://github.com/rabbitmq/rabbitmq-tutorials/tree/master/perl">Perl</a> (using <a href="https://github.com/cooldaemon/RabbitFoot">Net::RabbitFoot</a>)
            </li>
          </ul>
        </p>
        <p>
          We also maintain a list
          of <a href="devtools.html">clients and developer tools</a> for
          a range of platforms, which you may find useful.
        </p>

        <h2>Further reading</h2>
        <p>
          Once you have been through the tutorials (or if you want to
          skip ahead), you may wish to read an
          <a href="tutorials/amqp-concepts.html">Introduction to RabbitMQ Concepts</a>
          and browse our
          <a href="amqp-0-9-1-quickref.html">AMQP 0-9-1 Quick Reference Guide</a>.
        </p>
      </div>
  </body>
</html><|MERGE_RESOLUTION|>--- conflicted
+++ resolved
@@ -31,11 +31,7 @@
         the tutorials, please see the <a
         href="download.html">installation guide.</a>
 
-<<<<<<< HEAD
-        The <a href="https://github.com/rabbitmq/rabbitmq-tutorials">source code of these tutorials</a> is open source,
-=======
         Code examples of these tutorials <a href="https://github.com/rabbitmq/rabbitmq-tutorials">are open source</a>,
->>>>>>> 0d9083f6
         as is <a href="https://github.com/rabbitmq/rabbitmq-website">RabbitMQ website</a>.
       </p>
 
