<?xml-stylesheet type="text/xml" href="page.xsl"?>
<!DOCTYPE html [
<!ENTITY % entities SYSTEM "rabbit.ent" >
%entities;
]>
<!--
Copyright (c) 2007-2016 Pivotal Software, Inc.

All rights reserved. This program and the accompanying materials
are made available under the terms of the under the Apache License,
Version 2.0 (the "License”); you may not use this file except in compliance
with the License. You may obtain a copy of the License at

http://www.apache.org/licenses/LICENSE-2.0

Unless required by applicable law or agreed to in writing, software
distributed under the License is distributed on an "AS IS" BASIS,
WITHOUT WARRANTIES OR CONDITIONS OF ANY KIND, either express or implied.
See the License for the specific language governing permissions and
limitations under the License.
-->

<html xmlns="http://www.w3.org/1999/xhtml"
      xmlns:doc="http://www.rabbitmq.com/namespaces/ad-hoc/doc"
      xmlns:x="http://www.rabbitmq.com/2011/extensions">
  <head>
    <title>Management Plugin</title>
  </head>
  <body show-in-this-page="true">
      <doc:section name="intro">
        <doc:heading>Introduction</doc:heading>
        <p>
          The rabbitmq-management plugin provides an HTTP-based API
          for management and monitoring of your RabbitMQ server, along
          with a browser-based UI and a command line tool, <a
          href="management-cli.html">rabbitmqadmin</a>. Features
          include:
        </p>
        <ul>
          <li>
            Declare, list and delete exchanges, queues, bindings,
            users, virtual hosts and permissions.
          </li>
          <li>
            Monitor queue length, message rates globally and per
            channel, data rates per connection, etc.
          </li>
          <li>
            Monitor resource usage, such as file descriptors, memory
            use, available disk space.
          </li>
          <li>
            Manage users (provided administrative permissions of the current user).
          </li>
          <li>
            Export and import object definitions (vhosts, users,
            permissions, queues, exchanges, bindings, parameters,
            policies) to JSON.
          </li>
          <li>
            Force close connections, purge queues.
          </li>
          <li>
            Send and receive messages (useful in development environments
            and for troubleshooting).
          </li>
        </ul>
      </doc:section>

      <doc:section name="getting-started">
        <doc:heading>Getting started</doc:heading>

        <p>
          The management plugin is included in the RabbitMQ
          distribution. To enable it, use <a
          href="man/rabbitmq-plugins.1.man.html">rabbitmq-plugins</a>:
        </p>
        <pre class="sourcecode bash">rabbitmq-plugins enable rabbitmq_management</pre>
        <ul>
          <li>
            The Web UI is located at:
            http://<i>server-name</i>:15672/
          </li>
          <li>
            The Web UI uses an HTTP API provided by the same plugin. Said API's documentation can be accessed at
            http://<i>server-host</i>:15672/api/ or
            our <a href="https://rawcdn.githack.com/rabbitmq/rabbitmq-management/&version-server-tag;/priv/www/api/index.html">
            latest HTTP API documentation here</a>).
          </li>
          <li>
            Download <a href="management-cli.html">rabbitmqadmin</a>
            at: http://<i>server-name</i>:15672/cli/
          </li>
        </ul>
        <p>
          NB: The port for RabbitMQ versions prior to 3.0 is 55672.
        </p>
        <p>
          To use the web UI you will need to authenticate as a
          RabbitMQ user (on a fresh installation the user "guest" is
          created with password "guest"). From here you can manage
          exchanges, queues, bindings, virtual hosts, users and
          permissions. Hopefully the UI is fairly self-explanatory.
        </p>
        <p>
          The management UI is implemented as a single static HTML
          page which makes background queries to the HTTP API. As such
          it makes heavy use of Javascript. It has been tested with
          recent versions of Firefox, Chromium and Safari, and with
          versions of Microsoft Internet Explorer back to 6.0.
        </p>
      </doc:section>

      <doc:section name="permissions">
        <doc:heading>Permissions</doc:heading>
        <p>
          The management plugin extends the existing <a
          href="access-control.html">permissions model</a> somewhat. Users can
          be given arbitrary tags within RabbitMQ. The management plugin makes
          use of tags called "management", "policymaker", "monitoring" and
          "administrator". The following table shows what the different types
          of user can do:
        </p>
        <table>
          <tr>
            <th>Tag</th>
            <th>Capabilities</th>
          </tr>
          <tr>
            <td>(None)</td>
            <td>
              No access to the management plugin
            </td>
          </tr>
          <tr>
            <td>management</td>
            <td>
              Anything the user could do via AMQP plus:
              <ul>
                <li>List virtual hosts to which they can log in via AMQP</li>
                <li>
                  View all queues, exchanges and bindings in "their"
                  virtual hosts
                </li>
                <li>View and close their own channels and connections</li>
                <li>
                  View "global" statistics covering all their
                  virtual hosts, including activity by other users
                  within them
                </li>
              </ul>
            </td>
          </tr>
          <tr>
            <td>policymaker</td>
            <td>
              Everything "management" can plus:
              <ul>
                <li>
                  View, create and delete policies and parameters for virtual
                  hosts to which they can log in via AMQP
                </li>
              </ul>
            </td>
          </tr>
          <tr>
            <td>monitoring</td>
            <td>
              Everything "management" can plus:
              <ul>
                <li>
                  List all virtual hosts, including ones they could
                  not log in to via AMQP
                </li>
                <li>View other users's connections and channels</li>
                <li>View node-level data such as memory use and clustering</li>
                <li>View truly global statistics for all virtual hosts</li>
              </ul>
            </td>
          </tr>
          <tr>
            <td>administrator</td>
            <td>
              Everything "policymaker" and "monitoring" can plus:
              <ul>
                <li>Create and delete virtual hosts</li>
                <li>View, create and delete users</li>
                <li>View, create and delete permissions</li>
                <li>Close other users's connections</li>
              </ul>
            </td>
          </tr>
        </table>
        <p>
          Note that since "administrator" does everything "monitoring"
          does, and "monitoring" does everything "management" does,
          you frequently only need to give each user a maximum of one tag.
        </p>
        <p>
          Normal RabbitMQ permissions still apply to monitors and
          administrators; just because a user is a monitor or
          administrator does not give them full access to exchanges,
          queues and bindings through either AMQP or the management
          plugin.
        </p>
        <p>
          All users can only list objects within a particular virtual
          host if they have any permissions for that virtual host.
        </p>
        <p>
          If you get locked out due to only having non-administrator
          users, or no users at all, you can use <a
          href="/man/rabbitmqctl.1.man.html#">rabbitmqctl add_user</a>
          to create a non-administrator user and <a
          href="/man/rabbitmqctl.1.man.html#set_user_tags">rabbitmqctl
          set_user_tags</a> to promote a user to administrator.
        </p>
      </doc:section>

      <doc:section name="http-api">
        <doc:heading>HTTP API</doc:heading>
        <p>
          The management plugin will create an HTTP-based API at
          http://<i>server-name</i>:15672/api/. Browse to that
          location for more information on the API.
          For convenience you can read the
          <a href="https://cdn.rawgit.com/rabbitmq/rabbitmq-management/&version-server-tag;/priv/www/api/index.html">
          latest HTTP API documentation</a> on GitHub.
        </p>

        <p>
          HTTP API can be used on any node that has the <code>rabbitmq-management</code> plugin
          enabled. It then will be able to provide metrics on any (or all) cluster node.
          When monitoring a cluster of nodes, there is no need to contact each node via HTTP API
          individually. Instead, contact a random node or a load balancer that sits in front
          of the cluster.
        </p>

        <p>
          For HTTP API clients in several languages,
          see <a href="/devtools.html">Developer Tools</a>.
        </p>

        <p>
          <a href="management-cli.html">rabbitmqadmin</a> is a Python command  line tool
          that interacts with the HTTP API. It can be downloaded from any RabbitMQ node that
          has the management plugin enabled, see http://<i>server-name</i>:15672/cli/
        </p>
      </doc:section>

      <doc:section name="configuration">
        <doc:heading>Configuration</doc:heading>
        <p>
          There are several configuration options which affect the
          management plugin. These are managed through the main
          RabbitMQ
          <a href="configure.html#configuration-file">configuration file</a>.
        </p>
        <doc:subsection name="http-logging">
          <doc:heading>HTTP request logging</doc:heading>
          <p>
            To create simple access logs of requests to the HTTP API,
            set the value of the <code>http_log_dir</code> variable in
            the <code>rabbitmq_management</code> application to the name
            of a directory in which logs can be created and restart
            RabbitMQ. Note that only requests to the API
            at <code>/api</code> are logged, not requests to the static
            files which make up the browser-based GUI.
          </p>
        </doc:subsection>
        <doc:subsection name="statistics-interval">
          <doc:heading>Statistics interval</doc:heading>
          <p>
            By default the server will emit statistics events every
            5000ms. The message rate values shown in the management
            plugin are calculated over this period. You may therefore
            want to increase this value in order to sample rates over
            a longer period, or to reduce the statistics load on a
            server with a very large number of queues or channels.
          </p>
          <p>
            In order to do so, set the value of
            the <code>collect_statistics_interval</code> variable for
            the <code>rabbit</code> application to the desired
            interval in milliseconds and restart RabbitMQ.
          </p>
        </doc:subsection>
        <doc:subsection name="fine-stats">
          <doc:heading>Message rates</doc:heading>
          <p>
            The management plugin by default shows message rates
            globally, and for each queue, channel, exchange, and
            vhost. These are known as the <i>basic</i> message rates.
          </p>
          <p>
            It can also show message rates for all the combinations of
            channel to exchange, exchange to queue, and queue to
            channel. These are known as <i>detailed</i> message rates.
            Detailed message rates are disabled by default as they can
            have a large memory footprint when there are a large
            number of combinations of channels, queues and exchanges.
          </p>
          <p>
            Alternatively, the message rates can be disabled
            altogether. This can help get the best possible
            performance out of a CPU-bound server.
          </p>
          <p>
            The message rate mode is controlled by the
            <code>rates_mode</code> configuration variable in
            <code>rabbitmq_management</code>. This can be one of
            <code>basic</code> (the default), <code>detailed</code> or
            <code>none</code>.
          </p>
        </doc:subsection>
        <doc:subsection name="load-definitions">
          <doc:heading>Load definitions at startup</doc:heading>
          <p>
            The management plugin lets you export a JSON file
            containing definitions of all broker objects (queues,
            exchanges, bindings, users, virtual hosts, permissions and
            parameters). In some scenarios it may be useful to ensure
            the existence of these objects at every startup.
          </p>
          <p>
            To do this, set the <code>load_definitions</code> variable
            to the path of a previously exported JSON file containing
            the definitions you want.
          </p>
          <p>
            Note that the definitions in the file will overwrite
            anything already in the broker; using this option will not
            delete anything that is already there. However, if you
            start from a completely reset broker, use of this
            option <strong>will</strong> prevent the usual default user /
            virtual host / permissions from being created.
          </p>
        </doc:subsection>
        <doc:subsection name="max-backlog">
          <doc:heading>Events backlog</doc:heading>
          <p>
            Under heavy load, the processing of statistics events can
            increase the memory consumption. To reduce this,
            the maximum backlog size of the channel and queue statistics
            collectors can be regulated. The value of the
            <code>stats_event_max_backlog</code> variable in
            the <code>rabbitmq_management</code> application sets
            the maximum size of both backlogs. Defaults to 250.
          </p>
        </doc:subsection>
        <doc:subsection name="example-config">
          <doc:heading>Example</doc:heading>
          <p>
            An example configuration file for RabbitMQ that switches
            on request logging, increases the statistics interval to
            10000ms and explicitly sets some other relevant parameters
            to their default values, would look like this:
          </p>
<<<<<<< HEAD
          <pre class="example">
listeners.tcp.default = 5672
collect_statistics_interval = 10000
management.http_log_dir = /tmp/rabbit-mgmt
management.rates_mode = basic</pre>

          Or, using the <a href="/configure.html#erlang-term-config-file">classic config format</a>:

          <pre class="example">
[
  {rabbit,                    [{tcp_listeners,               [5672]},
                               {collect_statistics_interval, 10000} ]},
  {rabbitmq_management,       [{http_log_dir,  "/tmp/rabbit-mgmt"},
                               {rates_mode,    basic}] }
=======
          <pre class="sourcecode erlang">[
  {rabbit,                    [ {tcp_listeners,               [5672]},
                                {collect_statistics_interval, 10000} ] },
  {rabbitmq_management,       [ {http_log_dir,  "/tmp/rabbit-mgmt"},
                                {rates_mode,    basic}] }
>>>>>>> e8d97cbb
].</pre>
        </doc:subsection>
        <doc:subsection name="web-dispatch-config">
          <doc:heading>Configuring the HTTP listener</doc:heading>
          <p>
            It is possible to configure rabbitmq-web-dispatch to serve the
            management plugin on a different port or network
            interface, with SSL, etc. To do so, you should configure the
            <code>listener</code> configuration item; for example to
            change the port:
          </p>
<<<<<<< HEAD
          <pre class="example">
=======
          <pre class="sourcecode erlang">[
>>>>>>> e8d97cbb
  ...
management.listener.port = 12345
  ...</pre>

        Or, using the <a href="/configure.html#erlang-term-config-file">classic config format</a>:

        <pre class="example">[
  ...
{rabbitmq_management, [{listener, [{port, 12345}]}]},
  ...
].</pre>

          <p>
            or to make the management plugin use HTTPS:
          </p>
<<<<<<< HEAD
          <pre class="example">
...
management.listener.port = 15671
management.listener.ssl = true
management.listener.ssl_opts.cacertfile = /path/to/cacert.pem
management.listener.ssl_opts.certfile = /path/to/cert.pem
management.listener.ssl_opts.keyfile = /path/to/key.pem
...</pre>

        Or, using the <a href="/configure.html#erlang-term-config-file">classic config format</a>:

        <pre class="example">
=======
          <pre class="sourcecode erlang">
>>>>>>> e8d97cbb
[{rabbitmq_management,
  [{listener, [{port,     15671},
               {ssl,      true},
               {ssl_opts, [{cacertfile, "/path/to/cacert.pem"},
                           {certfile,   "/path/to/cert.pem"},
                           {keyfile,    "/path/to/key.pem"}]}
              ]}
  ]}
].</pre>
          <p>
            See the <a href="web-dispatch.html">rabbitmq-web-dispatch</a>
            guide for more details.
          </p>
        </doc:subsection>

        <doc:subsection name="sample-retention">
          <doc:heading>Sample Retention Policies</doc:heading>
          <p>
            The management plugin will retain samples of some data
            such as message rates and queue lengths. You can
            configure how long such data is retained.
          </p>
<<<<<<< HEAD
          <pre class="example">
...
management.sample_retention_policies.global.minute  = 5
management.sample_retention_policies.global.hour    = 60
management.sample_retention_policies.global.day = 1200

management.sample_retention_policies.basic.minute = 5
management.sample_retention_policies.basic.hour   = 60

management.sample_retention_policies.detailed.10 = 5
...</pre>

        Or, using the <a href="/configure.html#erlang-term-config-file">classic config format</a>:

        <pre class="example">
=======
        <pre class="sourcecode erlang">
>>>>>>> e8d97cbb
[
  ...
  {rabbitmq_management,
    [{sample_retention_policies,
      %% List of {MaxAgeInSeconds, SampleEveryNSeconds}
      [{global,   [{605, 5}, {3660, 60}, {86400, 1200}]},
       {basic,    [{605, 5}, {3600, 60}]},
       {detailed, [{10, 5}]}]
    }]
  },
  ...
].</pre>

          <p>
            There are three policies:
            <ul>
              <li><code>global</code> - how long to retain data for the overview and virtual host pages</li>
              <li><code>basic</code> - how long to retain data for individual connections, channels, exchanges and queues</li>
              <li><code>detailed</code> - how long to retain data for message rates between pairs of connections, channels, exchanges and queues (as shown under "Message rates breakdown")</li>
            </ul>

            This configuration (which is the default) retains global
            data at a 5 second resolution (sampling happens every 5 seconds) for 10 minutes and 5 seconds,
            then at a 1 minute resolution for 1 hour and 1 minute, then at a 10 minute
            resolution for about 8 hours. It retains basic data at a 5 second
            resolution for 1 minute and 5 seconds, then at a 1 minute resolution for
            1 hour, and detailed data only for 10 seconds. All three policies are mandatory, and must contain
            at least one retention pair <code>{MaxAgeInSeconds, SampleEveryNSeconds}</code>.
          </p>
        </doc:subsection>

      <doc:subsection name="cors">
        <doc:heading>Cross-origin resource sharing (CORS)</doc:heading>
        <p>
          The management API will by default not allow access to
          websites hosted on different origins. Allowed origins
          must be explicitly white-listed in configuration.
        </p>
        <pre class="sourcecode erlang">[
  ...
  {rabbitmq_management,
    [{cors_allow_origins, ["http://rabbitmq.com", "http://example.org"]}]},
  ...
].</pre>
        <p>
          It is possible to allow any origin to use the API.
          It is however not recommended if the API is reachable
          from the outside world.
        </p>
        <pre class="sourcecode erlang">[
  ...
  {rabbitmq_management,
    [{cors_allow_origins, ["*"]}]},
  ...
].</pre>
        <p>
          The CORS pre-flight requests are cached by the browser.
          The management plugin defines a timeout of 30 minutes
          by default. You can modify this value in the configuration.
          It is defined in seconds.
        </p>
        <pre class="sourcecode erlang">[
  ...
  {rabbitmq_management,
    [{cors_allow_origins, ["http://rabbitmq.com", "http://example.org"]},
     {cors_max_age, 3600}]},
  ...
].</pre>
      </doc:subsection>

      </doc:section>

      <doc:section name="clustering">
        <doc:heading>Note on clustering</doc:heading>
        <p>
          The management plugin is aware of clusters. You can enable
          it on one or more nodes in a cluster, and see information
          pertaining to the entire cluster no matter which node you
          connect to.
        </p>
        <p>
          If you want to deploy cluster nodes which do not have the
          full management plugin enabled, you will still need to
          enable the <code>rabbitmq-management-agent</code> plugin on
          each node.
        </p>
        <p>
          When clustered the management plugin performs cluster-wide queries
          which means it can be affected by various network events such as
          <a href="nettick.html">partitions</a>.
        </p>
      </doc:section>

      <doc:section name="proxy">
        <doc:heading>(Reverse HTTP) Proxy Setup</doc:heading>
        <p>
          It is possible to make the web UI available via any proxy that
          conforms with RFC 1738. The following sample Apache configuration
          illustrates the minimum necessary directives to coax Apache into
          conformance. It assumes a management web UI on the default port of 15672:
          <pre class="sourcecode apache">
AllowEncodedSlashes On
ProxyPass        /api http://localhost:15672/api nocanon
ProxyPass        /    http://localhost:15672/
ProxyPassReverse /    http://localhost:15672/</pre>
        </p>
      </doc:section>

      <doc:section name="stats-db">
        <doc:heading>Restarting Statistics Database</doc:heading>

        <p>
          Statistics database is stored entirely in memory. All of its contents
          is transient and should be treated as such.

          Prior to version 3.6.7 stats database is stored on a single node.

          Starting from version 3.6.7, each node has its own statistics database
          containing a fraction of stats recorded on this node.

          It is possible to restart the stats database.
        </p>
        <p>
          The statistics database is stored in the memory of the stats process
          previously to RabbitMQ 3.6.2, and stored in ETS tables from RabbitMQ
          3.6.2. To restart the database with versions earlier than 3.6.2, use

<pre class="sourcecode bash">
rabbitmqctl eval 'exit(erlang:whereis(rabbit_mgmt_db), please_terminate).'
</pre>

Starting with RabbitMQ 3.6.2 and up to 3.6.5, use
<pre class="sourcecode bash">
rabbitmqctl eval 'supervisor2:terminate_child(rabbit_mgmt_sup_sup, rabbit_mgmt_sup),
                  rabbit_mgmt_sup_sup:start_child().'
</pre>
          These commands must be executed on the node hosting the database.

Starting with RabbitMQ 3.6.7, the database can be reset per node using
<pre class="sourcecode bash">
rabbitmqctl eval 'rabbit_mgmt_storage:reset().'
</pre>

To reset entire management database on all nodes
<pre class="sourcecode bash">
rabbitmqctl eval 'rabbit_mgmt_storage:reset_all().'
</pre>

There is also HTTP API endpoints to reset a database
For entire database
<pre class="sourcecode">
DELETE /api/reset
</pre>

For a single node
<pre class="sourcecode">
DELETE /api/reset/:node
</pre>

        </p>
      </doc:section>

      <doc:section name="memory-mgmt">
        <doc:heading>Memory Management</doc:heading>
        <div>
          The memory usage of the management database can be obtained with <i>rabbitmqctl</i>:
<pre class="sourcecode bash">
rabbitmqctl status
</pre>
          or a GET request to /api/nodes/<i>name</i> via the <a href="https://cdn.rawgit.com/rabbitmq/rabbitmq-management/&version-server-tag;/priv/www/api/index.html">
          HTTP API</a>.

          <p>
          Stats are emitted periodically, regulated by the statistics
          interval described above, or when certain components are
          created/declared (e.g. a new connection or channel is
          opened, or a queue declared) or closed/deleted.  Message
          rates do not directly affect management database memory
          usage.
          </p>
          <p>
          Total amount of memory consumed by the stats database
          depends on the event emission interval, effective rates mode and
          retention policies.
          </p>
          <p>
          Increasing the <code>rabbit.collect_statistics_interval</code> value to 30-60s (note: the value should
          be set in milliseconds, e.g. <code>30000</code>) will reduce memory
          comsuption for systems with large amounts of queues/channels/connections.
          Adjusting retention policies to retain less data will also help.
          </p>
          <p>
          The memory usage of the channel and stats collector processes can be limited
          by setting the maximum backlog queue size using the parameter
          <code>stats_event_max_backlog</code>. If the backlog queue is full, new channel
          and queue stats will be dropped until the previous ones have been processed.
          </p>
          <p>
          The statistics interval can also be changed at runtime. Doing so will have no
          effect on existing connections, channels or queues. Only new stats
          emitting entities are affected.
<pre class="sourcecode bash">
rabbitmqctl eval 'application:set_env(rabbit, collect_statistics_interval, 60000).'
</pre>
          </p>
          The statistics database can be restarted (see above) and thus forced to release all memory.
        </div>
      </doc:section>
  </body>
</html><|MERGE_RESOLUTION|>--- conflicted
+++ resolved
@@ -356,8 +356,7 @@
             10000ms and explicitly sets some other relevant parameters
             to their default values, would look like this:
           </p>
-<<<<<<< HEAD
-          <pre class="example">
+<pre class="sourcecode ini">
 listeners.tcp.default = 5672
 collect_statistics_interval = 10000
 management.http_log_dir = /tmp/rabbit-mgmt
@@ -365,19 +364,12 @@
 
           Or, using the <a href="/configure.html#erlang-term-config-file">classic config format</a>:
 
-          <pre class="example">
+<pre class="sourcecode erlang">
 [
   {rabbit,                    [{tcp_listeners,               [5672]},
                                {collect_statistics_interval, 10000} ]},
   {rabbitmq_management,       [{http_log_dir,  "/tmp/rabbit-mgmt"},
-                               {rates_mode,    basic}] }
-=======
-          <pre class="sourcecode erlang">[
-  {rabbit,                    [ {tcp_listeners,               [5672]},
-                                {collect_statistics_interval, 10000} ] },
-  {rabbitmq_management,       [ {http_log_dir,  "/tmp/rabbit-mgmt"},
-                                {rates_mode,    basic}] }
->>>>>>> e8d97cbb
+                               {rates_mode,    basic} ]}
 ].</pre>
         </doc:subsection>
         <doc:subsection name="web-dispatch-config">
@@ -389,42 +381,33 @@
             <code>listener</code> configuration item; for example to
             change the port:
           </p>
-<<<<<<< HEAD
-          <pre class="example">
-=======
-          <pre class="sourcecode erlang">[
->>>>>>> e8d97cbb
-  ...
+<pre class="sourcecode ini">
 management.listener.port = 12345
-  ...</pre>
+</pre>
 
         Or, using the <a href="/configure.html#erlang-term-config-file">classic config format</a>:
 
-        <pre class="example">[
-  ...
-{rabbitmq_management, [{listener, [{port, 12345}]}]},
-  ...
-].</pre>
+<pre class="sourcecode erlang">
+[
+  {rabbitmq_management, [{listener, [{port, 12345}]}]},
+].
+</pre>
 
           <p>
             or to make the management plugin use HTTPS:
           </p>
-<<<<<<< HEAD
-          <pre class="example">
-...
+
+<pre class="sourcecode ini">
 management.listener.port = 15671
 management.listener.ssl = true
 management.listener.ssl_opts.cacertfile = /path/to/cacert.pem
 management.listener.ssl_opts.certfile = /path/to/cert.pem
 management.listener.ssl_opts.keyfile = /path/to/key.pem
-...</pre>
+</pre>
 
         Or, using the <a href="/configure.html#erlang-term-config-file">classic config format</a>:
 
-        <pre class="example">
-=======
-          <pre class="sourcecode erlang">
->>>>>>> e8d97cbb
+<pre class="sourcecode erlang">
 [{rabbitmq_management,
   [{listener, [{port,     15671},
                {ssl,      true},
@@ -447,9 +430,7 @@
             such as message rates and queue lengths. You can
             configure how long such data is retained.
           </p>
-<<<<<<< HEAD
-          <pre class="example">
-...
+<pre class="sourcecode ini">
 management.sample_retention_policies.global.minute  = 5
 management.sample_retention_policies.global.hour    = 60
 management.sample_retention_policies.global.day = 1200
@@ -458,16 +439,12 @@
 management.sample_retention_policies.basic.hour   = 60
 
 management.sample_retention_policies.detailed.10 = 5
-...</pre>
+</pre>
 
         Or, using the <a href="/configure.html#erlang-term-config-file">classic config format</a>:
 
-        <pre class="example">
-=======
-        <pre class="sourcecode erlang">
->>>>>>> e8d97cbb
+<pre class="sourcecode erlang">
 [
-  ...
   {rabbitmq_management,
     [{sample_retention_policies,
       %% List of {MaxAgeInSeconds, SampleEveryNSeconds}
@@ -476,8 +453,8 @@
        {detailed, [{10, 5}]}]
     }]
   },
-  ...
-].</pre>
+].
+</pre>
 
           <p>
             There are three policies:
