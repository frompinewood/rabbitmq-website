<?xml-stylesheet type="text/xml" href="page.xsl"?>
<!DOCTYPE html [
<!ENTITY % entities SYSTEM "rabbit.ent" >
%entities;
]>
<!--
Copyright (c) 2007-2016 Pivotal Software, Inc.

All rights reserved. This program and the accompanying materials
are made available under the terms of the under the Apache License,
Version 2.0 (the "License”); you may not use this file except in compliance
with the License. You may obtain a copy of the License at

http://www.apache.org/licenses/LICENSE-2.0

Unless required by applicable law or agreed to in writing, software
distributed under the License is distributed on an "AS IS" BASIS,
WITHOUT WARRANTIES OR CONDITIONS OF ANY KIND, either express or implied.
See the License for the specific language governing permissions and
limitations under the License.
-->

<html xmlns="http://www.w3.org/1999/xhtml"
      xmlns:doc="http://www.rabbitmq.com/namespaces/ad-hoc/doc"
      xmlns:x="http://www.rabbitmq.com/2011/extensions">
  <head>
    <title>Management Plugin</title>
  </head>
  <body show-in-this-page="true">
      <doc:section name="intro">
        <doc:heading>Introduction</doc:heading>
        <p>
          The rabbitmq-management plugin provides an HTTP-based API
          for management and monitoring of your RabbitMQ server, along
          with a browser-based UI and a command line tool, <a
          href="management-cli.html">rabbitmqadmin</a>. Features
          include:
        </p>
        <ul>
          <li>
            Declare, list and delete exchanges, queues, bindings,
            users, virtual hosts and permissions.
          </li>
          <li>
            Monitor queue length, message rates globally and per
            channel, data rates per connection, etc.
          </li>
          <li>
            Monitor resource usage, such as file descriptors, memory
            use, available disk space.
          </li>
          <li>
            Manage users (provided administrative permissions of the current user).
          </li>
          <li>
            Export and import object definitions (vhosts, users,
            permissions, queues, exchanges, bindings, parameters,
            policies) to JSON.
          </li>
          <li>
            Force close connections, purge queues.
          </li>
          <li>
            Send and receive messages (useful in development environments
            and for troubleshooting).
          </li>
        </ul>
      </doc:section>

      <doc:section name="getting-started">
        <doc:heading>Getting started</doc:heading>

        <p>
          The management plugin is included in the RabbitMQ
          distribution. To enable it, use <a
          href="man/rabbitmq-plugins.1.man.html">rabbitmq-plugins</a>:
        </p>
        <pre class="sourcecode bash">rabbitmq-plugins enable rabbitmq_management</pre>
        <ul>
          <li>
            The Web UI is located at:
            http://<i>server-name</i>:15672/
          </li>
          <li>
            The Web UI uses an HTTP API provided by the same plugin. Said API's documentation can be accessed at
            http://<i>server-host</i>:15672/api/ or
            our <a href="https://rawcdn.githack.com/rabbitmq/rabbitmq-management/&version-server-tag;/priv/www/api/index.html">
            latest HTTP API documentation here</a>).
          </li>
          <li>
            Download <a href="management-cli.html">rabbitmqadmin</a>
            at: http://<i>server-name</i>:15672/cli/
          </li>
        </ul>
        <p>
          NB: The port for RabbitMQ versions prior to 3.0 is 55672.
        </p>
        <p>
          To use the web UI you will need to authenticate as a
          RabbitMQ user (on a fresh installation the user "guest" is
          created with password "guest"). From here you can manage
          exchanges, queues, bindings, virtual hosts, users and
          permissions. Hopefully the UI is fairly self-explanatory.
        </p>
        <p>
          The management UI is implemented as a single static HTML
          page which makes background queries to the HTTP API. As such
          it makes heavy use of Javascript. It has been tested with
          recent versions of Firefox, Chromium and Safari, and with
          versions of Microsoft Internet Explorer back to 6.0.
        </p>
      </doc:section>

      <doc:section name="permissions">
        <doc:heading>Permissions</doc:heading>
        <p>
          The management plugin extends the existing <a
          href="access-control.html">permissions model</a> somewhat. Users can
          be given arbitrary tags within RabbitMQ. The management plugin makes
          use of tags called "management", "policymaker", "monitoring" and
          "administrator". The following table shows what the different types
          of user can do:
        </p>
        <table>
          <tr>
            <th>Tag</th>
            <th>Capabilities</th>
          </tr>
          <tr>
            <td>(None)</td>
            <td>
              No access to the management plugin
            </td>
          </tr>
          <tr>
            <td>management</td>
            <td>
              Anything the user could do via AMQP plus:
              <ul>
                <li>List virtual hosts to which they can log in via AMQP</li>
                <li>
                  View all queues, exchanges and bindings in "their"
                  virtual hosts
                </li>
                <li>View and close their own channels and connections</li>
                <li>
                  View "global" statistics covering all their
                  virtual hosts, including activity by other users
                  within them
                </li>
              </ul>
            </td>
          </tr>
          <tr>
            <td>policymaker</td>
            <td>
              Everything "management" can plus:
              <ul>
                <li>
                  View, create and delete policies and parameters for virtual
                  hosts to which they can log in via AMQP
                </li>
              </ul>
            </td>
          </tr>
          <tr>
            <td>monitoring</td>
            <td>
              Everything "management" can plus:
              <ul>
                <li>
                  List all virtual hosts, including ones they could
                  not log in to via AMQP
                </li>
                <li>View other users's connections and channels</li>
                <li>View node-level data such as memory use and clustering</li>
                <li>View truly global statistics for all virtual hosts</li>
              </ul>
            </td>
          </tr>
          <tr>
            <td>administrator</td>
            <td>
              Everything "policymaker" and "monitoring" can plus:
              <ul>
                <li>Create and delete virtual hosts</li>
                <li>View, create and delete users</li>
                <li>View, create and delete permissions</li>
                <li>Close other users's connections</li>
              </ul>
            </td>
          </tr>
        </table>
        <p>
          Note that since "administrator" does everything "monitoring"
          does, and "monitoring" does everything "management" does,
          you frequently only need to give each user a maximum of one tag.
        </p>
        <p>
          Normal RabbitMQ permissions still apply to monitors and
          administrators; just because a user is a monitor or
          administrator does not give them full access to exchanges,
          queues and bindings through either AMQP or the management
          plugin.
        </p>
        <p>
          All users can only list objects within a particular virtual
          host if they have any permissions for that virtual host.
        </p>
        <p>
          If you get locked out due to only having non-administrator
          users, or no users at all, you can use <a
          href="/man/rabbitmqctl.1.man.html#">rabbitmqctl add_user</a>
          to create a non-administrator user and <a
          href="/man/rabbitmqctl.1.man.html#set_user_tags">rabbitmqctl
          set_user_tags</a> to promote a user to administrator.
        </p>
      </doc:section>

      <doc:section name="http-api">
        <doc:heading>HTTP API</doc:heading>
        <p>
          The management plugin will create an HTTP-based API at
          http://<i>server-name</i>:15672/api/. Browse to that
          location for more information on the API.
          For convenience you can read the
          <a href="https://cdn.rawgit.com/rabbitmq/rabbitmq-management/&version-server-tag;/priv/www/api/index.html">
          latest HTTP API documentation</a> on GitHub.
        </p>

        <p>
          HTTP API can be used on any node that has the <code>rabbitmq-management</code> plugin
          enabled. It then will be able to provide metrics on any (or all) cluster node.
          When monitoring a cluster of nodes, there is no need to contact each node via HTTP API
          individually. Instead, contact a random node or a load balancer that sits in front
          of the cluster.
        </p>

        <p>
          For HTTP API clients in several languages,
          see <a href="/devtools.html">Developer Tools</a>.
        </p>

        <p>
          <a href="management-cli.html">rabbitmqadmin</a> is a Python command  line tool
          that interacts with the HTTP API. It can be downloaded from any RabbitMQ node that
          has the management plugin enabled, see http://<i>server-name</i>:15672/cli/
        </p>
      </doc:section>

      <doc:section name="configuration">
        <doc:heading>Configuration</doc:heading>
        <p>
          There are several configuration options which affect the
          management plugin. These are managed through the main
          RabbitMQ
          <a href="configure.html#configuration-file">configuration file</a>.
        </p>
        <doc:subsection name="http-logging">
          <doc:heading>HTTP request logging</doc:heading>
          <p>
            To create simple access logs of requests to the HTTP API,
            set the value of the <code>http_log_dir</code> variable in
            the <code>rabbitmq_management</code> application to the name
            of a directory in which logs can be created and restart
            RabbitMQ. Note that only requests to the API
            at <code>/api</code> are logged, not requests to the static
            files which make up the browser-based GUI.
          </p>
        </doc:subsection>
        <doc:subsection name="statistics-interval">
          <doc:heading>Statistics interval</doc:heading>
          <p>
<<<<<<< HEAD
            By default the server will emit statistics events every
            5000ms. The message rate values shown in the management
            plugin are calculated over this period. You may therefore
            want to increase this value in order to sample rates over
            a longer period, or to reduce the statistics load on a
            server with a very large number of queues or channels.
=======
            To do this, set the <code>rabbitmq_management.load_definitions</code> config key
            to the path of a previously exported JSON file containing
            the definitions you want:

          <pre class="sourcecode erlang">[
{rabbitmq_management, [
  {load_definitions, "/path/to/definitions/file.json"}
  ]}
].</pre>
>>>>>>> 113889e7
          </p>
          <p>
            In order to do so, set the value of
            the <code>collect_statistics_interval</code> variable for
            the <code>rabbit</code> application to the desired
            interval in milliseconds and restart RabbitMQ.
          </p>
        </doc:subsection>
        <doc:subsection name="fine-stats">
          <doc:heading>Message rates</doc:heading>
          <p>
            The management plugin by default shows message rates
            globally, and for each queue, channel, exchange, and
            vhost. These are known as the <i>basic</i> message rates.
          </p>
          <p>
            It can also show message rates for all the combinations of
            channel to exchange, exchange to queue, and queue to
            channel. These are known as <i>detailed</i> message rates.
            Detailed message rates are disabled by default as they can
            have a large memory footprint when there are a large
            number of combinations of channels, queues and exchanges.
          </p>
          <p>
            Alternatively, the message rates can be disabled
            altogether. This can help get the best possible
            performance out of a CPU-bound server.
          </p>
          <p>
            The message rate mode is controlled by the
            <code>rates_mode</code> configuration variable in
            <code>rabbitmq_management</code>. This can be one of
            <code>basic</code> (the default), <code>detailed</code> or
            <code>none</code>.
          </p>
        </doc:subsection>
        <doc:subsection name="load-definitions">
          <doc:heading>Load definitions at startup</doc:heading>
          <p>
            The management plugin lets you export a JSON file
            containing definitions of all broker objects (queues,
            exchanges, bindings, users, virtual hosts, permissions and
            parameters). In some scenarios it may be useful to ensure
            the existence of these objects at every startup.
          </p>
          <p>
            To do this, set the <code>load_definitions</code> variable
            to the path of a previously exported JSON file containing
            the definitions you want.
          </p>
          <p>
            Note that the definitions in the file will overwrite
            anything already in the broker; using this option will not
            delete anything that is already there. However, if you
            start from a completely reset broker, use of this
            option <strong>will</strong> prevent the usual default user /
            virtual host / permissions from being created.
          </p>
        </doc:subsection>
        <doc:subsection name="max-backlog">
          <doc:heading>Events backlog</doc:heading>
          <p>
            Under heavy load, the processing of statistics events can
            increase the memory consumption. To reduce this,
            the maximum backlog size of the channel and queue statistics
            collectors can be regulated. The value of the
            <code>stats_event_max_backlog</code> variable in
            the <code>rabbitmq_management</code> application sets
            the maximum size of both backlogs. Defaults to 250.
          </p>
        </doc:subsection>
        <doc:subsection name="example-config">
          <doc:heading>Example</doc:heading>
          <p>
            An example configuration file for RabbitMQ that switches
            on request logging, increases the statistics interval to
            10000ms and explicitly sets some other relevant parameters
            to their default values, would look like this:
          </p>
<pre class="sourcecode ini">
listeners.tcp.default = 5672
  
collect_statistics_interval = 10000

management.http_log_dir = /tmp/rabbit-mgmt
management.rates_mode = basic
</pre>

          Or, using the <a href="/configure.html#erlang-term-config-file">classic config format</a>:

<pre class="sourcecode erlang">
[
  {rabbit,                    [{tcp_listeners,               [5672]},
                               {collect_statistics_interval, 10000} ]},
  {rabbitmq_management,       [{http_log_dir,  "/tmp/rabbit-mgmt"},
                               {rates_mode,    basic} ]}
].</pre>
        </doc:subsection>
        <doc:subsection name="web-dispatch-config">
          <doc:heading>Configuring the HTTP listener</doc:heading>
          <p>
            It is possible to configure rabbitmq-web-dispatch to serve the
            management plugin on a different port or network
            interface, with SSL, etc. To do so, you should configure the
            <code>listener</code> configuration item; for example to
            change the port:
          </p>
<pre class="sourcecode ini">
management.listener.port = 12345
</pre>

        Or, using the <a href="/configure.html#erlang-term-config-file">classic config format</a>:

<pre class="sourcecode erlang">
[
  {rabbitmq_management, [{listener, [{port, 12345}]}]},
].
</pre>

          <p>
            or to make the management plugin use HTTPS:
          </p>

<pre class="sourcecode ini">
management.listener.port = 15671
management.listener.ssl = true
management.listener.ssl_opts.cacertfile = /path/to/cacert.pem
management.listener.ssl_opts.certfile = /path/to/cert.pem
management.listener.ssl_opts.keyfile = /path/to/key.pem
</pre>

        Or, using the <a href="/configure.html#erlang-term-config-file">classic config format</a>:

<pre class="sourcecode erlang">
[{rabbitmq_management,
  [{listener, [{port,     15671},
               {ssl,      true},
               {ssl_opts, [{cacertfile, "/path/to/cacert.pem"},
                           {certfile,   "/path/to/cert.pem"},
                           {keyfile,    "/path/to/key.pem"}]}
              ]}
  ]}
].</pre>
          <p>
            See the <a href="web-dispatch.html">rabbitmq-web-dispatch</a>
            guide for more details.
          </p>
        </doc:subsection>

        <doc:subsection name="sample-retention">
          <doc:heading>Sample Retention Policies</doc:heading>
          <p>
            The management plugin will retain samples of some data
            such as message rates and queue lengths. You can
            configure how long such data is retained.
          </p>

<pre class="sourcecode ini">
management.sample_retention_policies.global.minute  = 5
management.sample_retention_policies.global.hour    = 60
management.sample_retention_policies.global.day = 1200

management.sample_retention_policies.basic.minute = 5
management.sample_retention_policies.basic.hour   = 60

management.sample_retention_policies.detailed.10 = 5
</pre>

        Or, using the <a href="/configure.html#erlang-term-config-file">classic config format</a>:

<pre class="sourcecode erlang">
[
  {rabbitmq_management,
    [{sample_retention_policies,
      %% List of {MaxAgeInSeconds, SampleEveryNSeconds}
      [{global,   [{605, 5}, {3660, 60}, {86400, 1200}]},
       {basic,    [{605, 5}, {3600, 60}]},
       {detailed, [{10, 5}]}]
    }]
  },
].
</pre>

          <p>
            There are three policies:
            <ul>
              <li><code>global</code> - how long to retain data for the overview and virtual host pages</li>
              <li><code>basic</code> - how long to retain data for individual connections, channels, exchanges and queues</li>
              <li><code>detailed</code> - how long to retain data for message rates between pairs of connections, channels, exchanges and queues (as shown under "Message rates breakdown")</li>
            </ul>

            This configuration (which is the default) retains global
            data at a 5 second resolution (sampling happens every 5 seconds) for 10 minutes and 5 seconds,
            then at a 1 minute resolution for 1 hour and 1 minute, then at a 10 minute
            resolution for about 8 hours. It retains basic data at a 5 second
            resolution for 1 minute and 5 seconds, then at a 1 minute resolution for
            1 hour, and detailed data only for 10 seconds. All three policies are mandatory, and must contain
            at least one retention pair <code>{MaxAgeInSeconds, SampleEveryNSeconds}</code>.
          </p>
        </doc:subsection>

      <doc:subsection name="cors">
        <doc:heading>Cross-origin resource sharing (CORS)</doc:heading>
        <p>
          The management API will by default not allow access to
          websites hosted on different origins. Allowed origins
          must be explicitly white-listed in configuration.
        </p>
<pre class="sourcecode erlang">
[
  {rabbitmq_management,
    [{cors_allow_origins, ["http://rabbitmq.com", "http://example.org"]}]},
].</pre>
        <p>
          It is possible to allow any origin to use the API.
          It is however not recommended if the API is reachable
          from the outside world.
        </p>
<pre class="sourcecode erlang">
[
  {rabbitmq_management,
    [{cors_allow_origins, ["*"]}]},
].</pre>
        <p>
          The CORS pre-flight requests are cached by the browser.
          The management plugin defines a timeout of 30 minutes
          by default. You can modify this value in the configuration.
          It is defined in seconds.
        </p>
<pre class="sourcecode erlang">
[
  {rabbitmq_management,
    [{cors_allow_origins, ["http://rabbitmq.com", "http://example.org"]},
     {cors_max_age, 3600}]},
].</pre>
      </doc:subsection>

      </doc:section>

      <doc:section name="clustering">
        <doc:heading>Note on clustering</doc:heading>
        <p>
          The management plugin is aware of clusters. You can enable
          it on one or more nodes in a cluster, and see information
          pertaining to the entire cluster no matter which node you
          connect to.
        </p>
        <p>
          If you want to deploy cluster nodes which do not have the
          full management plugin enabled, you will still need to
          enable the <code>rabbitmq-management-agent</code> plugin on
          each node.
        </p>
        <p>
          When clustered the management plugin performs cluster-wide queries
          which means it can be affected by various network events such as
          <a href="nettick.html">partitions</a>.
        </p>
      </doc:section>

      <doc:section name="proxy">
        <doc:heading>(Reverse HTTP) Proxy Setup</doc:heading>
        <p>
          It is possible to make the web UI available via any proxy that
          conforms with RFC 1738. The following sample Apache configuration
          illustrates the minimum necessary directives to coax Apache into
          conformance. It assumes a management web UI on the default port of 15672:
          <pre class="sourcecode apache">
AllowEncodedSlashes On
ProxyPass        /api http://localhost:15672/api nocanon
ProxyPass        /    http://localhost:15672/
ProxyPassReverse /    http://localhost:15672/</pre>
        </p>
      </doc:section>

      <doc:section name="stats-db">
        <doc:heading>Restarting Statistics Database</doc:heading>

        <p>
          Statistics database is stored entirely in memory. All of its contents
          is transient and should be treated as such.

          Prior to version 3.6.7 stats database is stored on a single node.

          Starting from version 3.6.7, each node has its own statistics database
          containing a fraction of stats recorded on this node.

          It is possible to restart the stats database.
        </p>
        <p>
          The statistics database is stored in the memory of the stats process
          previously to RabbitMQ 3.6.2, and stored in ETS tables from RabbitMQ
          3.6.2. To restart the database with versions earlier than 3.6.2, use

<pre class="sourcecode bash">
rabbitmqctl eval 'exit(erlang:whereis(rabbit_mgmt_db), please_terminate).'
</pre>

Starting with RabbitMQ 3.6.2 and up to 3.6.5, use
<pre class="sourcecode bash">
rabbitmqctl eval 'supervisor2:terminate_child(rabbit_mgmt_sup_sup, rabbit_mgmt_sup),
                  rabbit_mgmt_sup_sup:start_child().'
</pre>
          These commands must be executed on the node hosting the database.

Starting with RabbitMQ 3.6.7, the database can be reset per node using
<pre class="sourcecode bash">
rabbitmqctl eval 'rabbit_mgmt_storage:reset().'
</pre>

To reset entire management database on all nodes
<pre class="sourcecode bash">
rabbitmqctl eval 'rabbit_mgmt_storage:reset_all().'
</pre>

There is also HTTP API endpoints to reset a database
For entire database
<pre class="sourcecode">
DELETE /api/reset
</pre>

For a single node
<pre class="sourcecode">
DELETE /api/reset/:node
</pre>

        </p>
      </doc:section>

      <doc:section name="memory-mgmt">
        <doc:heading>Memory Management</doc:heading>
        <div>
          The memory usage of the management database can be obtained with <i>rabbitmqctl</i>:
<pre class="sourcecode bash">
rabbitmqctl status
</pre>
          or a GET request to /api/nodes/<i>name</i> via the <a href="https://cdn.rawgit.com/rabbitmq/rabbitmq-management/&version-server-tag;/priv/www/api/index.html">
          HTTP API</a>.

          <p>
          Stats are emitted periodically, regulated by the statistics
          interval described above, or when certain components are
          created/declared (e.g. a new connection or channel is
          opened, or a queue declared) or closed/deleted.  Message
          rates do not directly affect management database memory
          usage.
          </p>
          <p>
          Total amount of memory consumed by the stats database
          depends on the event emission interval, effective rates mode and
          retention policies.
          </p>
          <p>
          Increasing the <code>rabbit.collect_statistics_interval</code> value to 30-60s (note: the value should
          be set in milliseconds, e.g. <code>30000</code>) will reduce memory
          comsuption for systems with large amounts of queues/channels/connections.
          Adjusting retention policies to retain less data will also help.
          </p>
          <p>
          The memory usage of the channel and stats collector processes can be limited
          by setting the maximum backlog queue size using the parameter
          <code>stats_event_max_backlog</code>. If the backlog queue is full, new channel
          and queue stats will be dropped until the previous ones have been processed.
          </p>
          <p>
          The statistics interval can also be changed at runtime. Doing so will have no
          effect on existing connections, channels or queues. Only new stats
          emitting entities are affected.
<pre class="sourcecode bash">
rabbitmqctl eval 'application:set_env(rabbit, collect_statistics_interval, 60000).'
</pre>
          </p>
          The statistics database can be restarted (see above) and thus forced to release all memory.
        </div>
      </doc:section>
  </body>
</html><|MERGE_RESOLUTION|>--- conflicted
+++ resolved
@@ -271,24 +271,12 @@
         <doc:subsection name="statistics-interval">
           <doc:heading>Statistics interval</doc:heading>
           <p>
-<<<<<<< HEAD
             By default the server will emit statistics events every
             5000ms. The message rate values shown in the management
             plugin are calculated over this period. You may therefore
             want to increase this value in order to sample rates over
             a longer period, or to reduce the statistics load on a
             server with a very large number of queues or channels.
-=======
-            To do this, set the <code>rabbitmq_management.load_definitions</code> config key
-            to the path of a previously exported JSON file containing
-            the definitions you want:
-
-          <pre class="sourcecode erlang">[
-{rabbitmq_management, [
-  {load_definitions, "/path/to/definitions/file.json"}
-  ]}
-].</pre>
->>>>>>> 113889e7
           </p>
           <p>
             In order to do so, set the value of
@@ -335,9 +323,21 @@
             the existence of these objects at every startup.
           </p>
           <p>
-            To do this, set the <code>load_definitions</code> variable
+            To do this, set the <code>management.load_definitions</code> (<code>rabbitmq_management.load_definitions</code>
+            in the classic config format) config key
             to the path of a previously exported JSON file containing
-            the definitions you want.
+            the definitions you want:
+
+<pre class="sourcecode ini">
+management.load_definitions = /path/to/definitions/file.json
+</pre>
+
+            Using the <a href="/configure.html#erlang-term-config-file">classic config format</a>:
+          <pre class="sourcecode erlang">[
+{rabbitmq_management, [
+  {load_definitions, "/path/to/definitions/file.json"}
+  ]}
+].</pre>
           </p>
           <p>
             Note that the definitions in the file will overwrite
@@ -370,7 +370,7 @@
           </p>
 <pre class="sourcecode ini">
 listeners.tcp.default = 5672
-  
+
 collect_statistics_interval = 10000
 
 management.http_log_dir = /tmp/rabbit-mgmt
