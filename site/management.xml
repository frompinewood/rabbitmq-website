--- conflicted
+++ resolved
@@ -373,37 +373,7 @@
             the maximum size of both backlogs. Defaults to 250.
           </p>
         </doc:subsection>
-<<<<<<< HEAD
-        <doc:subsection name="example-config">
-          <doc:heading>Example</doc:heading>
-          <p>
-            An example configuration file for RabbitMQ that switches
-            on request logging, increases the statistics interval to
-            10000ms and explicitly sets some other relevant parameters
-            to their default values, would look like this:
-          </p>
-<pre class="sourcecode ini">
-listeners.tcp.default = 5672
-
-collect_statistics_interval = 10000
-
-management.http_log_dir = /tmp/rabbit-mgmt
-management.rates_mode = basic
-</pre>
-
-          Or, using the <a href="/configure.html#erlang-term-config-file">classic config format</a>:
-
-<pre class="sourcecode erlang">
-[
-  {rabbit,                    [{tcp_listeners,               [5672]},
-                               {collect_statistics_interval, 10000} ]},
-  {rabbitmq_management,       [{http_log_dir,  "/tmp/rabbit-mgmt"},
-                               {rates_mode,    basic} ]}
-].</pre>
-        </doc:subsection>
-=======
-
->>>>>>> 6e567580
+
         <doc:subsection name="web-dispatch-config">
           <doc:heading>Configuring the HTTP listener</doc:heading>
           <p>
@@ -473,22 +443,6 @@
 
 management.sample_retention_policies.detailed.10 = 5
 </pre>
-
-        Or, using the <a href="/configure.html#erlang-term-config-file">classic config format</a>:
-
-<pre class="sourcecode erlang">
-[
-  {rabbitmq_management,
-    [{sample_retention_policies,
-      %% List of {MaxAgeInSeconds, SampleEveryNSeconds}
-      [{global,   [{605, 5}, {3660, 60}, {86400, 1200}]},
-       {basic,    [{605, 5}, {3600, 60}]},
-       {detailed, [{10, 5}]}]
-    }]
-  },
-].
-</pre>
-
           <p>
             There are three policies:
             <ul>
@@ -544,15 +498,49 @@
       </doc:subsection>
 
 
-        <doc:subsection name="example-config">
-          <doc:heading>Example</doc:heading>
-          <p>
-            An example configuration file for RabbitMQ that switches
-            on request logging, increases the statistics interval to
-            10000ms and explicitly sets some other relevant parameters
-            to their default values, would look like this:
-          </p>
-          <pre class="sourcecode erlang">[
+      <doc:subsection name="example-config">
+        <doc:heading>Example</doc:heading>
+        <p>
+          An example configuration file for RabbitMQ that switches
+          on request logging, increases the statistics interval to
+          10000ms and explicitly sets some other relevant parameters
+          to their default values, would look like this:
+        </p>
+        <pre class="sourcecode ini">
+listeners.tcp.default = 5672
+
+collect_statistics_interval = 10000
+
+# management.load_definitions = /path/to/exported/definitions.json
+
+management.listener.port = 15672
+management.listener.ip   = 0.0.0.0
+management.listener.ssl  = true
+
+management.listener.ssl_opts.cacertfile = /path/to/cacert.pem
+management.listener.ssl_opts.certfile   = /path/to/cert.pem
+management.listener.ssl_opts.keyfile    = /path/to/key.pem
+
+management.http_log_dir = /path/to/rabbit/logs/http
+
+management.rates_mode = basic
+
+# Configure how long aggregated data (such as message rates and queue
+# lengths) is retained.
+# Your can use 'minute', 'hour' and 'day' keys or integer key (in seconds)
+management.sample_retention_policies.global.minute    = 5
+management.sample_retention_policies.global.hour  = 60
+management.sample_retention_policies.global.day = 1200
+
+management.sample_retention_policies.basic.minute   = 5
+management.sample_retention_policies.basic.hour = 60
+
+management.sample_retention_policies.detailed.10 = 5
+</pre>
+
+        Or, using the <a href="/configure.html#erlang-term-config-file">classic config format</a>:
+
+        <pre class="sourcecode erlang">[
 {rabbit, [{tcp_listeners,               [5672]},
           {collect_statistics_interval, 10000}]},
 
