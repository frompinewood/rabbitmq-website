<?xml-stylesheet type="text/xml" href="page.xsl"?>
<!--
Copyright (c) 2007-2016 Pivotal Software, Inc.

All rights reserved. This program and the accompanying materials
are made available under the terms of the under the Apache License,
Version 2.0 (the "License”); you may not use this file except in compliance
with the License. You may obtain a copy of the License at

http://www.apache.org/licenses/LICENSE-2.0

Unless required by applicable law or agreed to in writing, software
distributed under the License is distributed on an "AS IS" BASIS,
WITHOUT WARRANTIES OR CONDITIONS OF ANY KIND, either express or implied.
See the License for the specific language governing permissions and
limitations under the License.
-->
<html xmlns="http://www.w3.org/1999/xhtml"
      xmlns:doc="http://www.rabbitmq.com/namespaces/ad-hoc/doc"
      xmlns:x="http://www.rabbitmq.com/2011/extensions">
  <head>
    <title>Credentials and Passwords</title>
  </head>
  <body>
    <doc:section name="overview">
      <doc:heading>Overview</doc:heading>
      <p>
<<<<<<< HEAD
        This guide covers things related to passwords as used by the internal authentication
        backend. If a different authentication backend (or mechanism) is used, the material
        in this guide is not applicable.
=======
        This guide covers a variety of topics related to credentials
        and passwords used by the internal authentication backend. If
        a different authentication backend (or mechanism) is used, the
        material in this guide is not applicable.
>>>>>>> 4a884db6
      </p>
      <p>
        RabbitMQ supports multiple <a href="/authentication.html">authentication mechanisms</a>. Some of them use
        username/password pairs. These credential pairs are then handed over to an <a href="/access-control.html">authentication backends</a>
        that perform authentication. One of the backends, known as internal or built-in, uses internal RabbitMQ data store
        to store user credentials. When a new user is added using <code>rabbitmqctl</code>, her password is combined with a salt value
        and hashed.
      </p>
      <p>
        As of version 3.6.0, RabbitMQ can be configured to use several password hashing functions:

        <ul>
          <li>SHA-256</li>
          <li>SHA-512</li>
          <li>MD5 (only for backwards compatibility)</li>
        </ul>

        SHA-256 is used by default. More algorithms can be provided by plugins.
      </p>
    </doc:section>

    <doc:section name="changing-algorithm">
      <doc:heading>Configuring Algorithm to Use</doc:heading>
      <p>
        It is possible to change what algorithm is used via <a href="/configure.html">RabbitMQ configuration file</a>,
        for example, to use SHA-512:

<pre class="sourcecode">
[
  {rabbit, [{password_hashing_module, rabbit_password_hashing_sha512}]}
].
</pre>

        Out of the box, the following hashing modules are provided:
        <ul>
          <li><code>rabbit_password_hashing_sha256</code> (default)</li>
          <li><code>rabbit_password_hashing_sha512</code></li>
          <li><code>rabbit_password_hashing_md5</code> (for backwards compatibility)</li>
        </ul>
      </p>
      <p>
        Updated hashing algorithm will be applied to newly created users
        or when password is changed using <a href="/man/rabbitmqctl.1.man.html">rabbitmqctl</a>.
      </p>
    </doc:section>

<doc:section name="upgrading-to-3-6-x">
      <doc:heading>Upgrading from pre-3.6.0 to 3.6.1 or Later Versions</doc:heading>
      <p>
        When upgrading from a pre-3.6 version to RabbitMQ 3.6.1 or later,
        all existing users are marked as using the legacy password hashing function,
        therefore they will be able to authenticate. No upgrade steps are required.
      </p>
      <p>
        When importing definitions exported from versions earlier than
        3.6.0 into a 3.6.1 or later release, existing user records will use
        MD5 for password hashing. In order to migrate them to a more secure algorithm,
        use <a href="/man/rabbitmqctl.1.man.html">rabbitmqctl</a> to update their passwords.
      </p>
    </doc:section>

    <doc:section name="upgrading-to-3-6-0">
      <doc:heading>Upgrading from pre-3.6.0 to 3.6.0</doc:heading>
      <p>
        When upgrading from a pre-3.6 version to RabbitMQ 3.6.0 (but not later versions),
        all existing users are marked as using the legacy password hashing function,
        therefore they will be able to authenticate. No upgrade steps are required.
      </p>
      <p>
        If you'd like to avoid using MD5 for existing users, you need to update passwords
        for all users using <a href="/man/rabbitmqctl.1.man.html">rabbitmqctl</a> after upgrading.
      </p>
      <p>
        When importing definitions exported from versions earlier than
        3.6.0, it is possible to go back to MD5 (as a temporary
        measure) by setting this to <code>rabbit_password_hashing_md5</code>:

        <ul>
          <li>Set rabbit.password_hashing_module to <code>rabbit_password_hashing_md5</code> in the config. This means
          all imported (or newly created any other way) user records will have MD5 applied for hashing, with a relevant
          hint stored for later authentication.</li>
          <li>Perform definitions import</li>
          <li>Stop the (new) node</li>
          <li>Set <code>rabbit.password_hashing_module</code> to <code>rabbit_password_hashing_sha256</code> in the config</li>
        </ul>
      </p>
      <p>
        The above steps are only necessary for those who perform an export on a
        pre-3.6.0 node and then an import to 3.6.0. Those who upgrade
        "in place" or move definitions from a 3.6.0+ node to another
        3.6.0+ node do not need to do anything.
      </p>
      <p>
        The most secure thing to do is to update passwords for all existing users, if possible,
        to avoid relying on MD5 for anything.
      </p>
    </doc:section>

    <doc:section name="credential-validation">
      <doc:heading>Credential Validation</doc:heading>
      <p>
        Starting with version <code>3.6.7</code> it is possible to define
        a <code>credential validator</code>. It only has effect on the internal
        authentication backend and kicks in when a new user is added or password
        of an existing user is changed.
      </p>
      <p>
        Validators are modules that implement a validation
        function. To use a validator, it is necessary to specify it
        and its additional settings in the <a
        href="/configure.html">config file</a>. There are three
        credential validators available out of the box:

        <ul>
          <li><code>rabbit_credential_validator_accept_everything</code>: unconditionally accepts all values. This validator is used by default for backwards compatibility.</li>
          <li><code>rabbit_credential_validator_min_password_length</code>: validates password length</li>
          <li><code>rabbit_credential_validator_password_regexp</code>: validates that password matches a regular expression</li>
        </ul>
      </p>
      <p>
        The following example demonstrates how <code>rabbit_credential_validator_min_password_length</code> is used:
        <pre class="example">
[
 {rabbit, [
           {credential_validator, [{validation_backend,
                                    rabbit_credential_validator_min_password_length},
                                   {min_length, 30}]}
          ]}
].
        </pre>
      </p>
      <p>
        The following example demonstrates how <code>rabbit_credential_validator_password_regexp</code> is used:
        <pre class="example">
[
 {rabbit, [
           {credential_validator, [{validation_backend,
                                    rabbit_credential_validator_password_regexp},
                                   {regexp, &lt;&lt;"^[a-bA-Z0-9$]{20,100}"&gt;&gt;}]}
          ]}
].
        </pre>
      </p>

      <doc:subsection name="credential-validation">
        <doc:heading>Custom Credential Validators</doc:heading>
        <p>
          Every credential validator is a module that implements a single function
          behaviour, <a href="https://github.com/rabbitmq/rabbitmq-server/blob/master/src/rabbit_credential_validator.erl">rabbit_credential_validator</a>.
          Plugins therefore can provide more implementations.
        </p>
        <p>
          Credential validators can also validate usernames or apply any other logic
          (e.g. make sure that provided username and password are not identical).
        </p>
      </doc:subsection>
    </doc:section>
  </body>
</html><|MERGE_RESOLUTION|>--- conflicted
+++ resolved
@@ -25,16 +25,10 @@
     <doc:section name="overview">
       <doc:heading>Overview</doc:heading>
       <p>
-<<<<<<< HEAD
-        This guide covers things related to passwords as used by the internal authentication
-        backend. If a different authentication backend (or mechanism) is used, the material
-        in this guide is not applicable.
-=======
         This guide covers a variety of topics related to credentials
         and passwords used by the internal authentication backend. If
         a different authentication backend (or mechanism) is used, the
         material in this guide is not applicable.
->>>>>>> 4a884db6
       </p>
       <p>
         RabbitMQ supports multiple <a href="/authentication.html">authentication mechanisms</a>. Some of them use
