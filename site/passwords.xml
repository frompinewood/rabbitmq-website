--- conflicted
+++ resolved
@@ -155,19 +155,15 @@
       </p>
       <p>
         The following example demonstrates how <code>rabbit_credential_validator_min_password_length</code> is used:
-<<<<<<< HEAD
-
-        <pre class="example">
+
+        <pre class="sourcecode ini">
 credential_validator.validation_backend = rabbit_credential_validator_min_password_length
 credential_validator.min_length = 30
         </pre>
 
         In the <a href="/configure.html">classic config format</a> that would be
 
-        <pre class="example">
-=======
         <pre class="sourcecode erlang">
->>>>>>> e8d97cbb
 [
  {rabbit, [
            {credential_validator, [{validation_backend,
@@ -179,18 +175,14 @@
       </p>
       <p>
         The following example demonstrates how <code>rabbit_credential_validator_password_regexp</code> is used:
-<<<<<<< HEAD
-        <pre class="example">
+        <pre class="sourcecode ini">
 credential_validator.validation_backend = rabbit_credential_validator_password_regexp
 credential_validator.regexp = ^[a-bA-Z0-9$]{20,100}
         </pre>
 
         which becomes
 
-        <pre class="example">
-=======
         <pre class="sourcecode erlang">
->>>>>>> e8d97cbb
 [
  {rabbit, [
            {credential_validator, [{validation_backend,
