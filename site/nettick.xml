<?xml-stylesheet type="text/xml" href="page.xsl"?>
<!--
Copyright (c) 2007-2016 Pivotal Software, Inc.

All rights reserved. This program and the accompanying materials
are made available under the terms of the under the Apache License, 
Version 2.0 (the "License”); you may not use this file except in compliance 
with the License. You may obtain a copy of the License at

http://www.apache.org/licenses/LICENSE-2.0

Unless required by applicable law or agreed to in writing, software
distributed under the License is distributed on an "AS IS" BASIS,
WITHOUT WARRANTIES OR CONDITIONS OF ANY KIND, either express or implied.
See the License for the specific language governing permissions and
limitations under the License.
-->

<html xmlns="http://www.w3.org/1999/xhtml"
      xmlns:doc="http://www.rabbitmq.com/namespaces/ad-hoc/doc"
      xmlns:x="http://www.rabbitmq.com/2011/extensions">
  <head>
    <title>Net Tick Time</title>
  </head>
  <body>
    <doc:section name="background-info">
      <p class="intro">
        This page explains the Erlang <code>net_ticktime</code> configuration
        setting. See the <a href="http://erlang.org/doc/man/kernel_app.html">Erlang kernel
        documentation</a> for more details.
      </p>
    </doc:section>
    <doc:section name="net-tick-overview">
      <doc:heading>Overview</doc:heading>
      <p>
        Each pair of nodes in a cluster are connected by the transport layer.
        Periodic tick messages are exchanged between all pairs of nodes to
        maintain the connections and to detect disconnections.
        Network interruptions could otherwise go undetected for a period
        that depends on the transport.
      </p>

      <p>
        When one RabbitMQ node determines that another node has gone
        down it will log a message giving the other node's name and
        the reason, like:
      </p>

      <pre class="sourcecode">=INFO REPORT==== 23-Sep-2014::16:21:22 ===
node rabbit@cordelia down: net_tick_timeout
      </pre>

      <p>
        In this case the <code>net_tick_timeout</code> tells us that
        the other node was detected as down due to the net ticktime
        being exceeded. Another common reason is
        <code>connection_closed</code>, meaning that the connection
        was explicitly closed at the TCP level.
      </p>
    </doc:section>

    <doc:section name="net-tick-frequency">
      <doc:heading>Tick Frequency</doc:heading>
      <p>
        The frequency of both tick messages and detection of failures is controlled
        by the <code>net_ticktime</code> configuration setting. Normally four ticks
        are exchanged between a pair of nodes every <code>net_ticktime</code> seconds.
        If no communication is received from a node within <code>net_ticktime</code>
        (&#177; 25% for ) seconds then the node is considered down and no longer a member
        of the cluster.
      </p>
      <p>
        Increasing the <code>net_ticktime</code> across all nodes in a cluster will
        make the cluster more resilient to short network outtages, but it will take
        longer for remaing nodes to detect crashed nodes. Conversely, reducing the
        <code>net_ticktime</code> across all nodes in a cluster will reduce detection
        latency, but increases the risk of detecting spurious
        <a href="partitions.html">partitions</a>.
      </p>
      <p>
        The impact of changing the default <code>net_ticktime</code> should be
        carefully considered. All nodes in a cluster must use the same
        <code>net_ticktime</code>. The following sample <a href="/configure.html#advanced-config-file">advanced.config</a>
        configuration demonstrates doubling the default <code>net_ticktime</code> from
        60 to 120 seconds:
      </p>
      <p>
<<<<<<< HEAD
<pre>    [
=======
<pre class="sourcecode erlang">    [
        {rabbit, [{tcp_listeners, [5672]}]},
>>>>>>> e8d97cbb
        {kernel, [{net_ticktime,  120}]}
    ].</pre>
      </p>
    </doc:section>
    <doc:section name="http-api">
      <doc:heading>HTTP API</doc:heading>
      <p>
          The HTTP API often needs to perform cluster-wide queries
          which has the effect that the UI can appear unresponsive until a
          partition is detected and handled. Lowering <code>net_ticktime</code>
          can help to improve the responsiveness during such events but any
          decision to change <code>net_ticktime</code> should be done carefully
          as emphasised above.
      </p>
    </doc:section>
  </body>
</html><|MERGE_RESOLUTION|>--- conflicted
+++ resolved
@@ -85,14 +85,11 @@
         60 to 120 seconds:
       </p>
       <p>
-<<<<<<< HEAD
-<pre>    [
-=======
-<pre class="sourcecode erlang">    [
-        {rabbit, [{tcp_listeners, [5672]}]},
->>>>>>> e8d97cbb
-        {kernel, [{net_ticktime,  120}]}
-    ].</pre>
+<pre class="sourcecode erlang">
+[
+  {kernel, [{net_ticktime,  120}]}
+].
+</pre>
       </p>
     </doc:section>
     <doc:section name="http-api">
