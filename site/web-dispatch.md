<!--
Copyright (c) 2007-2016 Pivotal Software, Inc.

All rights reserved. This program and the accompanying materials
are made available under the terms of the under the Apache License, 
Version 2.0 (the "License”); you may not use this file except in compliance 
with the License. You may obtain a copy of the License at

http://www.apache.org/licenses/LICENSE-2.0

Unless required by applicable law or agreed to in writing, software
distributed under the License is distributed on an "AS IS" BASIS,
WITHOUT WARRANTIES OR CONDITIONS OF ANY KIND, either express or implied.
See the License for the specific language governing permissions and
limitations under the License.
-->

# Web dispatch plugin NOSYNTAX

The `rabbitmq-web-dispatch` plugin provides hosting for other plugins that
have HTTP interfaces. It allows these interfaces to co-exist on one or
more HTTP listeners.

## Configuration

Plugins using `rabbitmq-web-dispatch` typically take a `listener`
configuration item to configure their listening HTTP port. In this
page we will give examples for the `rabbitmq_management` application,
but the same configuration can be applied to `rabbitmq_jsonrpc` and
`rabbitmq_web_stomp_examples`.

The `listener` configuration item can contain the following keys:

* `port` (mandatory)
* `ip` (to listen on only one interface)
* `ssl` (to enable SSL)
* `ssl_opts` (to configure SSL)
* `cowboy_opts` (to configure the Cowboy HTTP server)

## Listening on a single interface

Use `ip` to specify an interface for Cowboy to bind to (giving an IP
address as a string or tuple). For example:

<<<<<<< HEAD
    management.listener.port = 15672
    management.listener.ip   = 127.0.0.1
    
Or, using the <a href="/configure.html#erlang-term-config-file">classic config format</a>:

    [{rabbitmq_management,
      [{listener, [{port, 15672},
                   {ip, "127.0.0.1"}
                  ]}
      ]}
    ].

## TLS/SSL

Set `ssl` to `true` to turn on TLS for a listener. Use `ssl_opts` to
specify SSL options. These are the standard Erlang TLS options: [see
the RabbitMQ TLS guide](/ssl.html) for more information.
=======
<pre class="sourcecode erlang">
[{rabbitmq_management,
  [{listener, [{port, 15672},
               {ip, "127.0.0.1"}
              ]}
  ]}
].
</pre>

## TLS

Set `ssl` to `true` to turn on SSL for a listener. Use `ssl_opts` to
specify SSL options. These are the standard TLS listener options, [see
the TLS guide for more information](/ssl.html).
>>>>>>> e8d97cbb

For convenience, if you do not specify `ssl_opts` then
Web Dispatch will use the same options as the main RabbitMQ
server does for AMQP over TLS, <b>but with client certificate
verification turned off</b>. If you wish to use client certificate
verification, specify `ssl_opts` explicitly.

For example:

<<<<<<< HEAD
    management.listener.port = 15672
    management.listener.ssl  = true

    management.listener.ssl_opts.cacertfile = /path/to/cacert.pem
    management.listener.ssl_opts.certfile   = /path/to/cert.pem
    management.listener.ssl_opts.keyfile    = /path/to/key.pem

The same example using the <a href="/configure.html#erlang-term-config-file">classic config format</a>:

    [{rabbitmq_management,
      [{listener, [{port,     15672},
                   {ssl,      true},
                   {ssl_opts, [{cacertfile, "/path/to/cacert.pem"},
                               {certfile,   "/path/to/cert.pem"},
                               {keyfile,    "/path/to/key.pem"}]}
                  ]}
      ]}
    ].
=======
<pre class="sourcecode erlang">
[{rabbitmq_management,
  [{listener, [{port,     15672},
               {ssl,      true},
               {ssl_opts, [{cacertfile, "/path/to/cacert.pem"},
                           {certfile,   "/path/to/cert.pem"},
                           {keyfile,    "/path/to/key.pem"}]}
              ]}
  ]}
].
</pre>
>>>>>>> e8d97cbb

## Compressed responses

Cowboy provides [a number of options](http://ninenines.eu/docs/en/cowboy/1.0/manual/cowboy_protocol/)
that can be used to customize the behavior of the server. You
can specify those in the listener options under `cowboy_opts`.

To compress responses, set the proper `cowboy_opts` option:

<pre class="sourcecode erlang">
[{rabbitmq_management,
  [{listener, [{port,        15672},
               {cowboy_opts, [{compress, true}]}
              ]}
  ]}
].
</pre><|MERGE_RESOLUTION|>--- conflicted
+++ resolved
@@ -42,25 +42,13 @@
 Use `ip` to specify an interface for Cowboy to bind to (giving an IP
 address as a string or tuple). For example:
 
-<<<<<<< HEAD
-    management.listener.port = 15672
-    management.listener.ip   = 127.0.0.1
-    
+<pre class="sourcecode ini">
+management.listener.port = 15672
+management.listener.ip   = 127.0.0.1
+</pre>
+
 Or, using the <a href="/configure.html#erlang-term-config-file">classic config format</a>:
 
-    [{rabbitmq_management,
-      [{listener, [{port, 15672},
-                   {ip, "127.0.0.1"}
-                  ]}
-      ]}
-    ].
-
-## TLS/SSL
-
-Set `ssl` to `true` to turn on TLS for a listener. Use `ssl_opts` to
-specify SSL options. These are the standard Erlang TLS options: [see
-the RabbitMQ TLS guide](/ssl.html) for more information.
-=======
 <pre class="sourcecode erlang">
 [{rabbitmq_management,
   [{listener, [{port, 15672},
@@ -70,12 +58,11 @@
 ].
 </pre>
 
-## TLS
+## TLS/SSL
 
-Set `ssl` to `true` to turn on SSL for a listener. Use `ssl_opts` to
-specify SSL options. These are the standard TLS listener options, [see
-the TLS guide for more information](/ssl.html).
->>>>>>> e8d97cbb
+Set `ssl` to `true` to turn on TLS for a listener. Use `ssl_opts` to
+specify SSL options. These are the standard Erlang TLS options: [see
+the RabbitMQ TLS guide](/ssl.html) for more information.
 
 For convenience, if you do not specify `ssl_opts` then
 Web Dispatch will use the same options as the main RabbitMQ
@@ -85,26 +72,17 @@
 
 For example:
 
-<<<<<<< HEAD
-    management.listener.port = 15672
-    management.listener.ssl  = true
+<pre class="sourcecode ini">
+management.listener.port = 15672
+management.listener.ssl  = true
 
-    management.listener.ssl_opts.cacertfile = /path/to/cacert.pem
-    management.listener.ssl_opts.certfile   = /path/to/cert.pem
-    management.listener.ssl_opts.keyfile    = /path/to/key.pem
+management.listener.ssl_opts.cacertfile = /path/to/cacert.pem
+management.listener.ssl_opts.certfile   = /path/to/cert.pem
+management.listener.ssl_opts.keyfile    = /path/to/key.pem
+</pre>
 
 The same example using the <a href="/configure.html#erlang-term-config-file">classic config format</a>:
 
-    [{rabbitmq_management,
-      [{listener, [{port,     15672},
-                   {ssl,      true},
-                   {ssl_opts, [{cacertfile, "/path/to/cacert.pem"},
-                               {certfile,   "/path/to/cert.pem"},
-                               {keyfile,    "/path/to/key.pem"}]}
-                  ]}
-      ]}
-    ].
-=======
 <pre class="sourcecode erlang">
 [{rabbitmq_management,
   [{listener, [{port,     15672},
@@ -116,7 +94,6 @@
   ]}
 ].
 </pre>
->>>>>>> e8d97cbb
 
 ## Compressed responses
 
