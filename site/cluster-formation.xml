--- conflicted
+++ resolved
@@ -28,15 +28,6 @@
       <doc:heading>Introduction</doc:heading>
 
       <p>
-<<<<<<< HEAD
-        This guide covers various automation-oriented cluster
-        formation and peer discovery features. For a general overview
-        of RabbitMQ clustering, please refer to the <a href="/clustering.html">Clustering guide</a>.
-      </p>
-
-      <p>
-        A RabbitMQ cluster can be formed in a number of ways:
-=======
         This guide covers various automation-oriented cluster formation and
         peer discovery features. For a general overview of RabbitMQ clustering,
         please refer to the <a href="/clustering.html">Clustering Guide</a>.
@@ -45,7 +36,6 @@
       <p>
         To form a cluster, new ("blank") nodes need to be able to discover
         their peers. The following peer discovery mechanisms are built-in:
->>>>>>> 7f4733c3
 
         <ul class="plain">
           <li><a href="#peer-discovery-classic-config">config file</a></li>
@@ -104,28 +94,9 @@
     </doc:section>
 
 
-<<<<<<< HEAD
-      <p>
-        To form a cluster, new ("blank") nodes need to be able to discover their
-        peers. The goal of peer discovery is to produce a set of cluster nodes the current node can
-        attempt to join. As of RabbitMQ 3.7.0, peer discovery mechanisms are pluggable.
-        Several implementations are available:
-
-        <ul>
-          <li>Config file-based (a.k.a. the "classic config" backend)</li>
-          <li>Pre-configured DNS</li>
-          <li><a href="https://github.com/rabbitmq/rabbitmq-peer-discovery-aws">AWS (EC2) instance discovery</a> (via a plugin)</li>
-          <li><a href="https://github.com/rabbitmq/rabbitmq-peer-discovery-k8s">Kubernetes</a> (via a plugin)</li>
-          <li><a href="https://github.com/rabbitmq/rabbitmq-peer-discovery-consul">Consul</a> (via a plugin)</li>
-          <li><a href="https://github.com/rabbitmq/rabbitmq-peer-discovery-etcd">etcd</a> (via a plugin)</li>
-        </ul>
-      </p>
-
-=======
     <doc:section name="rejoining">
       <doc:heading>Peer Rejoining Timeout</doc:heading>
 
->>>>>>> 7f4733c3
       <p>
         If a node previously was a cluster member, when it boots it will try to contact
         its "last seen" peer for a period of time.
@@ -135,8 +106,6 @@
         time to start it is recommended that the number of retries is increased.
       </p>
     </doc:section>
-
-    <xi:include href="erlang-cookie.xml.inc"/>
 
     <doc:section name="peer-discovery-classic-config">
       <doc:heading>Config File Peer Discovery Backend</doc:heading>
