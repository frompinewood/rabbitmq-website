<!--
Copyright (c) 2007-2022 VMware, Inc. or its affiliates.

All rights reserved. This program and the accompanying materials
are made available under the terms of the under the Apache License,
Version 2.0 (the "License”); you may not use this file except in compliance
with the License. You may obtain a copy of the License at

https://www.apache.org/licenses/LICENSE-2.0

Unless required by applicable law or agreed to in writing, software
distributed under the License is distributed on an "AS IS" BASIS,
WITHOUT WARRANTIES OR CONDITIONS OF ANY KIND, either express or implied.
See the License for the specific language governing permissions and
limitations under the License.
-->

# Configuration

## <a id="overview" class="anchor" href="#overview">Overview</a>

RabbitMQ comes with default built-in settings. Those can be entirely
sufficient in some environment (e.g. development and QA).
For all other cases, as well as [production deployment tuning](./production-checklist.html),
there is a way to configure many things in the broker as well as [plugins](./plugins.html).

This guide covers a number of topics related to configuration:

 * [Different ways](#means-of-configuration) in which various settings of the server and plugins are configured
 * [Configuration file(s)](#configuration-files): primary [rabbitmq.conf](#config-file) or [a directory of .conf files](#config-confd-directory), and optional [advanced.config](#advanced-config-file)
 * Default [configuration file location(s)](#config-location) on various platforms
 * Configuration troubleshooting: how to [find config file location](#verify-configuration-config-file-location) and [inspect and verify effective configuration](#verify-configuration-effective-configuration)
 * [Environment variables](#customise-environment)
 * [Operating system (kernel) limits](#kernel-limits)
 * Available [core server settings](#config-items)
 * Available [environment variables](#supported-environment-variables)
 * How to [encrypt sensitive configuration values](#configuration-encryption)

and more.

Since configuration affects many areas of the system, including plugins, individual [documentation guides](./documentation.html)
dive deeper into what can be configured. [Runtime Tuning](./runtime.html) is a companion to this guide that focuses
on the configurable parameters in the runtime. [Production Checklist](./production-checklist.html) is a related guide
that outlines what settings will likely need tuning in most production environments.


## <a id="means-of-configuration" class="anchor" href="#means-of-configuration">Means of Configuration</a>

A RabbitMQ node can be configured using a number of mechanisms responsible
for different areas:

<table>
  <caption>Ways of configuration RabbitMQ</caption>
  <thead>
    <td><strong>Mechanism</strong></td>
    <td><strong>Description</strong></td>
  </thead>

  <tr>
    <td>
      <a href="#configuration-files">Configuration File(s)</a>
    </td>
    <td>
      contains server and plugin settings for

      <ul>
        <li><a href="./networking.html">TCP listeners and other networking-related settings</a></li>
        <li><a href="./ssl.html">TLS</a></li>
        <li><a href="./alarms.html">resource constraints (alarms)</a></li>
        <li><a href="./access-control.html">authentication and authorisation backends</a></li>
        <li><a href="./persistence-conf.html">message store settings</a></li>
      </ul>

      and so on.
    </td>
  </tr>
  <tr>
    <td>
      <a href="#customise-environment">Environment Variables</a>
    </td>
    <td>
      define <a href="./cli.html#node-names">node name</a>, file and directory locations, runtime flags taken from the shell, or set in
      the environment configuration file, <code>rabbitmq-env.conf</code> (Linux, MacOS, BSD)
      and <code>rabbitmq-env-conf.bat</code> (Windows)
    </td>
  </tr>

  <tr>
    <td>
      <a href="./cli.html">rabbitmqctl</a>
    </td>
    <td>
      When <a href="./access-control.html">internal authentication/authorisation backend</a> is used,
      <code>rabbitmqctl</code> is the tool that manages virtual hosts, users and permissions. It
      is also used to manage <a href="./parameters.html">runtime parameters and policies</a>.
    </td>
  </tr>

  <tr>
    <td>
      <a href="./cli.html">rabbitmq-queues</a>
    </td>
    <td>
      <code>rabbitmq-queues</code> is the tool that manages settings specific to <a href="./quorum-queues.html">quorum queues</a>.
    </td>
  </tr>

  <tr>
    <td>
      <a href="./cli.html">rabbitmq-plugins</a>
    </td>
    <td>
      <code>rabbitmq-plugins</code> is the tool that manages <a href="./plugins.html">plugins</a>.
    </td>
  </tr>

  <tr>
    <td>
      <a href="./cli.html">rabbitmq-diagnostics</a>
    </td>
    <td>
      <code>rabbitmq-diagnostics</code> allows for inspection of node state, including effective configuration,
      as well as many other metrics and <a href="./monitoring.html">health checks</a>.
    </td>
  </tr>

  <tr>
    <td>
      <a href="parameters.html">Parameters and Policies</a>
    </td>
    <td>
      defines cluster-wide settings which can change at run time
      as well as settings that are convenient to configure for groups of queues (exchanges, etc)
      such as including optional queue arguments.
    </td>
  </tr>

  <tr>
    <td>
      <a href="runtime.html">Runtime (Erlang VM) Flags</a>
    </td>
    <td>
      Control lower-level aspects of the system: memory allocation settings, inter-node communication
      buffer size, runtime scheduler settings and more.
    </td>
  </tr>

  <tr>
    <td>
      <a href="#kernel-limits">Operating System Kernel Limits</a>
    </td>
    <td>
      Control process limits enforced by the kernel: <a href="./networking.html#open-file-handle-limit">max open file handle limit</a>,
      max number of processes and kernel threads, max resident set size and so on.
    </td>
  </tr>
</table>

Most settings are configured using the first two methods. This guide,
therefore, focuses on them.

## <a id="configuration-files" class="anchor" href="#configuration-files">Configuration File(s)</a>

### <a id="config-file-intro" class="anchor" href="#config-file-intro">Introduction</a>

While some settings in RabbitMQ can be tuned using environment variables,
most are configured using a [main configuration file](#config-file), usually named `rabbitmq.conf`.
This includes configuration for the core server as well as plugins. An additional configuration
file can be used to configure settings that cannot be expressed in the main file's configuration
format. This is covered in more details below.

The sections below cover the syntax and [location](#config-file-location) of both files,
where to find examples, and more.

### <a id="config-file-location" class="anchor" href="#config-file-location">Config File Locations</a>

[Default config file locations](./configure.html#config-location)
vary between operating systems and [package types](./download.html).

This topic is covered in more detail in the rest of this guide.

When in doubt about RabbitMQ config file location,
consult the log file and/or management UI as explained in the following section.

### <a id="verify-configuration-config-file-location" class="anchor" href="#verify-configuration-config-file-location">How to Find Config File Location</a>

The active configuration file can be verified by inspecting the
RabbitMQ log file. It will show up in the [log file](logging.html)
at the top, along with the other broker boot log entries. For example:

<pre class="lang-ini">
node           : rabbit@example
home dir       : /var/lib/rabbitmq
config file(s) : /etc/rabbitmq/advanced.config
               : /etc/rabbitmq/rabbitmq.conf
</pre>

If the configuration file cannot be found or read by RabbitMQ, the log entry
will say so:

<pre class="lang-ini">
node           : rabbit@example
home dir       : /var/lib/rabbitmq
config file(s) : /var/lib/rabbitmq/hare.conf (not found)
</pre>

Alternatively, the location of configuration files used by a local node, use the [rabbitmq-diagnostics status](./rabbitmq-diagnostics.8.html) command:

<pre class="lang-bash">
# displays key
rabbitmq-diagnostics status
</pre>

and look for the `Config files` section that would look like this:

<pre class="lang-plaintext">
Config files

 * /etc/rabbitmq/advanced.config
 * /etc/rabbitmq/rabbitmq.conf
</pre>

To inspect the locations of a specific node, including nodes running remotely, use the `-n` (short for `--node`) switch:

<pre class="lang-bash">
rabbitmq-diagnostics status -n [node name]
</pre>

Finally, config file location can be found in the [management UI](./management.html),
together with other details about nodes.

When troubleshooting configuration settings, it is very useful to verify that the config file
path is correct, exists and can be loaded (e.g. the file is readable) before [verifying effective node configuration](#verify-configuration-effective-configuration).
Together, these steps help quickly narrow down most common misconfiguration problems.

### <a id="config-file-formats" class="anchor" href="#config-file-formats">The New and Old Config File Formats</a>

All [supported RabbitMQ versions](./versions.html) use an [ini-like, sysctl configuration file format](#config-file)
for the main configuration file. The file is typically named `rabbitmq.conf`.

The new config format is much simpler, easier for humans to read
and machines to generate. It is also relatively limited compared
to the classic config format used prior to RabbitMQ 3.7.0.
For example, when configuring [LDAP support](./ldap.html), it may be necessary to use deeply nested data structures to
express desired configuration.

To accommodate this need, modern RabbitMQ versions allow for both formats to be used at the same time
in separate files: `rabbitmq.conf` uses the new style format and is recommended for most settings,
and `advanced.config` covers more advanced settings that the ini-style configuration
cannot express. This is covered in more detail in the following sections.

<table>
  <thead>
    <tr>
      <td><strong>Configuration File</strong></td>
      <td><strong>Format Used</strong></td>
      <td><strong>Purpose</strong></td>
    </tr>
  </thead>

  <tbody>
    <tr>
      <td><code>rabbitmq.conf</code></td>
      <td>New style format (sysctl or ini-like)</td>
      <td>
        <a href="#config-file">Primary configuration file</a>. Should be used for most settings.
        It is easier for humans to read and machines (deployment tools) to generate.
        Not every setting can be expressed in this format.
      </td>
    </tr>
    <tr>
      <td><code>advanced.config</code></td>
      <td>Classic (Erlang terms)</td>
      <td>
        A limited number of settings that cannot be expressed
        in the new style configuration format, such as <a href="./ldap.html">LDAP queries</a>.
        Only should be used when necessary.
      </td>
    </tr>
    <tr>
      <td><code>rabbitmq-env.conf</code> (<code>rabbitmq-env.conf.bat</code> on Windows)</td>
      <td>Environment variable pairs</td>
      <td>
        Used to set <a href="#customise-environment">environment variables</a> relevant to RabbitMQ in one place.
      </td>
    </tr>
  </tbody>
</table>

Compare this examplary `rabbitmq.conf` file

<pre class="lang-ini">
# A new style format snippet. This format is used by rabbitmq.conf files.
ssl_options.cacertfile           = /path/to/ca_certificate.pem
ssl_options.certfile             = /path/to/server_certificate.pem
ssl_options.keyfile              = /path/to/server_key.pem
ssl_options.verify               = verify_peer
ssl_options.fail_if_no_peer_cert = true
</pre>

to

<pre class="lang-erlang">
%% A classic format snippet, now used by advanced.config files.
[
  {rabbit, [{ssl_options, [{cacertfile,           "/path/to/ca_certificate.pem"},
                           {certfile,             "/path/to/server_certificate.pem"},
                           {keyfile,              "/path/to/server_key.pem"},
                           {verify,               verify_peer},
                           {fail_if_no_peer_cert, true}]}]}
].
</pre>

### <a id="config-file" class="anchor" href="#config-file">The Main Configuration File, rabbitmq.conf</a>

The configuration file `rabbitmq.conf`
allows the RabbitMQ server and plugins to be configured.
Starting with RabbitMQ 3.7.0, the format is in the [sysctl format](https://github.com/basho/cuttlefish/wiki/Cuttlefish-for-Application-Users).

The syntax can be briefly explained in 3 lines:

 * One setting uses one line
 * Lines are structured `Key = Value`
 * Any line starting with a `#` character is a comment

A minimalistic example configuration file follows:

<pre class="lang-ini">
# this is a comment
listeners.tcp.default = 5673
</pre>

The same example in the <a href="#config-file-formats">classic config format</a>:

<pre class="lang-erlang">
%% this is a comment
[
  {rabbit, [
      {tcp_listeners, [5673]}
    ]
  }
].
</pre>

This example will alter the [port RabbitMQ listens on](./networking.html#ports) for
AMQP 0-9-1 and AMQP 1.0 client connections from 5672 to 5673.

The RabbitMQ server source repository contains [an example rabbitmq.conf file](https://github.com/rabbitmq/rabbitmq-server/blob/v3.8.x/deps/rabbit/docs/rabbitmq.conf.example)
named `rabbitmq.conf.example`. It contains examples of
most of the configuration items you might want to set (with some very obscure ones omitted), along with
documentation for those settings.

Documentation guides such as [Networking](networking.html), [TLS](./ssl.html), or
[Access Control](./access-control.html) contain many examples in relevant formats.

Note that this configuration file is not to be confused with the environment variable
configuration files, [rabbitmq-env.conf](#environment-env-file-unix)
and [rabbitmq-env-conf.bat](#environment-env-file-windows).

To override the main RabbitMQ config file location, use the `RABBITMQ_CONFIG_FILE`
(or `RABBITMQ_CONFIG_FILES` to use a `conf.d`-style directory of sorted files) [environment variables](#customise-environment).
Use `.conf` as file extension for the new style config format, e.g. `/etc/rabbitmq/rabbitmq.conf` or
`/data/configuration/rabbitmq/rabbitmq.conf`

### <a id="config-confd-directory" class="anchor" href="#config-confd-directory">Using a Directory of .conf Files</a>

A `conf.d`-style directory of files can also be used. Use `RABBITMQ_CONFIG_FILES` (note the plural "_FILES")
to point the node at a directory of such files:

<pre class="lang-ini">
# uses a directory of .conf files loaded in alphabetical order
RABBITMQ_CONFIG_FILES=/path/to/a/custom/location/rabbitmq/conf.d
</pre>

Target directory must contain a number of `.conf` files with the same syntax as `rabbitmq.conf`.

They will be **loaded in alphabetical order**. A common naming practice uses numerical prefixes
in filenames to make it easier to reason about the order, or make sure a "defaults file"
is always loaded first, regardless of how many extra files are generated at deployment time:

<pre class="lang-bash">
ls -lh /path/to/a/custom/location/rabbitmq/conf.d
# => -r--r--r--  1 rabbitmq  rabbitmq    87B Mar 21 19:50 00-defaults.conf
# => -r--r--r--  1 rabbitmq  rabbitmq   4.6K Mar 21 19:52 10-main.conf
# => -r--r--r--  1 rabbitmq  rabbitmq   1.6K Mar 21 19:52 20-tls.conf
# => -r--r--r--  1 rabbitmq  rabbitmq   1.6K Mar 21 19:52 30-federation.conf
</pre>

### <a id="advanced-config-file" class="anchor" href="#advanced-config-file">The advanced.config File</a>

Some configuration settings are not possible or are difficult to configure
using the sysctl format. As such, it is possible to use an additional
config file in the Erlang term format (same as `rabbitmq.config`).
That file is commonly named `advanced.config`. It will be merged
with the configuration provided in `rabbitmq.conf`.

The RabbitMQ server source repository contains [an example advanced.config file](https://github.com/rabbitmq/rabbitmq-server/blob/v3.8.x/deps/rabbit/docs/advanced.config.example)
named `advanced.config.example`. It focuses on the options that are typically set using the advanced config.

To override the advanced config file location, use the `RABBITMQ_ADVANCED_CONFIG_FILE`
environment variable.

### <a id="config-location" class="anchor" href="#config-location">Location of rabbitmq.conf, advanced.config and rabbitmq-env.conf</a>

Default configuration file location is distribution-specific. RabbitMQ packages or nodes will not create
any configuration files. Users and deployment tool should use the following locations when creating the files:

<table>
  <thead>
    <tr>
      <td><strong>Platform</strong></td>
      <td><strong>Default Configuration File Directory</strong></td>
      <td><strong>Example Configuration File Paths</strong></td>
    </tr>
  </thead>

  <tbody>
    <tr>
      <td>
        <a href="./install-generic-unix.html">Generic binary package</a>
      </td>
      <td>
        <code>$RABBITMQ_HOME/etc/rabbitmq/</code>
      </td>
      <td>
        <code>$RABBITMQ_HOME/etc/rabbitmq/rabbitmq.conf</code>,
        <code>$RABBITMQ_HOME/etc/rabbitmq/advanced.config</code>
      </td>
    </tr>
    <tr>
      <td><a href="./install-debian.html">Debian and Ubuntu</a></td>
      <td>
        <code>/etc/rabbitmq/</code>
      </td>
      <td>
        <code>/etc/rabbitmq/rabbitmq.conf</code>,
        <code>/etc/rabbitmq/advanced.config</code>
      </td>
    </tr>
    <tr>
      <td><a href="./install-rpm.html">RPM-based Linux</a></td>
      <td>
        <code>/etc/rabbitmq/</code>
      </td>
      <td>
        <code>/etc/rabbitmq/rabbitmq.conf</code>,
        <code>/etc/rabbitmq/advanced.config</code>
      </td>
    </tr>
    <tr>
      <td><a href="./install-windows.html">Windows</a></td>
      <td>
        <code>%APPDATA%\RabbitMQ\</code>
      </td>
      <td>
        <code>%APPDATA%\RabbitMQ\rabbitmq.conf</code>,
        <code>%APPDATA%\RabbitMQ\advanced.config</code>
      </td>
    </tr>
    <tr>
      <td><a href="./install-homebrew.html">MacOS Homebrew Formula</a></td>
      <td>
        <code>${install_prefix}/etc/rabbitmq/</code>,
        and the Homebrew cellar prefix is usually <code>/usr/local</code>
      </td>
      <td>
        <code>${install_prefix}/etc/rabbitmq/rabbitmq.conf</code>,
        <code>${install_prefix}/etc/rabbitmq/advanced.config</code>
      </td>
    </tr>
  </tbody>
</table>

Environment variables can be used to override the location of the configuration file:

<pre class="lang-ini">
# overrides primary config file location
RABBITMQ_CONFIG_FILE=/path/to/a/custom/location/rabbitmq.conf

# overrides advanced config file location
RABBITMQ_ADVANCED_CONFIG_FILE=/path/to/a/custom/location/advanced.config

# overrides environment variable file location
RABBITMQ_CONF_ENV_FILE=/path/to/a/custom/location/rabbitmq-env.conf
</pre>


### <a id="config-changes-effects" class="anchor" href="#config-changes-effects">When Will Configuration File Changes Be Applied</a>

`rabbitmq.conf` and `advanced.config` changes take effect after a node restart.

If `rabbitmq-env.conf` doesn't exist, it can be created manually
in the location specified by the `RABBITMQ_CONF_ENV_FILE` variable.
On Windows systems, it is named `rabbitmq-env-conf.bat`.

Windows service users will need to **[re-install the service](#rabbitmq-env-file-windows)** if
configuration file location or any values in ``rabbitmq-env-conf.bat` have changed.
Environment variables used by the service would not be updated otherwise.

In the context of deployment automation this means that environment variables
such as `RABBITMQ_BASE` and `RABBITMQ_CONFIG_FILE` should ideally be set before RabbitMQ is installed.
This would help avoid unnecessary confusion and Windows service re-installations.

### <a id="verify-configuration-effective-configuration" class="anchor" href="#verify-configuration-effective-configuration">How to Inspect and Verify Effective Configuration of a Running Node</a>

It is possible to print effective configuration (user provided values from all configuration files merged into defaults) using
the [rabbitmq-diagnostics environment](./rabbitmq-diagnostics.8.html) command:

<pre class="lang-bash">
# inspect effective configuration on a node
rabbitmq-diagnostics environment
</pre>

to check effective configuration of a specific node, including nodes running remotely, use the `-n` (short for `--node`) switch:

<pre class="lang-bash">
rabbitmq-diagnostics environment -n [node name]
</pre>

The command above will print applied configuration for every application (RabbitMQ, plugins, libraries) running on the node.
Effective configuration is computed using the following steps:

 * `rabbitmq.conf` is translated into the internally used (advanced) config format. These configuration is merged into the defaults
 * `advanced.config` is loaded if present, and merged into the result of the step above

Effective configuration should be verified together with [config file location](#verify-configuration-config-file-location).
Together, these steps help quickly narrow down most common misconfiguration problems.

### <a id="erlang-term-config-file" class="anchor" href="#erlang-term-config-file">The rabbitmq.config (Classic Format) File</a>

Prior to RabbitMQ 3.7.0, RabbitMQ config file was named
`rabbitmq.config` and used [the same Erlang term format](http://www.erlang.org/doc/man/config.html) used by `advanced.config` today.
That format is [still supported](#config-file-formats) for backwards compatibility.

The classic format is **deprecated**. Please prefer the [new style config format](#config-file)
in `rabbitmq.conf` accompanied by an `advanced.config` file as needed.

To use a config file in the classic format, export `RABBITMQ_CONFIG_FILE` to point to the file with
a `.config` extension. The extension will indicate to RabbitMQ that it should treat the file as one
in the classic config format.

[An example configuration file](https://github.com/rabbitmq/rabbitmq-server/blob/v3.7.x/deps/rabbit/docs/rabbitmq.config.example) named
`rabbitmq.config.example`. It contains an example of most of the configuration items in the classic config format.

To override the main RabbitMQ config file location, use the `RABBITMQ_CONFIG_FILE`
[environment variable](#customise-environment). Use `.config` as file extension
for the classic config format.

The use of classic config format should only be limited to the [advanced.config file](#advanced-config-file) and settings
that cannot be configured using the [ini-style config file](#config-file).

### <a id="example-config" class="anchor" href="#example-config">Example Configuration Files</a>

The RabbitMQ server source repository contains
examples for the configuration files:

 * [rabbitmq.conf.example](https://github.com/rabbitmq/rabbitmq-server/blob/master/deps/rabbit/docs/rabbitmq.conf.example)
 * [advanced.config.example](https://github.com/rabbitmq/rabbitmq-server/blob/master/deps/rabbit/docs/advanced.config.example)

These files contain examples of most of the configuration keys along with a brief explanation
for those settings. All configuration items are commented out in the
example, so you can uncomment what you need. Note that the
example files are meant to be used as, well, examples, and
should not be treated as a general recommendation.

In most distributions the example file is placed into the
same location as the real file should be placed (see
above). On Debian and RPM distributions
policy forbids doing so; instead find the file
under `/usr/share/doc/rabbitmq-server/`
or `/usr/share/doc/rabbitmq-server-&version-server;/`,
respectively.

### <a id="config-items" class="anchor" href="#config-items">Core Server Variables Configurable in rabbitmq.conf</a>

These variables are the most common. The list is not complete, as
some settings are quite obscure.

<table class="name-description">
  <thead>
    <tr>
      <th><strong>Key</strong></th>
      <th><strong>Documentation</strong></th>
    </tr>
  </thead>

  <tr>
    <td><code>listeners</code></td>
    <td>
      Ports or hostname/pair on which to listen for "plain" AMQP 0-9-1 and AMQP 1.0 connections
      (without <a href="./ssl.html">TLS</a>). See the <a href="./networking.html">Networking guide</a> for more
      details and examples.

      <p>
        Default:
<pre class="lang-ini">
listeners.tcp.default = 5672
</pre>
      </p>
    </td>
  </tr>
  <tr>
    <td><code>num_acceptors.tcp</code></td>
    <td>
      Number of Erlang processes that will accept connections for the TCP
      listeners.
      <p>
        Default:
<pre class="lang-ini">
num_acceptors.tcp = 10
</pre>
      </p>
    </td>
  </tr>
  <tr>
    <td><code>handshake_timeout</code></td>
    <td>
      Maximum time for AMQP 0-9-1 handshake (after socket connection and TLS handshake),
      in milliseconds.
      <p>
        Default:
<pre class="lang-ini">
handshake_timeout = 10000
</pre>
      </p>
    </td>
  </tr>
  <tr>
    <td><code>listeners.ssl</code></td>
    <td>
      Ports or hostname/pair on which to listen for TLS-enabled AMQP 0-9-1 and AMQP 1.0 connections.
      See the <a href="./ssl.html">TLS guide</a> for more
      details and examples.
      <p>Default: <code>none</code> (not set)</p>
    </td>
  </tr>
  <tr>
    <td><code>num_acceptors.ssl</code></td>
    <td>
      Number of Erlang processes that will accept TLS connections from clients.
      <p>
        Default:
<pre class="lang-ini">
num_acceptors.ssl = 10
</pre>
      </p>
    </td>
  </tr>

  <tr>
    <td><code>ssl_options</code></td>
    <td>
      TLS configuration. See the <a href="ssl.html#enabling-ssl">TLS guide</a>.
      <p>
        Default:
<pre class="lang-ini">
ssl_options = none
</pre>
        </p>
    </td>
  </tr>
  <tr>
    <td><code>ssl_handshake_timeout</code></td>
    <td>
      TLS handshake timeout, in milliseconds.
      <p>
        Default:
<pre class="lang-ini">
ssl_handshake_timeout = 5000
</pre>
      </p>
    </td>
  </tr>
  <tr>
    <td><code>vm_memory_high_watermark</code></td>
    <td>
      Memory threshold at which the flow control is
      triggered. Can be absolute or relative to the amount of RAM available
      to the OS:

<pre class="lang-ini">
vm_memory_high_watermark.relative = 0.6
</pre>
<pre class="lang-ini">
vm_memory_high_watermark.absolute = 2GB
</pre>

      See the <a href="memory.html">memory-based flow
      control</a> and <a href="alarms.html">alarms</a>
      documentation.

      <p>
        Default:

<pre class="lang-ini">
vm_memory_high_watermark.relative = 0.4
</pre>
      </p>
    </td>
  </tr>
  <tr>
    <td><code>vm_memory_calculation_strategy</code></td>
    <td>
      Strategy for memory usage reporting. Can be one of the following:
      <ul class="plain">
        <li><code>allocated</code>: uses Erlang memory allocator statistics</li>
        <li><code>rss</code>: uses operating system RSS memory reporting. This uses OS-specific means and may start short lived child processes.</li>
        <li><code>legacy</code>: uses legacy memory reporting (how much memory is considered to be used by the runtime). This strategy is fairly inaccurate.</li>
        <li><code>erlang</code>: same as <code>legacy</code>, preserved for backwards compatibility</li>
      </ul>
      <p>
        Default:
<pre class="lang-ini">
vm_memory_calculation_strategy = allocated
</pre>
      </p>
    </td>
  </tr>
  <tr>
    <td><code>vm_memory_high_watermark_paging_ratio</code></td>
    <td>
      Fraction of the high watermark limit at which queues
      start to page messages out to disc to free up
      memory. See the <a href="memory.html">memory-based flow control</a> documentation.
      <p>
        Default:
<pre class="lang-ini">
vm_memory_high_watermark_paging_ratio = 0.5
</pre>
      </p>
    </td>
  </tr>
  <tr>
    <td><code>total_memory_available_override_value</code></td>
    <td>
      Makes it possible to override the total amount of memory
      available, as opposed to inferring it from the environment using
      OS-specific means. This should only be used when actual
      maximum amount of RAM available to the node doesn't match the value
      that will be inferred by the node, e.g. due to containerization or similar
      constraints the node cannot be aware of. The value may be
      set to an integer number of bytes or, alternatively, in
      information units (e.g `8GB`). For example,
      when the value is set to 4 GB, the node will believe it is
      running on a machine with 4 GB of RAM.
      <p>
        Default: <code>undefined</code> (not set or used).
      </p>
    </td>
  </tr>
  <tr>
    <td><code>disk_free_limit</code></td>
    <td>
      Disk free space limit of the partition on which RabbitMQ
      is storing data. When available disk space falls below
      this limit, flow control is triggered. The value can be
      set relative to the total amount of RAM or as an absolute value
      in bytes or, alternatively, in
      information units (e.g `50MB` or `5GB`):

<pre class="lang-ini">
disk_free_limit.relative = 3.0</pre>
<pre class="lang-ini">
disk_free_limit.absolute = 2GB</pre>

      By default free disk space must exceed 50MB. See the <a
      href="disk-alarms.html">Disk Alarms</a> documentation.
      <p>
        Default:
<pre class="lang-ini">
disk_free_limit.absolute = 50MB
</pre>
      </p>
    </td>
  </tr>
  <tr>
    <td><code>log.file.level</code></td>
    <td>
      Controls the granularity of logging. The value is a list
      of log event category and log level pairs.

      <p>
				The level can be one of <code>error</code> (only errors are
				logged), <code>warning</code> (only errors and warning are
				logged), <code>info</code> (errors, warnings and informational
				messages are logged), or <code>debug</code> (errors, warnings,
        informational messages and debugging messages are
        logged).
      </p>

      <p>
        Default:
<pre class="lang-ini">
log.file.level = info
</pre>
      </p>
    </td>
  </tr>
  <tr>
    <td><code>channel_max</code></td>
    <td>
      Maximum permissible number of channels to
      negotiate with clients, not including a special channel number 0 used in the protocol.
      Setting to 0 means "unlimited", a dangerous value since applications sometimes have channel leaks.
      Using more channels increases memory footprint of the broker.
      <p>
        Default:
<pre class="lang-ini">
channel_max = 2047
</pre>
      </p>
    </td>
  </tr>
  <tr>
    <td><code>channel_operation_timeout</code></td>
    <td>
      Channel operation timeout in milliseconds (used internally, not directly
      exposed to clients due to messaging protocol differences and limitations).

      <p>
        Default:
<pre class="lang-ini">
channel_operation_timeout = 15000
</pre>
      </p>
    </td>
  </tr>
  <tr>
    <td><code>max_message_size</code></td>
    <td>
        The largest allowed message payload size in bytes. Messages
        of larger size will be rejected with a suitable channel exception.
        <p>Default: <code>134217728</code></p>
        <p>Max value: <code>536870912</code></p>
    </td>
  </tr>
  <tr>
    <td><code>heartbeat</code></td>
    <td>
      Value representing the heartbeat timeout suggested by the server during
      connection parameter negotiation.
      If set to 0 on both ends, heartbeats are disabled (this is not recommended).
      See the <a href="./heartbeats.html">Heartbeats guide</a> for details.

      <p>
        Default:
<pre class="lang-ini">
heartbeat = 60
</pre>
      </p>
    </td>
  </tr>
  <tr>
    <td><code>default_vhost</code></td>
    <td>
      Virtual host to create when RabbitMQ creates a new
      database from scratch. The
      exchange `amq.rabbitmq.log` will exist in
      this virtual host.
      <p>
        Default:
<pre class="lang-ini">
default_vhost = /
</pre>
      </p>
    </td>
  </tr>
  <tr>
    <td><code>default_user</code></td>
    <td>
      User name to create when RabbitMQ creates a new database
      from scratch.
      <p>
        Default:
<pre class="lang-ini">
default_user = guest
</pre>
      </p>
    </td>
  </tr>
  <tr>
    <td><code>default_pass</code></td>
    <td>
      Password for the default user.
      <p>
        Default:
<pre class="lang-ini">
default_pass = guest
</pre>
      </p>
    </td>
  </tr>
  <tr>
    <td><code>default_user_tags</code></td>
    <td>
      Tags for the default user.
      <p>
        Default:
<pre class="lang-ini">
default_user_tags.administrator = true
</pre>
      </p>
    </td>
  </tr>
  <tr>
    <td><code>default_permissions</code></td>
    <td>
      <a href="access-control.html">Permissions</a>
      to assign to the default user when creating it.
      <p>
        Default:

<pre class="lang-ini">
default_permissions.configure = .*
default_permissions.read = .*
default_permissions.write = .*
</pre>
      </p>
    </td>
  </tr>
  <tr>
    <td><code>loopback_users</code></td>
    <td>
      List of users which are only permitted to connect to the
      broker via a loopback interface (i.e. `localhost`).

      <p>
        To allow the default `guest`
        user to connect remotely (a security practice <a href="./production-checklist.html">unsuitable for production use</a>),
        set this to `none`:

<pre class="lang-ini">
# awful security practice,
# consider creating a new
# user with secure generated credentials!
loopback_users = none
</pre>
      </p>
      <p>
        To restrict another user to localhost-only connections,
        do it like so (`monitoring` is the name of the user):
<pre class="lang-ini">
loopback_users.monitoring = true
</pre>
      </p>
      <p>
        Default:
<pre class="lang-ini">
# guest uses well known
# credentials and can only
# log in from localhost
# by default
loopback_users.guest = true
</pre>
      </p>
    </td>
  </tr>
  <tr>
    <td><code>cluster_formation.classic_config.nodes</code></td>
    <td>
      Classic <a href="./cluster-formation.html">peer discovery</a> backend's list of nodes to contact.

      For example, to cluster with nodes `rabbit@hostname1` and `rabbit@hostname2` on first boot:

<pre class="lang-ini">
cluster_formation.classic_config.nodes.1 = rabbit@hostname1
cluster_formation.classic_config.nodes.2 = rabbit@hostname2
</pre>
      <p>Default: `none` (not set)</p>
    </td>
  </tr>
  <tr>
    <td><code>collect_statistics</code></td>
    <td>
      Statistics collection mode. Primarily relevant for the
      management plugin. Options are:
      <ul>
        <li>`none` (do not emit statistics events)</li>
        <li>`coarse` (emit per-queue / per-channel / per-connection statistics)</li>
        <li>`fine` (also emit per-message statistics)</li>
        </ul>
      <p>
        Default:
<pre class="lang-ini">
collect_statistics = none
</pre>
      </p>
    </td>
  </tr>
  <tr>
    <td><code>collect_statistics_interval</code></td>
    <td>
      Statistics collection interval in
      milliseconds. Primarily relevant for
      the <a href="management.html#statistics-interval">management
      plugin</a>.
      <p>
        Default:
<pre class="lang-ini">
collect_statistics_interval = 5000
</pre>
      </p>
    </td>
  </tr>
  <tr>
    <td><code>management_db_cache_multiplier</code></td>
    <td>
      Affects the amount of time the <a href="management.html#statistics-interval">management plugin</a>
      will cache expensive management queries such as
      queue listings. The cache will multiply the elapsed time of
      the last query by this value and cache the result for
      this amount of time.
      <p>
        Default:
<pre class="lang-ini">
management_db_cache_multiplier = 5
</pre>
      </p>
    </td>
  </tr>
  <tr>
    <td><code>auth_mechanisms</code></td>
    <td>
      <a href="authentication.html">SASL authentication
      mechanisms</a> to offer to clients.
      <p>
        Default:
<pre class="lang-ini">
auth_mechanisms.1 = PLAIN
auth_mechanisms.2 = AMQPLAIN
</pre>
      </p>
    </td>
  </tr>
  <tr>
    <td><code>auth_backends</code></td>
    <td>
      <p>
        List of <a href="./access-control.html">authentication and authorisation backends</a> to
        use. See the <a href="./access-control.html">access control guide</a> for details and examples.
      </p>
      <p>
        Other databases
        than `rabbit_auth_backend_internal` are
        available through <a href="plugins.html">plugins</a>.
      </p>
      <p>Default: <pre class="lang-ini">auth_backends.1 = internal</pre></p>
    </td>
  </tr>
  <tr>
    <td><code>reverse_dns_lookups</code></td>
    <td>
      Set to `true` to have RabbitMQ perform a
      reverse DNS lookup on client connections, and present
      that information through `rabbitmqctl` and
      the management plugin.
      <p>Default: <pre class="lang-ini">reverse_dns_lookups = false</pre></p>
    </td>
  </tr>
  <tr>
    <td><code>delegate_count</code></td>
    <td>
      Number of delegate processes to use for intra-cluster
      communication. On a machine which has a very large
      number of cores and is also part of a cluster, you may
      wish to increase this value.

      <p>Default: <pre class="lang-ini">delegate_count = 16</pre></p>
    </td>
  </tr>

  <tr>
    <td><code>tcp_listen_options</code></td>
    <td>
      Default socket options. You may want to change these
      when you troubleshoot network issues.
      <p>
        Default:
<pre class="lang-ini">
tcp_listen_options.backlog = 128
tcp_listen_options.nodelay = true
tcp_listen_options.linger.on = true
tcp_listen_options.linger.timeout = 0
</pre>
      </p>

<br/>
<pre class="lang-ini">
tcp_listen_options.exit_on_close = false
</pre>

Set `tcp_listen_options.exit_on_close` to `true` to have RabbitMQ try to immediately close TCP socket
when client disconnects. Note that this cannot guarantee immediate TCP socket resource
release by the kernel.

<br/>
<pre class="lang-ini">
tcp_listen_options.keepalive = false</pre>
<p>
  Set `tcp_listen_options.keepalive` to `true` to enable <a href="networking.html#tcp-keepalives">TCP keepalives</a>.
  <br/>
  </p>
    </td>
  </tr>

<<<<<<< HEAD
  <tr>
    <td><code>hipe_compile</code></td>
    <td>
      <p>
        Do not use. This option is no longer supported. HiPE supported has been
        dropped starting with Erlang 22.
      </p>
      <p>Default: <pre class="lang-ini">hipe_compile = false</pre></p>
    </td>
  </tr>
=======
>>>>>>> 8cf479aa
  <tr>
    <td><code>cluster_partition_handling</code></td>
    <td>
      How to handle network partitions. Available modes are:
      <ul>
        <li><code>ignore</code></li>
        <li><code>autoheal</code></li>
        <li><code>pause_minority</code></li>
        <li><code>pause_if_all_down</code></li>
      </ul>
      <code>pause_if_all_down</code> mode requires additional parameters:
      <ul>
        <li><code>nodes</code></li>
        <li><code>recover</code></li>
      </ul>
      See the
      <a href="partitions.html#automatic-handling">documentation
      on partitions</a> for more information.

      <p>Default: <pre class="lang-ini">cluster_partition_handling = ignore</pre></p>
    </td>
  </tr>
  <tr>
    <td><code>cluster_keepalive_interval</code></td>
    <td>
      How frequently nodes should send keepalive messages to
      other nodes (in milliseconds). Note that this is not the
      same thing as <a href="nettick.html"><code>net_ticktime</code></a>;
      missed keepalive messages will not cause nodes to be
      considered down.

      <p>
        Default:
<pre class="lang-ini">
cluster_keepalive_interval = 10000
</pre>
      </p>
    </td>
  </tr>
  <tr>
    <td><code>queue_index_embed_msgs_below</code></td>
    <td>
      Size in bytes of message below which messages will
      be embedded directly in the queue index. You are advised
      to read the <a href="persistence-conf.html">persister
      tuning</a> documentation before changing this.
      <p>
        Default:
<pre class="lang-ini">
queue_index_embed_msgs_below = 4096
</pre>
      </p>
    </td>
  </tr>

  <tr>
    <td><code>mnesia_table_loading_retry_timeout</code></td>
    <td>
      Timeout used when waiting for Mnesia tables in a cluster to
      become available.
      <p>
        Default:
<pre class="lang-ini">
mnesia_table_loading_retry_timeout = 30000
</pre>
</p>
    </td>
  </tr>

  <tr>
    <td><code>mnesia_table_loading_retry_limit</code></td>
    <td>
      Retries when waiting for Mnesia tables in the cluster startup. Note that
      this setting is not applied to Mnesia upgrades or node deletions.
      <p>Default:
<pre class="lang-ini">
mnesia_table_loading_retry_limit = 10
</pre>
      </p>
    </td>
  </tr>

  <tr>
    <td><code>mirroring_sync_batch_size</code></td>
    <td>
      Batch size used to transfer messages to an unsynchronised replica (queue mirror).
      See <a href="./ha.html#batch-sync">documentation on eager batch synchronization</a>.
      <p>
        Default:
<pre class="lang-ini">
mirroring_sync_batch_size = 4096
</pre>
      </p>
    </td>
  </tr>

  <tr>
    <td><code>queue_master_locator</code></td>
    <td>
      queue leader location strategy. Available strategies are:
      <ul>
        <li><code>min-masters</code></li>
        <li><code>client-local</code></li>
        <li><code>random</code></li>
      </ul>
      See the
      <a href="./ha.html#queue-master-location">documentation
      on queue leader location</a> for more information.
      <p>
        Default:
<pre class="lang-ini">
queue_master_locator = client-local
</pre>
      </p>
    </td>
  </tr>
  <tr>
    <td><code>proxy_protocol</code></td>
    <td>
      If set to <code>true</code>, RabbitMQ will expect a <a
      href="http://www.haproxy.org/download/1.8/doc/proxy-protocol.txt">proxy
      protocol</a> header to be sent first when an AMQP
      connection is opened.  This implies to set up a proxy
      protocol-compliant reverse proxy (e.g. <a
      href="http://www.haproxy.org/download/1.8/doc/proxy-protocol.txt">HAproxy</a>
      or <a
      href="http://docs.aws.amazon.com/elasticloadbalancing/latest/classic/enable-proxy-protocol.html">AWS
      ELB</a>) in front of RabbitMQ.  Clients can't directly
      connect to RabbitMQ when proxy protocol is enabled, so
      all connections must go through the reverse proxy.

      <p>
        See <a href="networking.html#proxy-protocol">the
        networking guide</a> for more information.
      </p>

      <p>
        Default:
<pre class="lang-ini">
proxy_protocol = false
</pre>
      </p>
    </td>
  </tr>
  <tr>
    <td><code>cluster_name</code></td>
    <td>
      Operator-controlled cluster name. This name is used to identify a cluster, and by
      the federation and Shovel plugins to record the origin or path of transferred messages.
      Can be set to any arbitrary string to help identify the cluster (eg. <code>london</code>).
      This name can be inspected by AMQP 0-9-1 clients in the server properties map.

      <p>
        Default: by default the name is derived from the first (seed) node in the cluster.
      </p>
    </td>
  </tr>
</table>

The following configuration settings can be set in
the [advanced config file](#advanced-config-file) only,
under the `rabbit` section.

<table class="name-description">
  <thead>
    <tr>
      <th><strong>Key</strong></th>
      <th><strong>Documentation</strong></th>
    </tr>
  </thead>

  <tr>
    <td><code>msg_store_index_module</code></td>
    <td>
      Implementation module for queue indexing. You are
      advised to read the <a
      href="persistence-conf.html">message store tuning</a>
      documentation before changing this.
      <p>
        Default: <code>rabbit_msg_store_ets_index</code>
<pre class="lang-erlang">
{rabbit, [
{msg_store_index_module, rabbit_msg_store_ets_index}
]}
</pre>
      </p>
    </td>
  </tr>
  <tr>
    <td><code>backing_queue_module</code></td>
    <td>
      Implementation module for queue contents.
      <p>
        Default:
<pre class="lang-erlang">
{rabbit, [
{backing_queue_module, rabbit_variable_queue}
]}
</pre>
      </p>
    </td>
  </tr>
  <tr>
    <td><code>msg_store_file_size_limit</code></td>
    <td>
      Message store segment file size. Changing this for a node
      with an existing (initialised) database is dangerous can
      lead to data loss!
      <p>
        Default: <code>16777216</code>
<pre class="lang-erlang">
{rabbit, [
%% Changing this for a node
%% with an existing (initialised) database is dangerous can
%% lead to data loss!
{msg_store_file_size_limit, 16777216}
]}
</pre>
      </p>
    </td>
  </tr>
    <tr>
      <td><code>trace_vhosts</code></td>
      <td>
        Used internally by
        the <a href="firehose.html">tracer</a>. You shouldn't
        change this.
        <p>
          Default:
<pre class="lang-erlang">
{rabbit, [
{trace_vhosts, []}
]}
</pre>
        </p>
      </td>
    </tr>
  <tr>
    <td><code>msg_store_credit_disc_bound</code></td>
    <td>
      The credits that a queue process is given by the message store.
      <p>
        By default, a queue process is given 4000 message store credits, and then 800 for every 800 messages that it processes.
      </p>
      <p>
        Messages which need to be paged out due to memory pressure will also use this credit.
      </p>
      <p>
        The Message Store is the last component in the credit flow chain. <a href="https://blog.rabbitmq.com/posts/2015/10/new-credit-flow-settings-on-rabbitmq-3-5-5/" target="_blank">Learn about credit flow.</a>
      </p>
      <p>
        This value only takes effect when messages are persisted to the message store.
        If messages are embedded on the queue index, then modifying this setting has no effect because credit_flow is NOT used when writing to the queue index.
      </p>
      <p>
        Default:
<pre class="lang-erlang">
{rabbit, [
{msg_store_credit_disc_bound, {4000, 800}}
]}
</pre>
      </p>
    </td>
  </tr>
  <tr>
    <td><code>queue_index_max_journal_entries</code></td>
    <td>
      After how many queue index journal entries it will be
      flushed to disk.
      <p>
        Default:
<pre class="lang-erlang">
{rabbit, [
{queue_index_max_journal_entries, 32768}
]}
</pre>
      </p>
    </td>
  </tr>

  <tr>
    <td>
      <code>lazy_queue_explicit_gc_run_operation_threshold</code>
    </td>
    <td>
     Tunable value only for lazy queues when under memory pressure.
     This is the threshold at which the garbage collector and other memory reduction activities are triggered.
     A low value could reduce performance, and a high one can improve performance, but cause higher memory consumption.
     You almost certainly should not change this.
    <p>
      Default:
<pre class="lang-ini">
{rabbit, [
{lazy_queue_explicit_gc_run_operation_threshold, 1000}
]}
</pre>
    </p>
    </td>
  </tr>
  <tr>
    <td>
      <code>queue_explicit_gc_run_operation_threshold</code>
    </td>
    <td>
     Tunable value only for normal queues when under memory pressure.
     This is the threshold at which the garbage collector and other memory reduction activities are triggered.
     A low value could reduce performance, and a high one can improve performance, but cause higher memory consumption.
     You almost certainly should not change this.
    <p>
      Default:
<pre class="lang-ini">
{rabbit, [
{queue_explicit_gc_run_operation_threshold, 1000}
]}
</pre>
    </p>
    </td>
  </tr>
</table>

Several [plugins](./plugins.html) that ship with RabbitMQ have
dedicated documentation guides that cover plugin configuration:

 * [rabbitmq_management](./management.html#configuration)
 * [rabbitmq_management_agent](./management.html#configuration)
 * [rabbitmq_stomp](./stomp.html)
 * [rabbitmq_mqtt](./mqtt.html)
 * [rabbitmq_shovel](shovel.html)
 * [rabbitmq_federation](federation.html)
 * [rabbitmq_auth_backend_ldap](./ldap.html)

### <a id="configuration-encryption" class="anchor" href="#configuration-encryption">Configuration Value Encryption</a>

Sensitive configuration entries (e.g. password, URL containing
credentials) can be encrypted in the RabbitMQ configuration file.
The broker decrypts encrypted entries on start.

Note that encrypted configuration entries don't make the
system meaningfully more secure. Nevertheless, they
allow deployments of RabbitMQ to conform to
regulations in various countries requiring
that no sensitive data should appear in plain text
in configuration files.

Encrypted values must be inside an Erlang `encrypted`
tuple: `{encrypted, ...}`.
Here is an example of a configuration file with an encrypted password
for the default user:

<pre class="lang-erlang">
[
  {rabbit, [
      {default_user, &lt;&lt;"guest"&gt;&gt;},
      {default_pass,
        {encrypted,
         &lt;&lt;"cPAymwqmMnbPXXRVqVzpxJdrS8mHEKuo2V+3vt1u/fymexD9oztQ2G/oJ4PAaSb2c5N/hRJ2aqP/X0VAfx8xOQ=="&gt;&gt;
        }
      },
      {config_entry_decoder, [
             {passphrase, &lt;&lt;"mypassphrase"&gt;&gt;}
         ]}
    ]}
].
</pre>

Note the `config_entry_decoder` key with the passphrase
that RabbitMQ will use to decrypt encrypted values.

The passphrase doesn't have to be hardcoded in the configuration file,
it can be in a separate file:

<pre class="lang-erlang">
[
  {rabbit, [
      %% ...
      {config_entry_decoder, [
             {passphrase, {file, "/path/to/passphrase/file"}}
         ]}
    ]}
].
</pre>

RabbitMQ can also request an operator to enter the passphrase
when it starts by using `{passphrase, prompt}`.

Use [rabbitmqctl](./cli.html) and the `encode`
command to encrypt values:

<pre class="lang-bash">
rabbitmqctl encode '&lt;&lt;"guest"&gt;&gt;' mypassphrase
{encrypted,&lt;&lt;"... long encrypted value..."&gt;&gt;}
rabbitmqctl encode '"amqp://fred:secret@host1.domain/my_vhost"' mypassphrase
{encrypted,&lt;&lt;"... long encrypted value..."&gt;&gt;}
</pre>

Or, on Windows:

<pre class="lang-powershell">
rabbitmqctl encode "&lt;&lt;""guest""&gt;&gt;" mypassphrase
{encrypted,&lt;&lt;"... long encrypted value..."&gt;&gt;}
rabbitmqctl encode '"amqp://fred:secret@host1.domain/my_vhost"' mypassphrase
{encrypted,&lt;&lt;"... long encrypted value..."&gt;&gt;}
</pre>

Add the `decode` command if you want to decrypt values:

<pre class="lang-bash">
rabbitmqctl decode '{encrypted, &lt;&lt;"..."&gt;&gt;}' mypassphrase
&lt;&lt;"guest"&gt;&gt;
rabbitmqctl decode '{encrypted, &lt;&lt;"..."&gt;&gt;}' mypassphrase
"amqp://fred:secret@host1.domain/my_vhost"
</pre>

Or, on Windows:

<pre class="lang-powershell">
rabbitmqctl decode "{encrypted, &lt;&lt;""...""&gt;&gt;}" mypassphrase
&lt;&lt;"guest"&gt;&gt;
rabbitmqctl decode "{encrypted, &lt;&lt;""...""&gt;&gt;}" mypassphrase
"amqp://fred:secret@host1.domain/my_vhost"
</pre>

Values of different types can be encoded. The example above encodes
both binaries (`&lt;&lt;"guest"&gt;&gt;`) and strings
(`"amqp://fred:secret@host1.domain/my_vhost"`).

The encryption mechanism uses PBKDF2 to produce a derived key
from the passphrase. The default hash function is SHA512
and the default number of iterations is 1000. The default
cipher is AES 256 CBC.

These defaults can be changed in the configuration file:

<pre class="lang-erlang">
[
  {rabbit, [
      ...
      {config_entry_decoder, [
             {passphrase, "mypassphrase"},
             {cipher, blowfish_cfb64},
             {hash, sha256},
             {iterations, 10000}
         ]}
    ]}
].</pre>

Or using [CLI tools](./cli.html):

<pre class="lang-bash">
rabbitmqctl encode --cipher blowfish_cfb64 --hash sha256 --iterations 10000 \
                     '&lt;&lt;"guest"&gt;&gt;' mypassphrase
</pre>

Or, on Windows:

<pre class="lang-powershell">
rabbitmqctl encode --cipher blowfish_cfb64 --hash sha256 --iterations 10000 \
                     "&lt;&lt;""guest""&gt;&gt;" mypassphrase
</pre>


## <a id="customise-environment" class="anchor" href="#customise-environment">Configuration Using Environment Variables</a>

Certain server parameters can be configured using environment variables:
[node name](./cli.html#node-names), RabbitMQ [configuration file location](#configuration-files),
[inter-node communication ports](./networking.html#ports), Erlang VM flags, and so on.

### <a id="directory-and-path-restrictions" class="anchor" href="#directory-and-path-restrictions">Path and Directory Name Restrictions</a>

Some of the environment variable configure paths and locations (node's base or data directory, [plugin source and expansion directories](./plugins.html),
and so on). Those paths have must exclude a number of characters:

 * `*` and `?` (on Linux, macOS, BSD and other UNIX-like systems)
 * `^` and `!` (on Windows)
 * `[` and `]`
 * `{` and `}`

The above characters will render the node unable to start or function as expected (e.g. expand plugins and load their metadata).

### <a id="environment-env-file-unix" class="anchor" href="#environment-env-file-unix">Linux, MacOS, BSD</a>

On UNIX-based systems (Linux, MacOS and flavours of BSD) it is possible to
use a file named ``rabbitmq-env.conf``
to define environment variables that will be used by the broker.
Its [location](#config-location) is configurable
using the `RABBITMQ_CONF_ENV_FILE` environment variable.

``rabbitmq-env.conf`` uses the standard environment variable names
but without the `RABBITMQ_` prefix. For example, the
`RABBITMQ_CONFIG_FILE` variable appears below as `CONFIG_FILE` and
`RABBITMQ_NODENAME` becomes `NODENAME`:

<pre class="lang-bash">
# Example rabbitmq-env.conf file entries. Note that the variables
# do not have the RABBITMQ_ prefix.
#
# Overrides node name
NODENAME=bunny@myhost

# Specifies new style config file location
CONFIG_FILE=/etc/rabbitmq/rabbitmq.conf

# Specifies advanced config file location
ADVANCED_CONFIG_FILE=/etc/rabbitmq/advanced.config
</pre>

See the [rabbitmq-env.conf man page](man/rabbitmq-env.conf.5.html) for details.

### <a id="rabbitmq-env-file-windows" class="anchor" href="#rabbitmq-env-file-windows">Windows</a>

The easiest option to customise names, ports or locations is
to configure environment variables in the Windows dialogue:
Start&#xA0;>&#xA0;Settings&#xA0;>&#xA0;Control&#xA0;Panel&#xA0;>&#xA0;System&#xA0;>&#xA0;Advanced&#xA0;>&#xA0;Environment&#xA0;Variables.
Then create or edit the system variable name and value.

Alternatively it is possible to use a file named `rabbitmq-env-conf.bat`
to define environment variables that will be used by the broker.
Its [location](#config-location) is configurable
using the `RABBITMQ_CONF_ENV_FILE` environment variable.

Windows service users will need to **re-install the service** if configuration file location
or any values in ``rabbitmq-env-conf.bat` changed. Environment variables used by
the service would not be updated otherwise.

This can be done using the installer or on the command line
with administrator permissions:

 * Start an [administrative command prompt](https://technet.microsoft.com/en-us/library/cc947813%28v=ws.10%29.aspx)
 * cd into the sbin folder under the RabbitMQ server installation directory (such as `C:\Program Files (x86)\RabbitMQ Server\rabbitmq_server-{version}\sbin`)
 * Run `rabbitmq-service.bat stop` to stop the service
 * Run `rabbitmq-service.bat remove` to remove the Windows service (this will *not* remove RabbitMQ or its data directory)
 * Set environment variables via command line, i.e. run commands like the following: <pre class="lang-powershell">set RABBITMQ_BASE=C:\Data\RabbitMQ</pre>
 * Run `rabbitmq-service.bat install`
 * Run `rabbitmq-service.bat start`

This will restart the node in a way that makes the environment variable and
`rabbitmq-env-conf.bat` changes to be observable to it.


## <a id="supported-environment-variables" class="anchor" href="#supported-environment-variables">Environment Variables Used by RabbitMQ</a>

All environment variables used by RabbitMQ use the
prefix `RABBITMQ_` (except when defined in [rabbitmq-env.conf](#environment-env-file-unix) or
[rabbitmq-env-conf.bat](#environment-env-file-windows)).

Environment variables set in the shell environment take
priority over those set
in [rabbitmq-env.conf](#environment-env-file-unix) or
[rabbitmq-env-conf.bat](#environment-env-file-windows), which in turn override
RabbitMQ built-in defaults.

The table below describes key environment variables that can be used to configure RabbitMQ.
More variables are covered in the [File and Directory Locations guide](./relocate.html).

<table class="name-description">
  <tr>
    <th>Name</th>
    <th>Description</th>
  </tr>

  <tr>
    <td>RABBITMQ_NODE_IP_ADDRESS</td>
    <td>
      Change this if you only want to bind to one network interface.
      Binding to two or more interfaces can be set up in the configuration file.

      <p>
        <strong>Default</strong>: an empty string, meaning "bind to all network interfaces".
      </p>
    </td>
  </tr>

  <tr>
    <td>RABBITMQ_NODE_PORT</td>
    <td>
      See <a href="./networking.html">Networking guide</a> for more information on ports used by various
      parts of RabbitMQ.

      <p>
        <strong>Default</strong>: 5672.
      </p>
    </td>
  </tr>

  <tr>
    <td>RABBITMQ_DIST_PORT</td>
    <td>
      Port used for inter-node and CLI tool communication. Ignored if node config
      file sets <code>kernel.inet_dist_listen_min</code> or
      <code>kernel.inet_dist_listen_max</code> keys.
      See <a href="./networking.html">Networking</a> for details, and
      <a href="./windows-quirks.html">Windows Quirks</a> for Windows-specific details.

      <p>
        <strong>Default</strong>: <code>RABBITMQ_NODE_PORT + 20000</code>
      </p>
    </td>
  </tr>

  <tr>
    <td>ERL_EPMD_ADDRESS</td>
    <td>
      Interface(s) used by <a href="./networking.html#epmd">epmd</a>, a component in inter-node and CLI tool communication.

      <p>
        <strong>Default</strong>: all available interfaces, both IPv6 and IPv4.
      </p>
    </td>
  </tr>

  <tr>
    <td>ERL_EPMD_PORT</td>
    <td>
      Port used by <a href="./networking.html#epmd">epmd</a>, a component in inter-node and CLI tool communication.

      <p>
        <strong>Default</strong>: <code>4369</code>
      </p>
    </td>
  </tr>

  <tr>
    <td>RABBITMQ_DISTRIBUTION_BUFFER_SIZE</td>
    <td>
      <a href="https://erlang.org/doc/man/erl.html#+zdbbl">Outgoing data buffer size limit</a>
      to use for inter-node communication connections, in kilobytes. Values lower than
      64 MB are not recommended.

      <p>
        <strong>Default</strong>: 128000
      </p>
    </td>
  </tr>

  <tr>
    <td>RABBITMQ_NODENAME</td>
    <td>
      The node name should be unique per Erlang-node-and-machine combination.
      To run multiple nodes, see the <a href="./clustering.html">clustering guide</a>.

      <p>
        <strong>Default</strong>:

        <ul>
          <li>
            <b>Unix*:</b>
            <code>rabbit@$HOSTNAME</code>
          </li>
          <li>
            <b>Windows:</b>
            <code>rabbit@%COMPUTERNAME%</code>
          </li>
        </ul>
      </p>
    </td>
  </tr>

  <tr>
    <td>RABBITMQ_CONFIG_FILE</td>
    <td>
      Main RabbitMQ config file path, for example,
      <code>/etc/rabbitmq/rabbitmq.conf</code> or <code>/data/configuration/rabbitmq.conf</code> for new style configuration format files.
      If classic config format it used, the extension must be <code>.config</code>

      <p>
        <strong>Default</strong>:

        <ul>
          <li><b>Generic UNIX</b>: <code>$RABBITMQ_HOME/etc/rabbitmq/rabbitmq.conf</code>
          </li>
          <li><b>Debian</b>: <code>/etc/rabbitmq/rabbitmq.conf</code></li>
          <li><b>RPM</b>: <code>/etc/rabbitmq/rabbitmq.conf</code></li>
          <li>
            <b>MacOS(Homebrew)</b>: <code>${install_prefix}/etc/rabbitmq/rabbitmq.conf</code>,
            the Homebrew prefix is usually <code>/usr/local</code>
          </li>
          <li><b>Windows</b>: <code>%APPDATA%\RabbitMQ\rabbitmq.conf</code></li>
        </ul>
      </p>
    </td>
  </tr>

  <tr>
    <td>RABBITMQ_CONFIG_FILES</td>
    <td>
      Path to a directory of RabbitMQ configuration files in the new-style (.conf) format.
      The files will be loaded in alphabetical order. Prefixing each files with a number
      is a common practice.

      <p>
        <strong>Default</strong>:

        <ul>
          <li><b>Generic UNIX</b>: <code>$RABBITMQ_HOME/etc/rabbitmq/conf.d</code>
          </li>
          <li><b>Debian</b>: <code>/etc/rabbitmq/conf.d</code></li>
          <li><b>RPM</b>: <code>/etc/rabbitmq/conf.d</code></li>
          <li>
            <b>MacOS(Homebrew)</b>: <code>${install_prefix}/etc/rabbitmq/conf.d</code>,
            the Homebrew prefix is usually <code>/usr/local</code>
          </li>
          <li><b>Windows</b>: <code>%APPDATA%\RabbitMQ\conf.d</code></li>
        </ul>
      </p>
    </td>
  </tr>

  <tr>
    <td>RABBITMQ_ADVANCED_CONFIG_FILE</td>
    <td>
      "Advanced" (Erlang term-based) RabbitMQ config file path with a <code>.config</code> file extension.
      For example, <code>/data/rabbitmq/advanced.config</code>.

      <p>
        <strong>Default</strong>:

        <ul>
          <li>
            <b>Generic UNIX</b>: <code>$RABBITMQ_HOME/etc/rabbitmq/advanced.config</code>
          </li>
          <li><b>Debian</b>: <code>/etc/rabbitmq/advanced.config</code></li>
          <li><b>RPM</b>: <code>/etc/rabbitmq/advanced.config</code></li>
          <li>
            <b>MacOS (Homebrew)</b>: <code>${install_prefix}/etc/rabbitmq/advanced.config</code>,
            the Homebrew prefix is usually <code>/usr/local</code>
          </li>
          <li><b>Windows</b>: <code>%APPDATA%\RabbitMQ\advanced.config</code></li>
        </ul>
      </p>
    </td>
  </tr>

  <tr>
    <td>RABBITMQ_CONF_ENV_FILE</td>
    <td>
      Location of the file that contains environment variable definitions (without the <code>RABBITMQ_</code>
      prefix). Note that the file name on Windows is different from other operating systems.

      <p>
        <strong>Default</strong>:

        <ul>
          <li><b>Generic UNIX package</b>: <code>$RABBITMQ_HOME/etc/rabbitmq/rabbitmq-env.conf</code></li>
          <li><b>Ubuntu and Debian</b>: <code>/etc/rabbitmq/rabbitmq-env.conf</code></li>
          <li><b>RPM</b>: <code>/etc/rabbitmq/rabbitmq-env.conf</code></li>
          <li>
            <b>MacOS (Homebrew)</b>: <code>${install_prefix}/etc/rabbitmq/rabbitmq-env.conf</code>,
            the Homebrew prefix is usually <code>/usr/local</code>
          </li>
          <li><b>Windows</b>: <code>%APPDATA%\RabbitMQ\rabbitmq-env-conf.bat</code></li>
        </ul>
      </p>
    </td>
  </tr>

  <tr>
    <td>RABBITMQ_MNESIA_BASE</td>
    <td>
      This base directory contains sub-directories for the RabbitMQ
      server's node database, message store and cluster state files, one for each node,
      unless <b>RABBITMQ_MNESIA_DIR</b> is set explicitly.
      It is important that effective RabbitMQ user has sufficient permissions
      to read, write and create files and subdirectories in this directory
      at any time. This variable is typically not overridden.
      Usually <code>RABBITMQ_MNESIA_DIR</code> is overridden instead.

      <p>
        <strong>Default</strong>:

        <ul>
          <li><b>Generic UNIX package</b>: <code>$RABBITMQ_HOME/var/lib/rabbitmq/mnesia</code></li>
          <li><b>Ubuntu and Debian</b> packages: <code>/var/lib/rabbitmq/mnesia/</code></li>
          <li><b>RPM</b>: <code>/var/lib/rabbitmq/plugins</code></li>
          <li>
            <b>MacOS (Homebrew)</b>: <code>${install_prefix}/var/lib/rabbitmq/mnesia</code>,
            the Homebrew prefix is usually <code>/usr/local</code>
          </li>
          <li><b>Windows</b>: <code>%APPDATA%\RabbitMQ</code></li>
        </ul>
      </p>
    </td>
  </tr>

  <tr>
    <td>RABBITMQ_MNESIA_DIR</td>
    <td>
      The directory where this RabbitMQ node's data is stored. This includes
      a schema database, message stores, cluster member information and other
      persistent node state.

      <p>
        <strong>Default</strong>:

        <ul>
          <li><b>Generic UNIX package</b>: <code>$RABBITMQ_MNESIA_BASE/$RABBITMQ_NODENAME</code></li>
          <li><b>Ubuntu and Debian</b> packages: <code>$RABBITMQ_MNESIA_BASE/$RABBITMQ_NODENAME</code></li>
          <li><b>RPM</b>: <code>$RABBITMQ_MNESIA_BASE/$RABBITMQ_NODENAME</code></li>
          <li>
            <b>MacOS (Homebrew)</b>: <code>${install_prefix}/var/lib/rabbitmq/mnesia/$RABBITMQ_NODENAME</code>,
            the Homebrew prefix is usually <code>/usr/local</code>
          </li>
          <li><b>Windows</b>: <code>%APPDATA%\RabbitMQ\$RABBITMQ_NODENAME</code></li>
        </ul>
      </p>
    </td>
  </tr>

  <tr>
    <td>RABBITMQ_PLUGINS_DIR</td>
    <td>
      The list of directories where <a
      href="./plugins.html">plugin</a> archive files are located and extracted
      from. This is <code>PATH</code>-like variable, where
      different paths are separated by an OS-specific separator
      (<code>:</code> for Unix, <code>;</code> for Windows).
      Plugins can be <a href="plugins.html">installed</a> to any of the directories listed here.
      Must not contain any characters mentioned in the <a href="#directory-and-path-restrictions">path restriction section</a>.

      <p>
        <strong>Default</strong>:

        <ul>
          <li><b>Generic UNIX package</b>: <code>$RABBITMQ_HOME/plugins</code></li>
          <li><b>Ubuntu and Debian</b> packages: <code>/var/lib/rabbitmq/plugins</code></li>
          <li><b>RPM</b>: <code>/var/lib/rabbitmq/plugins</code></li>
          <li>
            <b>MacOS (Homebrew)</b>: <code>${install_prefix}/Cellar/rabbitmq/${version}/plugins</code>,
            the Homebrew prefix is usually <code>/usr/local</code>
          </li>
          <li><b>Windows</b>: <code>%RABBITMQ_HOME%\plugins</code></li>
        </ul>
      </p>
    </td>
  </tr>

  <tr>
    <td>RABBITMQ_PLUGINS_EXPAND_DIR</td>
    <td>
      The directory the node expand (unpack) <a href="./plugins.html">plugins</a> to and use it as a code path location.
      Must not contain any characters mentioned in the <a href="#directory-and-path-restrictions">path restriction section</a>.

      <p>
        <strong>Default</strong>:

        <ul>
          <li><b>Generic UNIX package</b>: <code>$RABBITMQ_MNESIA_BASE/$RABBITMQ_NODENAME-plugins-expand</code></li>
          <li><b>Ubuntu and Debian</b> packages: <code>$RABBITMQ_MNESIA_BASE/$RABBITMQ_NODENAME-plugins-expand</code></li>
          <li><b>RPM</b>: <code>$RABBITMQ_MNESIA_BASE/$RABBITMQ_NODENAME-plugins-expand</code></li>
          <li>
            <b>MacOS (Homebrew)</b>:
              <code>${install_prefix}/var/lib/rabbitmq/mnesia/$RABBITMQ_NODENAME-plugins-expand</code>
          </li>
          <li><b>Windows</b>: <code>%APPDATA%\RabbitMQ\$RABBITMQ_NODENAME-plugins-expand</code></li>
        </ul>
      </p>
    </td>
  </tr>

  <tr>
    <td>RABBITMQ_USE_LONGNAME</td>
    <td>
      When set to <code>true</code> this will cause RabbitMQ
      to use fully qualified names to identify nodes. This
      may prove useful in environments that use fully-qualified domain names or use IP addresses
      as hostnames or part of node names.
      Note that it is not possible to switch a node from short name to long name without
      resetting it.

      <p>
        <strong>Default</strong>: <code>false</code>
      </p>
    </td>
  </tr>

  <tr>
    <td>RABBITMQ_SERVICENAME</td>
    <td>
      The name of the installed Windows service. This will appear in
      <code>services.msc</code>.

      <p>
        <strong>Default</strong>: RabbitMQ.
      </p>
  </td>
  </tr>

  <tr>
    <td>RABBITMQ_CONSOLE_LOG</td>
    <td>
      Set this variable to <code>new</code> or <code>reuse</code>
      to redirect console output from the server to a file named
      <code>%RABBITMQ_SERVICENAME%</code> in the
      default <code>RABBITMQ_BASE</code> directory.
      <ul>
        <li>If not set, console output from the server will be discarded (default).</li>
        <li><code>new</code>: a new file will be created each time the service starts.</li>
        <li><code>reuse</code>: the file will be overwritten each time the service starts.</li>
      </ul>

      <p>
        <strong>Default</strong>: (none)
      </p>
    </td>
  </tr>

  <tr>
    <td>RABBITMQ_SERVER_CODE_PATH</td>
    <td>
      <p>
        Extra code path (a directory) to be specified when starting the runtime.
        Will be passed to the <code>erl</code> command when a node is started.
      </p>

      <p>
        <strong>Default</strong>: (none)
      </p>
    </td>
  </tr>

  <tr>
    <td>RABBITMQ_CTL_ERL_ARGS</td>
    <td>
      Parameters for the <code>erl</code> command used when invoking
      <code>rabbitmqctl</code>. This could be set to specify a range
      of ports to use for Erlang distribution:<br/>
      <code>-kernel inet_dist_listen_min 35672</code><br/>
      <code>-kernel inet_dist_listen_max 35680</code>

      <p>
        <strong>Default</strong>: (none)
      </p>
    </td>
  </tr>

  <tr>
    <td>RABBITMQ_SERVER_ERL_ARGS</td>
    <td>
      Standard parameters for the <code>erl</code> command used when
      invoking the RabbitMQ Server. This should be overridden for
      debugging purposes only. Overriding this variable
      <em>replaces</em> the default value.

      <p>
        <strong>Default</strong>:

        <ul>
          <li><b>Unix*:</b>
            <code>+P 1048576 +t 5000000 +stbt db +zdbbl 128000</code>
          </li>
          <li><b>Windows:</b> None</li>
        </ul>
      </p>
    </td>
  </tr>

  <tr>
    <td>RABBITMQ_SERVER_ADDITIONAL_ERL_ARGS</td>
    <td>
      Additional parameters for the <code>erl</code> command used when
      invoking the RabbitMQ Server. The value of this variable
      is appended to the default list of arguments (<code>RABBITMQ_SERVER_ERL_ARGS</code>).

      <p>
        <strong>Default</strong>:

        <ul>
          <li><b>Unix*:</b> None</li>
          <li><b>Windows:</b> None</li>
        </ul>
      </p>
    </td>
  </tr>

  <tr>
    <td>RABBITMQ_SERVER_START_ARGS</td>
    <td>
      Extra parameters for the <code>erl</code> command used when
      invoking the RabbitMQ Server. This will not override
      <code>RABBITMQ_SERVER_ERL_ARGS</code>.

      <p>
        <strong>Default</strong>: (none)
      </p>
    </td>
  </tr>

  <tr>
    <td>RABBITMQ_DEFAULT_USER</td>
    <td>
      This environment variable is <strong>only meant to be used in development and CI environments</strong>.
      This has the same meaning as <code>default_user</code> in <code>rabbitmq.conf</code> but higher
      priority. This option may be more convenient in cases where providing a config file is impossible,
      and environment variables is the only way to <a href="access-control.html#seeding">seed a user</a>.

      <p>
        <strong>Default</strong>: (none)
      </p>
    </td>
  </tr>

  <tr>
    <td>RABBITMQ_DEFAULT_PASS</td>
    <td>
      This environment variable is <strong>only meant to be used in development and CI environments</strong>.
      This has the same meaning as <code>default_pass</code> in <code>rabbitmq.conf</code> but higher
      priority. This option may be more convenient in cases where providing a config file is impossible,
      and environment variables is the only way to <a href="access-control.html#seeding">seed a user</a>.

      <p>
        <strong>Default</strong>: (none)
      </p>
    </td>
  </tr>

  <tr>
    <td>RABBITMQ_DEFAULT_VHOST</td>
    <td>
      This environment variable is <strong>only meant to be used in development and CI environments</strong>.
      This has the same meaning as <code>default_vhost</code> in <code>rabbitmq.conf</code> but higher
      priority. This option may be more convenient in cases where providing a config file is impossible,
      and environment variables is the only way to <a href="access-control.html#seeding">seed users</a> and virtual hosts.

      <p>
        <strong>Default</strong>: (none)
      </p>
    </td>
  </tr>
</table>

Besides the variables listed above, there are several environment variables which
tell RabbitMQ [where to locate its database, log files, plugins, configuration and so on](relocate.html).

Finally, some environment variables are operating system-specific.

<table class="name-description">
  <tr>
    <th>Name</th>
    <th>Description</th>
  </tr>

  <tr>
    <td>HOSTNAME</td>
    <td>
      The name of the current machine.

      <p>
        <strong>Default</strong>:

        <ul>
          <li>Unix, Linux: <code>env hostname</code></li>
          <li>MacOS: <code>env hostname -s</code></li>
        </ul>
      </p>
    </td>
  </tr>

  <tr>
    <td>COMPUTERNAME</td>
    <td>
      The name of the current machine.

      <p>
        <strong>Default</strong>:

        <ul>
          <li>Windows: <code>localhost</code></li>
        </ul>
      </p>
    </td>
  </tr>

  <tr>
    <td>ERLANG_SERVICE_MANAGER_PATH</td>
    <td>
      This path is the location of <code>erlsrv.exe</code>,
      the Erlang service wrapper script.

      <p>
        <strong>Default</strong>:

        <ul>
          <li>Windows Service: <code>%ERLANG_HOME%\erts-<var>x.x.x</var>\bin</code></li>
        </ul>
      </p>
    </td>
  </tr>
</table>


## <a id="kernel-limits" class="anchor" href="#kernel-limits">Operating System Kernel Limits</a>

Most operating systems enforce limits on kernel resources: virtual memory, stack size, open file handles
and more. To Linux users these limits can be known as "ulimit limits".

RabbitMQ nodes are most commonly affected by the maximum [open file handle limit](./networking.html#open-file-handle-limit).
Default limit value on most Linux distributions is usually 1024, which is very low for a messaging broker (or generally, any data service).
See [Production Checklist](./production-checklist.html) for recommended values.

### Modifying Limits

#### With systemd (Modern Linux Distributions)

On distributions that use systemd, the OS limits are controlled via
a configuration file at `/etc/systemd/system/rabbitmq-server.service.d/limits.conf`.
For example, to set the max open file handle limit (`nofile`) to `64000`:

<pre class="lang-plaintext">
[Service]
LimitNOFILE=64000
</pre>

See [systemd documentation](https://www.freedesktop.org/software/systemd/man/systemd.exec.html) to learn about
the supported limits and other directives.

#### With Docker

To configure kernel limits for Docker contains, use the `"default-ulimits"` key in
[Docker daemon configuration file](https://docs.docker.com/engine/reference/commandline/dockerd/#daemon-configuration-file).
The file has to be installed on Docker hosts at `/etc/docker/daemon.json`:

<pre class="lang-json">
{
  "default-ulimits": {
    "nofile": {
      "Name": "nofile",
      "Hard": 64000,
      "Soft": 64000
    }
  }
}
</pre>

#### Without systemd (Older Linux Distributions)

The most straightforward way to adjust the per-user limit for
RabbitMQ on distributions that do not use systemd is to edit the `/etc/default/rabbitmq-server`
(provided by the RabbitMQ Debian package) or [rabbitmq-env.conf](#config-file)
to invoke `ulimit` before the service is started.

<pre class="lang-plaintext">
ulimit -S -n 4096
</pre>

This _soft_ limit cannot go higher than the _hard_ limit (which defaults to 4096 in many distributions).
[The hard limit can be increased](https://github.com/basho/basho_docs/blob/master/content/riak/kv/2.2.3/using/performance/open-files-limit.md) via
`/etc/security/limits.conf`. This also requires enabling the [pam_limits.so](http://askubuntu.com/a/34559) module
and re-login or reboot.

Note that limits cannot be changed for running OS processes.<|MERGE_RESOLUTION|>--- conflicted
+++ resolved
@@ -1102,20 +1102,6 @@
   </p>
     </td>
   </tr>
-
-<<<<<<< HEAD
-  <tr>
-    <td><code>hipe_compile</code></td>
-    <td>
-      <p>
-        Do not use. This option is no longer supported. HiPE supported has been
-        dropped starting with Erlang 22.
-      </p>
-      <p>Default: <pre class="lang-ini">hipe_compile = false</pre></p>
-    </td>
-  </tr>
-=======
->>>>>>> 8cf479aa
   <tr>
     <td><code>cluster_partition_handling</code></td>
     <td>
