--- conflicted
+++ resolved
@@ -428,14 +428,9 @@
       <li>Rename the local database directories (note, you do not need to do
           this if you have set the RABBITMQ_MNESIA_DIR environment variable):
         <p class="Pp"></p>
-<<<<<<< HEAD
-        <div class="Bd Bd-indent Li">
-        <pre>mv \
-=======
         <div class=00>
         <pre>
 mv \
->>>>>>> ea0190ed
   /var/lib/rabbitmq/mnesia/rabbit\@misshelpful \
   /var/lib/rabbitmq/mnesia/rabbit\@cordelia
 mv \
