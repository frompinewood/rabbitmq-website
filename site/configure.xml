<?xml-stylesheet type="text/xml" href="page.xsl"?>
<!DOCTYPE html [
<!ENTITY % entities SYSTEM "rabbit.ent" >
%entities;
]>
<!--
Copyright (c) 2007-2016 Pivotal Software, Inc.

All rights reserved. This program and the accompanying materials
are made available under the terms of the under the Apache License,
Version 2.0 (the "License”); you may not use this file except in compliance
with the License. You may obtain a copy of the License at

http://www.apache.org/licenses/LICENSE-2.0

Unless required by applicable law or agreed to in writing, software
distributed under the License is distributed on an "AS IS" BASIS,
WITHOUT WARRANTIES OR CONDITIONS OF ANY KIND, either express or implied.
See the License for the specific language governing permissions and
limitations under the License.
-->
<html xmlns="http://www.w3.org/1999/xhtml"
      xmlns:doc="http://www.rabbitmq.com/namespaces/ad-hoc/doc"
      xmlns:x="http://www.rabbitmq.com/2011/extensions">
  <head>
    <title>RabbitMQ Configuration</title>
  </head>
  <body show-in-this-page="true">
      <doc:section name="introduction">
        <doc:heading>Overview</doc:heading>
      <p>
        RabbitMQ comes with default built-in settings. Those can be entirely
        sufficient in some environment (e.g. development and QA). If it runs fine,
        then you possibly don't need any configuration at all.
        For all other cases, as well as <a href="/production-checklist.html">production deployment tuning</a>,
        there is a way to configure many things in the broker as well as plugins.
      </p>
      <p>
        This guide covers a number of topics related to configuration:

        <ul>
          <li>The ways in which various settings of the server and plugins are configured</li>
          <li>Configuration file(s)</li>
          <li>Environment variables</li>
          <li>Most commonly configured core server settings</li>
          <li>Troubleshooting: how to verify config file location and effective configuration</li>
        </ul>

        Since configuration affects many areas of the system, including plugins, individual <a href="/documentation.html">documentation guides</a>
        dive deeper into what can be configured.
      </p>
      </doc:section>

      <doc:section name="means-of-configuration">
        <doc:heading>Means of Configuration</doc:heading>

      <p>
          RabbitMQ provides three general ways to customise the server:
      <table>
        <thead>
          <td>Mechanism</td>
          <td>Description</td>
        </thead>
        <tr>
          <td>
              <a href="#define-environment-variables">Environment Variables</a>
          </td>
          <td>
              define node name, file and directory locations, runtime flags (taken from the shell, or
              set in the environment configuration file, <code>rabbitmq-env.conf</code>/<code>rabbitmq-env-conf.bat</code>)
          </td>
        </tr>
        <tr>
          <td>
              <a href="#config-file">Configuration File(s)</a>
          </td>
          <td>
              defines server and plugin settings for

              <ul>
                <li><a href="/networking.html">TCP listeners and other networking-related settings</a></li>
                <li><a href="/ssl.html">TLS</a></li>
                <li><a href="/alarms.html">resource constraints (alarms)</a></li>
                <li><a href="/access-control.html">authentication and authorization backends</a></li>
                <li><a href="/persistence-conf.html">message store settings</a></li>
              </ul>

              and so on.
          </td>
        </tr>
        <tr>
          <td>
              <a href="parameters.html">Runtime Parameters and Policies</a>
          </td>
          <td>
              defines cluster-wide settings which can change at run time
              as well as settings that are convenient to configure for groups of queues (exchanges, etc)
              such as including optional queue arguments.
          </td>
        </tr>
      </table>
      </p>

      <p>
      Most settings are configured using the first two methods. This guide,
      therefore, focuses on them.
      </p>

      <doc:subsection name="config-file-location">
        <doc:heading>Config File Locations</doc:heading>
        <p>
          <a href="/configure.html#config-location">Default config file locations</a>
          vary between operating systems and <a
          href="/download.html">package types</a>.

          This topic is covered in more detail in the rest of this guide.
        </p>

        <p>
          When in doubt about RabbitMQ config file location for your OS and installation method,
          consult the log file and/or management UI as explained in the following sections.
        </p>
      </doc:subsection>

      <doc:subsection name="verify-configuration-config-file-location">
        <doc:heading>Verify Configuration: How to Find Config File Location</doc:heading>
        <p>
          The active configuration file can be verified by inspecting the
          RabbitMQ log file. It will show up in the <a href="relocate.html">log file</a>
          at the top, along with the other broker boot log entries. For example:

<pre class="sourcecode ini">
node           : rabbit@example
home dir       : /var/lib/rabbitmq
config file(s) : /etc/rabbitmq/advanced.config
               : /etc/rabbitmq/rabbitmq.conf
</pre>

          If the log file cannot be found or read by RabbitMQ, the log entry
          will say so:

<pre class="sourcecode ini">
node           : rabbit@example
home dir       : /var/lib/rabbitmq
config file(s) : /var/lib/rabbitmq/hare.conf (not found)</pre>
        </p>

        <p>
          Alternatively config file location can be found in the <a href="/management.html">management UI</a>,
          together with other details about nodes.
        </p>
        <p>
          When troubleshooting configuration settings, it is very useful to veirfy that the config file
          path is correct, exists and can be loaded (e.g. the file is readable) before checking effective
          node configuration.
        </p>
      </doc:subsection>

      <doc:subsection name="verify-configuration-effective-configuration">
        <doc:heading>Verify Configuration: How to Check Effective Configuration</doc:heading>
        <p>
          It is possible to print effective configuration (user provided values merged into defaults) using
          the <a href="/man/rabbitmqctl.1.man.html">rabbitmqctl environment</a> command.
        </p>
        <p>
          Checking effective configuration
        </p>
      </doc:subsection>
      </doc:section>

      <doc:section name="customise-environment">
        <doc:heading>Customise RabbitMQ Environment</doc:heading>

        <p>
          Certain server parameters can be configured using environment variables:
          node name, RabbitMQ configuration file location, inter-node communication ports,
          Erlang VM flags, and so on.
        </p>

        <doc:subsection name="customise-general-unix-environment">
        <doc:heading>Unix (general)</doc:heading>
          <p>
            On Unix-based systems (including Linux and MacOSX) you can create/edit
            <code><span class="path">rabbitmq-env.conf</span></code>
            to define environment variables.
            Its <a href="#config-location">location</a> is configurable
            using the <span class="envvar">RABBITMQ_CONF_ENV_FILE</span> environment variable.
          </p>
          <p>
	    Use the standard environment variable names, but without the <code>RABBITMQ_</code>
	    prefix. For example, the <code>RABBITMQ_CONFIG_FILE</code> parameter appears
	    below as <code>CONFIG_FILE</code>:

<pre class="sourcecode bash">
#example rabbitmq-env.conf file entries
#Rename the node
NODENAME=bunny@myhost
#Config file location and new filename bunnies.config
CONFIG_FILE=/etc/rabbitmq/testdir/bunnies
</pre>

            More info on using <code>rabbitmq-env.conf</code> can be found <a href="man/rabbitmq-env.conf.5.man.html">here</a>.
          </p>
        </doc:subsection>

        <doc:subsection name="customise-windows-environment">
        <doc:heading>Windows</doc:heading>
            <p>
               If you need to customise names, ports or locations, it is easiest
               to configure environment variables in the Windows dialogue:
               Start&#xA0;>&#xA0;Settings&#xA0;>&#xA0;Control&#xA0;Panel&#xA0;>&#xA0;System&#xA0;>&#xA0;Advanced&#xA0;>&#xA0;Environment&#xA0;Variables. Then create or edit the system variable name and value.
             </p>
            <p>
              Alternatively, you can create/edit
              <code><span class="path">rabbitmq-env-conf.bat</span></code>
              to define environment variables.
              Its <a href="#config-location">location</a> is configurable
              using the <span class="envvar">RABBITMQ_CONF_ENV_FILE</span> environment variable.
            </p>
            <p>
							<b>NOTE:</b> <em>For environment changes to take effect on Windows, the service must be
              re-installed</em>. It is <em>not sufficient</em> to restart the service.

              This can be done using the installer or on the command line
              with administrator permissions:
              <ul>
                <li><a href="https://technet.microsoft.com/en-us/library/cc947813%28v=ws.10%29.aspx">Start an admin command prompt</a></li>
                <li>cd into the sbin folder under the <em>RabbitMQ server installation directory</em> (e.g. <code>C:\Program Files (x86)\RabbitMQ Server\rabbitmq_server-&version-server;\sbin</code>)</li>
                <li>Run <code>rabbitmq-service.bat remove</code></li>
                <li>Set environment variables via command line, i.e. run commands like the following: <code>set RABBITMQ_BASE=c:\Data\RabbitMQ</code></li>
                <li>Run <code>rabbitmq-service.bat install</code></li>
              </ul>

              Alternatively, if the new configuration needs to take effect after the next broker restart,
              the service removal step can be skipped:

              <ul>
                <li><a href="https://technet.microsoft.com/en-us/library/cc947813%28v=ws.10%29.aspx">Start an admin command prompt</a></li>
                <li>cd into the sbin folder under <em>RabbitMQ server installation directory</em></li>
                <li>Set environment variables via command line</li>
                <li>Run <code>rabbitmq-service.bat install</code>, which will only update service parameters</li>
              </ul>
            </p>
        </doc:subsection>
      </doc:section>

      <doc:section name="define-environment-variables">
        <doc:heading>RabbitMQ Environment Variables</doc:heading>
        <p>
          RabbitMQ environment variable names have the
          prefix <code>RABBITMQ_</code>. A typical variable
          called <code>RABBITMQ_</code><i>var_name</i> is set as
          follows:
          <ul>
            <li>
              a shell environment variable called
              <code>RABBITMQ_</code><i>var_name</i> is used if it is defined;
            </li>
            <li><i>otherwise</i>, a variable called <i>var_name</i> is used if
              it is set in the <code>rabbitmq-env.conf</code> file;</li>
            <li><i>otherwise</i>, a system-specified default value is used.</li>
          </ul>
          <p>
            In this way, variables set in the shell environment take
            priority over variables set
            in <code>rabbitmq-env.conf</code>, which in turn over-ride
            RabbitMQ built-in defaults.
          </p>
        </p>
        <p>
          It is unlikely you will need to set any of these environment
          variables. If you have non-standard requirements, then RabbitMQ
          environment variables include, but are not limited to:
        </p>
        <div>
          <table>
            <tr><th>Name</th><th>Default</th><th>Description</th></tr>

            <tr>
              <td>RABBITMQ_NODE_IP_ADDRESS</td>
              <td>
                the empty string, meaning that it should bind to all network interfaces.
              </td>
              <td>
                Change this if you only want to bind to one network interface.
                Binding to two or more interfaces can be set up in the configuration file.
              </td>
            </tr>

            <tr>
              <td>RABBITMQ_NODE_PORT</td>
              <td>5672</td>
              <td></td>
            </tr>

            <tr>
              <td>RABBITMQ_DIST_PORT</td>
              <td>RABBITMQ_NODE_PORT + 20000</td>
              <td>
                Port used for inter-node and CLI tool communition. Ignored if your config
                file sets <code>kernel.inet_dist_listen_min</code> or
                <code>kernel.inet_dist_listen_max</code> keys. See <a href="/networking.html">Networking</a> for details.
              </td>
            </tr>

            <tr>
              <td>RABBITMQ_NODENAME</td>
              <td>
                <ul>
                  <li>
                    <b>Unix*:</b>
                    <code>rabbit@<span class="envvar">$HOSTNAME</span></code>
                  </li>
                  <li>
                    <b>Windows:</b>
                    <code>rabbit@<span class="envvar">%COMPUTERNAME%</span></code>
                  </li>
                </ul>
              </td>
              <td>
                The node name should be unique per
                erlang-node-and-machine combination. To run multiple nodes,
                see the
                <a href="clustering.html">clustering guide</a>.
              </td>
            </tr>

            <tr>
              <td>RABBITMQ_CONFIG_FILE</td>
              <td>
                <ul>
                  <li><b>Generic UNIX</b> - <span class="path"><span class="envvar">$RABBITMQ_HOME</span>/etc/rabbitmq/rabbitmq</span>
                  </li>
                  <li><b>Debian</b> - <span class="path">/etc/rabbitmq/rabbitmq</span></li>
                  <li><b>RPM</b> - <span class="path">/etc/rabbitmq/rabbitmq</span></li>
                  <li>
                    <b>Mac OS X (Homebrew)</b> - <span class="path"><span
                    class="envvar">${install_prefix}</span>/etc/rabbitmq/rabbitmq</span>,
                    the Homebrew prefix is usually <code>/usr/local</code>
                  </li>
                  <li><b>Windows</b> - <span class="path"><span class="envvar">%APPDATA%</span>\RabbitMQ\rabbitmq</span></li>
                </ul>
              </td>
              <td>
                Main RabbitMQ config file path without the <code>.conf</code>
                (or <code>.config</code>, for the classic format) extension.
                For example, it should be <span class="path">/data/rabbitmq/rabbitmq</span>,
                not <span class="path">/data/rabbitmq/rabbitmq.conf</span>.
              </td>
            </tr>

            <tr>
              <td>RABBITMQ_ADVANCED_CONFIG_FILE</td>
              <td>
                <ul>
                  <li><b>Generic UNIX</b> - <span class="path"><span class="envvar">$RABBITMQ_HOME</span>/etc/rabbitmq/advanced</span>
                  </li>
                  <li><b>Debian</b> - <span class="path">/etc/rabbitmq/advanced</span></li>
                  <li><b>RPM</b> - <span class="path">/etc/rabbitmq/advanced</span></li>
                  <li>
                    <b>Mac OS X (Homebrew)</b> - <span class="path"><span
                    class="envvar">${install_prefix}</span>/etc/rabbitmq/advanced</span>,
                    the Homebrew prefix is usually <code>/usr/local</code>
                  </li>
                  <li><b>Windows</b> - <span class="path"><span class="envvar">%APPDATA%</span>\RabbitMQ\advanced</span></li>
                </ul>
              </td>
              <td>
                "Advanced" (Erlang term-based) RabbitMQ config file path without the <code>.config</code> file extension.
                For example, it should be <span class="path">/data/rabbitmq/advanced</span>,
                not <span class="path">/data/rabbitmq/advanced.config</span>.
              </td>
            </tr>

            <tr>
              <td>RABBITMQ_CONF_ENV_FILE</td>
              <td>
                <ul>
                  <li><b>Generic UNIX</b> - <span class="path"><span class="envvar">$RABBITMQ_HOME</span>/etc/rabbitmq/rabbitmq-env.conf</span>
                  </li>
                  <li><b>Debian</b> - <span class="path">/etc/rabbitmq/rabbitmq-env.conf</span></li>
                  <li><b>RPM</b> - <span class="path">/etc/rabbitmq/rabbitmq-env.conf</span></li>
                  <li>
                    <b>Mac OS X (Homebrew)</b> - <span class="path"><span
                    class="envvar">${install_prefix}</span>/etc/rabbitmq/rabbitmq-env.conf</span>,
                    the Homebrew prefix is usually <code>/usr/local</code>
                  </li>
                  <li><b>Windows</b> - <span class="path"><span class="envvar">%APPDATA%</span>\RabbitMQ\rabbitmq-env-conf.bat</span></li>
                </ul>
              </td>
              <td>
                Location of the file that contains environment variable definitions (without the <span class="envvar">RABBITMQ_</span>
                prefix). Note that the file name on Windows is different from other operating systems.
              </td>
            </tr>

            <tr>
              <td>RABBITMQ_USE_LONGNAME</td>
              <td></td>
              <td>
                When set to <code>true</code> this will cause RabbitMQ
                to use fully qualified names to identify nodes. This
                may prove useful on EC2. Note that it is not possible
                to switch between using short and long names without
                resetting the node.
              </td>
            </tr>

            <tr>
              <td>RABBITMQ_SERVICENAME</td>
              <td><b>Windows Service:</b>
                RabbitMQ</td>
              <td>
                The name of the installed service. This will appear in
                <code>services.msc</code>.
            </td>
            </tr>

            <tr>
              <td>RABBITMQ_CONSOLE_LOG</td>
              <td><b>Windows Service:</b></td>
              <td>
                Set this variable to <code>new</code> or <code>reuse</code>
                to redirect console output from the server to a file named
                <span class="envvar">%RABBITMQ_SERVICENAME%</span>. Debug in the
                default <b>RABBITMQ_BASE</b> directory.
                <ul>
                  <li>If not set, console output from the server will be discarded (default).</li>
                  <li><code>new</code> A new file will be created
                    each time the service starts.</li>
                  <li><code>reuse</code> The file will be overwritten each time
                    the service starts.</li>
                </ul>
              </td>
            </tr>

            <tr>
              <td>RABBITMQ_CTL_ERL_ARGS</td>
              <td>None</td>
              <td>
                Parameters for the <code>erl</code> command used when invoking
                <code>rabbitmqctl</code>. This should be overridden for
                debugging purposes only.
              </td>
            </tr>

            <tr>
              <td>RABBITMQ_SERVER_ERL_ARGS</td>
              <td>
                <ul>
                  <li><b>Unix*:</b>
                    <code>+P 1048576 +t 5000000 +stbt db +zdbbl 32000</code>
                  </li>
                  <li><b>Windows:</b> None</li>
                </ul>
              </td>
              <td>
                Standard parameters for the <code>erl</code> command used when
                invoking the RabbitMQ Server. This should be overridden for
                debugging purposes only. Overriding this variable
                <em>replaces</em> the default value.
              </td>
            </tr>

            <tr>
              <td>RABBITMQ_SERVER_ADDITIONAL_ERL_ARGS</td>
              <td>
                <ul>
                  <li><b>Unix*:</b> None</li>
                  <li><b>Windows:</b> None</li>
                </ul>
              </td>
              <td>
                Additional parameters for the <code>erl</code> command used when
                invoking the RabbitMQ Server. The value of this variable
                is <em>appended</em> to the default list of arguments (<b>RABBITMQ_SERVER_ERL_ARGS</b>).
              </td>
            </tr>

            <tr>
              <td>RABBITMQ_SERVER_START_ARGS</td>
              <td>None</td>
              <td>
                Extra parameters for the <code>erl</code> command used when
                invoking the RabbitMQ Server. This will not override
                <b>RABBITMQ_SERVER_ERL_ARGS</b>.
              </td>
            </tr>
          </table>
          * Unix, Linux, MacOSX
          <p>
            In addition, there are several environment variables which
            tell RabbitMQ <a href="relocate.html">where to locate its
            database, log files, plugins, configuration etc</a>.
          </p>

          <p>
            Other variables upon which RabbitMQ depends are:
          </p>
          <table>
            <th>Name</th><th>Default</th><th>Description</th>

            <tr>
              <td>HOSTNAME</td>
              <td><ul>
                  <li><b>Unix, Linux:</b> <code>env hostname</code></li>
                  <li><b>MacOSX:</b> <code>env hostname -s</code></li>
                </ul>
              </td>
              <td>The name of the current machine</td>
            </tr>

            <tr>
              <td>COMPUTERNAME</td>
              <td><b>Windows:</b> localhost</td>
              <td>The name of the current machine</td>
            </tr>

            <tr>
              <td>ERLANG_SERVICE_MANAGER_PATH</td>
              <td><b>Windows Service:</b>
                <span class="path">
                  <span class="envvar">%ERLANG_HOME%</span>\erts-<var>x.x.x</var>\bin</span>
              </td>
              <td>
                This path is the location of <code>erlsrv.exe</code>,
                the Erlang service wrapper script.
              </td>
            </tr>
          </table>
        </div>
      </doc:section>

      <doc:section name="configuration-files">
        <doc:heading>Configuration File(s)</doc:heading>

        <doc:subsection name="config-file-intro">
          <doc:heading>Introduction</doc:heading>
          <p>
            While some settings in RabbitMQ can be tuned using environment variables,
            most are configured using the configuration file <code>rabbitmq.conf</code>.
            This includes core server configuration as well as plugins.
            The sections below cover the file format, how to configure things to which
            the format isn't well-suited, where to find examples, and so on.
          </p>
        </doc:subsection>

        <doc:subsection name="config-file-formats">
          <doc:heading>The New and Old Config File Formats</doc:heading>
          <p>
            Prior to RabbitMQ 3.7.0, RabbitMQ config file was named
            <code>rabbitmq.config</code> and was a <a
            href="http://www.erlang.org/doc/man/config.html">standard Erlang
            configuration file</a>. It is still possible to use this
            format with versions older than 3.7.0 to maintain backwards
            compatibility. Those running 3.7.0 or later are encouraged
            to consider the new sysctl format first.
          </p>
          <p>
            The new format is easier to generate for tools such as Chef, Puppet, or BOSH.
            Compare

            <pre class="sourcecode">
ssl_options.cacertfile           = /path/to/testca/cacert.pem
ssl_options.certfile             = /path/to/server/cert.pem
ssl_options.keyfile              = /path/to/server/key.pem
ssl_options.verify               = verify_peer
ssl_options.fail_if_no_peer_cert = true
</pre>

and

<pre class="sourcecode">
  [
    {rabbit, [{ssl_options, [{cacertfile,           "/path/to/testca/cacert.pem"},
                             {certfile,             "/path/to/server/cert.pem"},
                             {keyfile,              "/path/to/server/key.pem"},
                             {verify,               verify_peer},
                             {fail_if_no_peer_cert, true}]}]}
  ].
</pre>
          </p>
          <p>
            While the new config format is more convenient for humans to edit
            and machines to generate, it is also relatively limited compared
            to the classic config format used prior to RabbitMQ 3.7.0. For
            example, when configuring <a href="/ldap.html">LDAP support</a>,
            it may be necessary to use deeply nested data structures to
            express desired configuration. To accommodate this need,
            RabbitMQ still supports the classic <code>rabbitmq.config</code>
            config files as well as ability to use both formats at the same time
            (<code>advanced.config</code>). This is covered in more detail in the following sections.
          </p>
        </doc:subsection>

        <doc:subsection name="config-file">
        <doc:heading>The rabbitmq.conf File</doc:heading>
        <p>
          The configuration file <code>rabbitmq.conf</code>
          allows the RabbitMQ server and plugins to be configured.
          Starting with RabbitMQ 3.7.0, the format is in the <a href="https://github.com/basho/cuttlefish/wiki/Cuttlefish-for-Application-Users">sysctl format</a>.

          The syntax can be briefly explained in 3 lines:

          <ul>
            <li>Everything you need to know about a single setting is on one line</li>
            <li>Lines are structured <code>Key = Value</code></li>
            <li>Any line starting with # is a comment</li>
          </ul>
        </p>
        <p>
          A minimalistic example configuration file follows:
        </p>
        <p>
<pre class="sourcecode ini">
listeners.tcp.default = 5673
</pre>

<pre class="sourcecode erlang">
[
  {rabbit, [{tcp_listeners, [5673]}]}
].
</pre>
        </p>
        <p>
          This example will alter the port RabbitMQ listens on for
          AMQP 0-9-1 client connections from 5672 to 5673.
        </p>
        <p>
          To override the main RabbitMQ config file location, use the <span class="envvar">RABBITMQ_CONFIG_FILE</span>
          environment variable.
        </p>
        <p>
           Note that this configuration file is not the same as the environment
           configuration file, <code>rabbitmq-env.conf</code>, which
           can be used to set environment variables on non-Windows
           systems.
        </p>
        <p>
            The RabbitMQ server source repository contains <a
            href="https://github.com/rabbitmq/rabbitmq-server/blob/master/docs/rabbitmq.conf.example">an
            example rabbitmq.conf file</a> named
            <code>rabbitmq.conf.example</code>. It contains examples of
            most of the configuration items you might want to set
            (with some very obscure ones omitted), along with
            documentation for those settings.
          </p>
        </doc:subsection>

        <doc:subsection name="advanced-config-file">
          <doc:heading>The advanced.config File</doc:heading>
          <p>
            Some configuration settings are not possible or are difficult to configure
            using the sysctl format. As such, it is possible to use an additional
            config file in the Erlang term format (same as <code>rabbitmq.config</code>).
            That file is commonly named <code>advanced.config</code>. It will be merged
            with the configuration provided in <code>rabbitmq.conf</code>.
          </p>
          <p>
            The RabbitMQ server source repository contains <a
            href="https://github.com/rabbitmq/rabbitmq-server/blob/master/docs/advanced.config.example">an
            example advanced.config file</a> named
            <code>advanced.config.example</code>. It focuses on the
            options that are typically set using the advanced config.
          </p>
          <p>
            To override the advanced config file location, use the <span class="envvar">RABBITMQ_ADVANCED_CONFIG_FILE</span>
            environment variable.
          </p>
        </doc:subsection>

        <doc:subsection name="erlang-term-config-file">
          <doc:heading>The rabbitmq.config (Classic Format) File</doc:heading>
          <p>
            RabbitMQ 3.7.0 and later versions still support the
            classic configuration file format, known as
            <code>rabbitmq.config</code>. It is used exactly <a href="http://previous.rabbitmq.com/v3_5_7/configure.html">the same
            way as in earlier versions</a>: export
            <code>RABBITMQ_CONFIG_FILE</code> to point to the file
            with out the <code>.config</code> extension.
          </p>
          <p>
            The RabbitMQ server source repository contains <a
            href="https://github.com/rabbitmq/rabbitmq-server/blob/master/docs/rabbitmq.config.example">an
            example configuration file</a> named
            <code>rabbitmq.config.example</code>. It contains an
            example of most of the configuration items in the classic
            config format.
          </p>
          <p>
Here's how AMQP 0-9-1 listener port is configured using the Erlang term format:

<pre class="sourcecode">
  [
    {rabbit, [{tcp_listeners, [5673]}]}
  ].
</pre>

          </p>
        </doc:subsection>

        <doc:subsection name="config-location">
        <doc:heading>Location of rabbitmq.conf and rabbitmq-env.conf</doc:heading>
        <p>
          The location of these files is distribution-specific. By default, they
          are not created, but expect to be located in the following places on each platform:
          <ul>
            <li><b>Generic UNIX</b> - <span class="path"><span class="envvar">$RABBITMQ_HOME</span>/etc/rabbitmq/</span>
            </li>
            <li><b>Debian</b> - <span class="path">/etc/rabbitmq/</span></li>
            <li><b>RPM</b> - <span class="path">/etc/rabbitmq/</span></li>
            <li>
              <b>Mac OSX (Homebrew)</b> - <span class="path"><span
              class="envvar">${install_prefix}</span>/etc/rabbitmq/</span>,
              the Homebrew prefix is usually <code>/usr/local</code>
            </li>
            <li><b>Windows</b> - <span class="path"><span class="envvar">%APPDATA%</span>\RabbitMQ\</span></li>
          </ul>
        </p>
        <p>
          If <code>rabbitmq-env.conf</code> doesn't exist, it can be created manually
          in the location, specified by the <span class="envvar">RABBITMQ_CONF_ENV_FILE</span> variable.
          On Windows systems, it is named <code>rabbitmq-env.bat</code>.
        </p>
        <p>
          If <code>rabbitmq.conf</code> doesn't exist, it can be created manually.
          Set the <b>RABBITMQ_CONFIG_FILE</b> environment variable if you change the location.
          RabbitMQ automatically appends the <code>.conf</code> extension to the
          value of this variable.
        </p>
        <p>
          Restart the server after changes. Windows service users will need to re-install the
          service after adding or removing a configuration file.
        </p>
        </doc:subsection>

        <doc:subsection name="example-config">
          <doc:heading>Example rabbitmq.conf File</doc:heading>
          <p>
            The RabbitMQ server source repository contains
            examples for the configuration files:

            <ul>
              <li><a href="https://github.com/rabbitmq/rabbitmq-server/blob/master/docs/rabbitmq.conf.example">rabbitmq.conf.example</a></li>
              <li><a href="https://github.com/rabbitmq/rabbitmq-server/blob/master/docs/advanced.config.example">advanced.config.example</a></li>
            </ul>

            These files contain examples of most of the
            configuration items you might want to set (with some very
            obscure ones omitted) along with documentation for those
            settings. All configuration items are commented out in the
            example, so you can uncomment what you need. Note that the
            example files are meant to be used as, well, examples, and
            should not be treated as a general recommendation.
          </p>

          <p>
            In most distributions we place this example file in the
            same location as the real file should be placed (see
            above). However, for the Debian and RPM distributions
            policy forbids doing so; instead you can find it
            in <code>/usr/share/doc/rabbitmq-server/</code>
            or <code>/usr/share/doc/rabbitmq-server-&version-server;/</code>
            respectively.
          </p>
        </doc:subsection>

        <doc:subsection name="config-items">
        <doc:heading>Commonly Used Variables Configurable in rabbitmq.conf</doc:heading>
        <p>
          These variables are the most common. The list is not complete, as
          some settings are quite obscure.
        </p>
        <table>
          <tr>
            <th>Key</th>
            <th>Documentation</th>
          </tr>
          <tr>
            <td>
              <code>listeners</code>
            </td>
            <td>
              Ports or hostname/pair on which to listen for AMQP connections
              (without TLS). See the <a href="/networking.html">Networking guide</a> for more
              details and examples.

              <p>Default: <code>listeners.tcp.default = 5672</code></p>
            </td>
          </tr>
          <tr>
            <td><code>num_acceptors.tcp</code></td>
            <td>
              Number of Erlang processes that will accept connections for the TCP
              listeners.
              <p>Default: <code>num_acceptors.tcp = 10</code></p>
            </td>
          </tr>
          <tr>
            <td><code>handshake_timeout</code></td>
            <td>
              Maximum time for AMQP 0-9-1 handshake (after socket connection
              and TLS handshake), in milliseconds.
              <p>Default: <code>handshake_timeout = 10000</code></p>
            </td>
          </tr>
          <tr>
            <td><code>listeners.ssl</code></td>
            <td>
              Ports or hostname/pair on which to listen for AMQP connections
              (without TLS). See the <a href="/networking.html">Networking guide</a> for more
              details and examples.
              <p>Default: <code>listeners.ssl = none</code></p>
            </td>
          </tr>
          <tr>
            <td><code>num_acceptors.ssl</code></td>
            <td>
              Number of Erlang processes that will accept connections for the TLS
              listeners.
              <p>Default: <code>num_acceptors.ssl = 1</code></p>
            </td>
          </tr>

          <tr>
            <td><code>ssl_options</code></td>
            <td>
              TLS configuration. See the <a href="ssl.html#enabling-ssl">TLS support
              documentation</a>.
              <p>Default: <code>none</code></p>
            </td>
          </tr>
          <tr>
            <td><code>ssl_handshake_timeout</code></td>
            <td>
              TLS handshake timeout, in milliseconds.
              <p>Default: <code>ssl_handshake_timeout = 5000</code></p>
            </td>
          </tr>
          <tr>
            <td><code>vm_memory_high_watermark</code></td>
            <td>
              Memory threshold at which the flow control is
              triggered. Can be absolute or relative to the amount of RAM available
              to the OS:

<pre>
vm_memory_high_watermark.relative = 0.6
              </pre>
<pre>
vm_memory_high_watermark.absolute = 2GB
              </pre>

              See the <a href="memory.html">memory-based flow
              control</a> and <a href="alarms.html">alarms</a>
              documentation.

              <p>
                Default:
                <code>vm_memory_high_watermark.relative = 0.4</code>
              </p>
            </td>
          </tr>
          <tr>
            <td><code>vm_memory_calculation_strategy</code></td>
            <td>
              Strategy for memory usage reporting. Can be one of the following:
              <ul class="plain">
                <li><code>rss</code> - use operating system RSS memory reporting</li>
                <li><code>erlang</code> - use Erlang memory reporting</li>
              </ul>
              <p>Default: <code>rss</code></p>
            </td>
          </tr>
          <tr>
            <td><code>vm_memory_high_watermark_paging_ratio</code></td>
            <td>
              Fraction of the high watermark limit at which queues
              start to page messages out to disc to free up
              memory. See the <a href="memory.html">memory-based flow
              control</a> documentation.
              <p>Default: <code>vm_memory_high_watermark_paging_ratio = 0.5</code></p>
            </td>
          </tr>
          <tr>
            <td><code>disk_free_limit</code></td>
            <td>
              Disk free space limit of the partition on which RabbitMQ
              is storing data. When available disk space falls below
              this limit, flow control is triggered. The value can be
              set relative to the total amount of RAM or as an absolute value
              in bytes or, alternatively, in
              information units (e.g <code>"50MB"</code> or <code>"5GB"</code>):
<pre>
disk_free_limit.relative = 3.0
              </pre>
<pre>
disk_free_limit.absolute = 2GB
              </pre>

              By default free disk space must exceed 50MB. See the <a
              href="disk-alarms.html">Disk Alarms</a> documentation.
              <p>Default: <code>disk_free_limit.absolute =
              50MB</code></p>
            </td>
          </tr>
          <tr>
            <td><code>log.file.level</code></td>
            <td>
              Controls the granularity of logging. The value is a list
              of log event category and log level pairs.

              <p>
								The level can be one of <code>error</code> (only errors are
								logged), <code>warning</code> (only errors and warning are
								logged), <code>info</code> (errors, warnings and informational
								messages are logged), or <code>debug</code> (errors, warnings,
                informational messages and debugging messages are
                logged).
              </p>

              <p>Default: <code>log.file.level = info</code></p>
            </td>
          </tr>
          <tr>
            <td><code>channel_max</code></td>
            <td>
              Maximum permissible number of channels to
              negotiate with clients. Setting to 0 means "unlimited".
              Using more channels increases memory footprint of the broker.
              <p>Default: <code>channel_max = 0</code></p>
            </td>
          </tr>
          <tr>
            <td><code>channel_operation_timeout</code></td>
            <td>
              Channel operation timeout in milliseconds (used internally, not directly
              exposed to clients due to messaging protocol differences and limitations).
              <p>Default: <code>15000</code></p>
            </td>
          </tr>
          <tr>
            <td><code>heartbeat</code></td>
            <td>
              Value representing the heartbeat delay, in seconds, that
              the server sends in the <code>connection.tune</code>
              frame. If set to 0, heartbeats are disabled. Clients
              might not follow the server suggestion, see the <a
              href="amqp-0-9-1-reference.html#connection.tune">AMQP
              reference</a> for more detail. Disabling heartbeats
              might improve performance in situations with a great
              number of connections, but might lead to connections
              dropping in the presence of network devices that close
              inactive connections.  <p>Default: <code>heartbeat =
              600</code></p>
            </td>
          </tr>
          <tr>
            <td><code>default_vhost</code></td>
            <td>
              Virtual host to create when RabbitMQ creates a new
              database from scratch. The
              exchange <code>amq.rabbitmq.log</code> will exist in
              this virtual host.
              <p>Default: <code>default_vhost = /</code></p>
            </td>
          </tr>
          <tr>
            <td><code>default_user</code></td>
            <td>
              User name to create when RabbitMQ creates a new database
              from scratch.
              <p>Default: <code>default_user = guest</code></p>
            </td>
          </tr>
          <tr>
            <td><code>default_pass</code></td>
            <td>
              Password for the default user.
              <p>Default: <code>default_pass = guest</code></p>
            </td>
          </tr>
          <tr>
            <td><code>default_user_tags</code></td>
            <td>
              Tags for the default user.
              <p>Default: <code>default_user_tags.administrator = true</code></p>
            </td>
          </tr>
          <tr>
            <td><code>default_permissions</code></td>
            <td>
              <a href="access-control.html">Permissions</a>
              to assign to the default user when creating it.
              <p>Default:

<pre class="sourcecode ini">
default_permissions.configure = .*
default_permissions.read = .*
default_permissions.write = .*
</pre></p>
            </td>
          </tr>
          <tr>
            <td><code>loopback_users</code></td>
            <td>
              List of users which are only permitted to connect to the
              broker via a loopback interface
              (i.e. <code>localhost</code>).

              <p>
                If you wish to allow the default <code>guest</code>
                user to connect remotely, you need to change this to
                <code>loopback_users = none</code>.
              </p>
              <p>
                To restrict another user to localhost-only connections,
                do it like so (<code>monitoring</code> is the name of the user):
                <code>loopback_users.monitoring = true</code>.
              </p>
              <p>Default: <code>loopback_users.guest = true</code></p>
            </td>
          </tr>
          <tr>
            <td><code>cluster_nodes</code></td>
            <td>
              Set this to cause clustering
              to <a href="clustering.html#auto-config">happen automatically</a>
              when a node starts for the very first time.

              For example, to cluster with nodes <code>rabbit@hostname1</code> and
              <code>rabbit@hostname2</code>:
<pre>
cluster_nodes.disc.1 = rabbit@hostname1
cluster_nodes.disc.2 = rabbit@hostname2
              </pre>
              <p>Default: <code>none</code></p>
            </td>
          </tr>
          <tr>
            <td><code>collect_statistics</code></td>
            <td>
              Statistics collection mode. Primarily relevant for the
              management plugin. Options are:
              <ul>
                <li><code>none</code> (do not emit statistics events)</li>
                <li><code>coarse</code> (emit per-queue / per-channel / per-connection statistics)</li>
                <li><code>fine</code> (also emit per-message statistics)</li>
                </ul>
              <p>Default: <code>collect_statistics = none</code></p>
            </td>
          </tr>
          <tr>
            <td><code>collect_statistics_interval</code></td>
            <td>
              Statistics collection interval in
              milliseconds. Primarily relevant for
              the <a href="management.html#statistics-interval">management
              plugin</a>.
              <p>Default: <code>collect_statistics_interval = 5000</code></p>
            </td>
          </tr>
          <tr>
            <td><code>management_db_cache_multiplier</code></td>
            <td>
              Affects the amount of time the <a href="management.html#statistics-interval">management plugin</a>
              will cache expensive management queries such as
              queue listings. The cache will multiply the elapsed time of
              the last query by this value and cache the result for
              this amount of time.
              <p>Default: <code>5</code></p>
            </td>
          </tr>
          <tr>
            <td><code>auth_mechanisms</code></td>
            <td>
              <a href="authentication.html">SASL authentication
              mechanisms</a> to offer to clients.
              <p>Default: <pre>    auth_mechanisms.1 = PLAIN
    auth_mechanisms.2 = AMQPLAIN</pre></p>
            </td>
          </tr>
          <tr>
            <td><code>auth_backends</code></td>
            <td>
              <p>
                List of <a href="/access-control.html">authentication and authorisation backends</a> to
                use. See the <a href="/access-control.html">access control guide</a> for details and examples.
              </p>
              <p>
                Other databases
                than <code>rabbit_auth_backend_internal</code> are
                available through <a href="plugins.html">plugins</a>.
              </p>
              <p>Default: <code>auth_backends.1 = internal</code></p>
            </td>
          </tr>
          <tr>
            <td><code>reverse_dns_lookups</code></td>
            <td>
              Set to <code>true</code> to have RabbitMQ perform a
              reverse DNS lookup on client connections, and present
              that information through <code>rabbitmqctl</code> and
              the management plugin.
              <p>Default: <code>reverse_dns_lookups = false</code></p>
            </td>
          </tr>
          <tr>
            <td><code>delegate_count</code></td>
            <td>
              Number of delegate processes to use for intra-cluster
              communication. On a machine which has a very large
              number of cores and is also part of a cluster, you may
              wish to increase this value.
              <p>Default: <code>delegate_count = 16</code></p>
            </td>
          </tr>

          <tr>
            <td><code>tcp_listen_options</code></td>
            <td>
              Default socket options. You probably don't want to
              change this.

              <p>Default:

                <pre class="sourcecode ini">
tcp_listen_options.backlog = 128
tcp_listen_options.nodelay = true
tcp_listen_options.linger.on = true
tcp_listen_options.linger.timeout = 0
tcp_listen_options.exit_on_close = false
                </pre>
              </p>
            </td>
          </tr>
          <tr>
            <td><code>hipe_compile</code></td>
            <td>
              Set to <code>true</code> to precompile parts of RabbitMQ
              with HiPE, a just-in-time compiler for Erlang. This will
              increase server throughput at the cost of increased startup time.

              <p>
                You might see 20-50% better performance at the cost of
                a few minutes delay at startup. These
                figures are highly workload- and hardware-dependent.
              </p>
              <p>
                HiPE support may not be compiled into your Erlang
                installation. If it is not, enabling this option will
                just cause a warning message to be displayed and
                startup will proceed as normal. For example, Debian /
                Ubuntu users will need to install
                the <code>erlang-base-hipe</code> package.
              </p>
              <p>
                HiPE is not available at all on some platforms,
                notably including Windows.
              </p>
              <p>
                HiPE has known issues in Erlang/OTP versions prior to 17.5.
                Using a recent Erlang/OTP version is highly recommended for HiPE.
              </p>
              <p>Default: <code>hipe_compile = false</code></p>
            </td>
          </tr>
          <tr>
            <td><code>cluster_partition_handling</code></td>
            <td>
              How to handle network partitions. Available modes are:
              <ul>
                <li><code>ignore</code></li>
                <li><code>autoheal</code></li>
                <li><code>pause_minority</code></li>
                <li><code>pause_if_all_down</code></li>
              </ul>
              <code>pause_if_all_down</code> mode requires additional parameters:
              <ul>
                <li><code>nodes</code></li>
                <li><code>recover</code></li>
              </ul>
              See the
              <a href="partitions.html#automatic-handling">documentation
              on partitions</a> for more information.
              <p>Default: <code>cluster_partition_handling = ignore</code></p>
            </td>
          </tr>
          <tr>
            <td><code>cluster_keepalive_interval</code></td>
            <td>
              How frequently nodes should send keepalive messages to
              other nodes (in milliseconds). Note that this is not the
              same thing as <a
              href="nettick.html"><code>net_ticktime</code></a>;
              missed keepalive messages will not cause nodes to be
              considered down.
              <p>Default: <code>cluster_keepalive_interval = 10000</code></p>
            </td>
          </tr>
          <tr>
            <td><code>queue_index_embed_msgs_below</code></td>
            <td>
              Size in bytes of message below which messages will
              be embedded directly in the queue index. You are advised
              to read the <a href="persistence-conf.html">persister
              tuning</a> documentation before changing this.
              <p>Default: <code>queue_index_embed_msgs_below = 4096</code></p>
            </td>
          </tr>

          <tr>
            <td><code>mnesia_table_loading_retry_timeout</code></td>
            <td>
              Timeout used when waiting for Mnesia tables in a cluster to
              become available.
              <p>Default: <code>mnesia_table_loading_retry_timeout = 30000</code></p>
            </td>
          </tr>

          <tr>
            <td><code>mnesia_table_loading_retry_limit</code></td>
            <td>
              Retries when waiting for Mnesia tables in the cluster startup. Note that
              this setting is not applied to Mnesia upgrades or node deletions.
              <p>Default: <code>mnesia_table_loading_retry_limit = 10</code></p>
            </td>
          </tr>

          <tr>
            <td><code>queue_master_locator</code></td>
            <td>
              Queue master location strategy. Available strategies are:
              <ul>
                <li><code>min-masters</code></li>
                <li><code>client-local</code></li>
                <li><code>random</code></li>
              </ul>
              See the
              <a href="ha.html#queue-master-location">documentation
              on queue master location</a> for more information.
              <p>Default: <code>queue_master_locator = client-local</code></p>
            </td>
          </tr>
          <tr>
            <td><code>proxy_protocol</code></td>
            <td>
              If set to <code>true</code>, RabbitMQ will expect a <a
              href="http://www.haproxy.org/download/1.8/doc/proxy-protocol.txt">proxy
              protocol</a> header to be sent first when an AMQP
              connection is opened.  This implies to set up a proxy
              protocol-compliant reverse proxy (e.g. <a
              href="http://www.haproxy.org/download/1.8/doc/proxy-protocol.txt">HAproxy</a>
              or <a
              href="http://docs.aws.amazon.com/elasticloadbalancing/latest/classic/enable-proxy-protocol.html">AWS
              ELB</a>) in front of RabbitMQ.  Clients can't directly
              connect to RabbitMQ when proxy protocol is enabled, so
              all connections must go through the reverse proxy.

              <p>
                See <a href="networking.html#proxy-protocol">the
                networking guide</a> for more information.
              </p>

              <p>Default: <code>proxy_protocol = false</code></p>
            </td>
          </tr>
        </table>

        <p>
          The following configuration settings can be set in
          the <a href="#advanced-config-file">advanced config file</a> only,
          under the <code>rabbit</code> section.
        </p>

        <table>
          <tr>
            <th>Key</th>
            <th>Documentation</th>
          </tr>
          <tr>
            <td><code>msg_store_index_module</code></td>
            <td>
              Implementation module for queue indexing. You are
              advised to read the <a
              href="persistence-conf.html">persister tuning</a>
              documentation before changing this.
              <p>Default: <code>rabbit_msg_store_ets_index</code></p>
            </td>
          </tr>
          <tr>
            <td><code>backing_queue_module</code></td>
            <td>
              Implementation module for queue contents. You probably
              don't want to change this.
              <p>Default: <code>rabbit_variable_queue</code></p>
            </td>
          </tr>
          <tr>
            <td><code>msg_store_file_size_limit</code></td>
            <td>
              Tunable value for the persister. You almost certainly
              should not change this.
              <p>Default: <code>16777216</code></p>
            </td>
          </tr>
          <tr>
<<<<<<< HEAD
            <td>
              Used internally by
              the <a href="firehose.html">tracer</a>. You shouldn't
              change this.
              <p>Default: <code>[]</code></p>
=======
            <td><code>msg_store_credit_disc_bound</code></td>
            <td>
              The credits that a queue process is given by the message store.
              <p>
                By default, a queue process is given 4000 message store credits, and then 800 for every 800 messages that it processes.
              </p>
              <p>
                Messages which need to be paged out due to memory pressure will also use this credit.
              </p>
              <p>
                The Message Store is the last component in the credit flow chain. <a href="https://www.rabbitmq.com/blog/2015/10/06/new-credit-flow-settings-on-rabbitmq-3-5-5/" target="_blank">Learn about credit flow.</a>
              </p>
              <p>
                This value only takes effect when messages are persisted to the message store.
                If messages are embedded on the queue index, then modifying this setting has no effect because credit_flow is NOT used when writing to the queue index.
              </p>
              <p>Default: <code>{4000, 800}</code></p>
>>>>>>> ff237524
            </td>
          </tr>
          <tr>
            <td><code>mnesia_table_loading_retry_limit</code></td>
            <td>
              Number of times to retry while waiting for Mnesia tables in a cluster to
              become available.
              <p>Default: <code>10</code></p>
            </td>
          </tr>
          <tr>
            <td><code>mnesia_table_loading_retry_timeout</code></td>
            <td>
              Time to wait per retry for Mnesia tables in a cluster to become
              available.
              <p>Default: <code>30000</code></p>
            </td>
          </tr>
          <tr>
            <td><code>queue_index_max_journal_entries</code></td>
            <td>
              After how many queue index journal entries it will be
              flushed to disk.
              <p>Default: <code>32768</code></p>
            </td>
          </tr>
          <tr>
            <td><code>mirroring_sync_batch_size</code></td>
            <td>
              Batch size of messages to synchronise between queue mirrors
              See <a href="https://www.rabbitmq.com/ha.html#batch-sync" target="_blank">Batch Synchronization</a>
              <p>Default: <code>4096</code></p>
            </td>
          </tr>
          <tr>
            <td><code>lazy_queue_explicit_</code>
              <code>gc_run_operation_threshold</code></td>
            <td>
             Tunable value only for lazy queues when under memory pressure.
             This is the threshold at which the garbage collector and other memory reduction activities are triggered.
             A low value could reduce performance, and a high one can improve performance, but cause higher memory consumption.
             You almost certainly should not change this.
            <p>Default: <code>1000</code></p>
            </td>
          </tr>
          <tr>
            <td><code>queue_explicit_</code>
              <code>gc_run_operation_threshold</code></td>
            <td>
             Tunable value only for normal queues when under memory pressure.
             This is the threshold at which the garbage collector and other memory reduction activities are triggered.
             A low value could reduce performance, and a high one can improve performance, but cause higher memory consumption.
             You almost certainly should not change this.
            <p>Default: <code>1000</code></p>
            </td>
          </tr>
        </table>



        <p>
          In addition, many plugins can have sections in the
          configuration file, with names of the
          form <code>rabbitmq_<i>plugin</i></code>. Our maintained
          plugins are documented in the following locations:
        </p>
        <ul>
          <li><a href="management.html#configuration">rabbitmq_management</a></li>
          <li><a href="management.html#configuration">rabbitmq_management_agent</a></li>
          <li><a href="web-dispatch.html">rabbitmq_web_dispatch</a></li>
          <li><a href="stomp.html">rabbitmq_stomp</a></li>
          <li><a href="shovel.html">rabbitmq_shovel</a></li>
          <li><a href="ldap.html">rabbitmq_auth_backend_ldap</a></li>
        </ul>
        </doc:subsection>

        <doc:subsection name="configuration-encryption">
          <doc:heading>Configuration entry encryption</doc:heading>
          <p>
            Sensitive configuration entries (e.g. password, URL containing
            credentials) can be encrypted in the RabbitMQ configuration file.
            The broker decrypts encrypted entries on start.
          </p>
          <p>
            Note that encrypted configuration entries don't make the
            system meaningfully more secure. Nevertheless, they
            allow deployments of RabbitMQ to conform to
            regulations in various countries requiring
            that no sensitive data should appear in plain text
            in configuration files.
          </p>
          <p>
            Encrypted values must be inside an Erlang <code>encrypted</code>
            tuple: <code>{encrypted, ...}</code>.
            Here is an example of a configuration file with an encrypted password
            for the default user:
            <pre class="sourcecode erlang">
[
  {rabbit, [
      {default_user, &lt;&lt;"guest"&gt;&gt;},
      {default_pass,
        {encrypted,
         &lt;&lt;"cPAymwqmMnbPXXRVqVzpxJdrS8mHEKuo2V+3vt1u/fymexD9oztQ2G/oJ4PAaSb2c5N/hRJ2aqP/X0VAfx8xOQ=="&gt;&gt;
        }
      },
      {config_entry_decoder, [
             {passphrase, &lt;&lt;"mypassphrase"&gt;&gt;}
         ]}
    ]}
].
            </pre>
            Note the <code>config_entry_decoder</code> key with the passphrase
            that RabbitMQ will use to decrypt encrypted values.
          </p>
          <p>
            The passphrase doesn't have to be hardcoded in the configuration file,
            it can be in a separate file:
            <pre class="sourcecode erlang">
[
  {rabbit, [
      ...
      {config_entry_decoder, [
             {passphrase, {file, "/path/to/passphrase/file"}}
         ]}
    ]}
].
            </pre>
            RabbitMQ can also request an operator to enter the passphrase
            when it starts by using <code>{passphrase, prompt}</code>.
          </p>
          <p>
            Use <code>rabbitmqctl</code> and the <code>encode</code>
            command to encrypt values:
            <pre class="sourcecode bash">
rabbitmqctl encode '&lt;&lt;"guest"&gt;&gt;' mypassphrase
{encrypted,&lt;&lt;"... long encrypted value..."&gt;&gt;}
rabbitmqctl encode '"amqp://fred:secret@host1.domain/my_vhost"' mypassphrase
{encrypted,&lt;&lt;"... long encrypted value..."&gt;&gt;}
            </pre>
            Add the <code>decode</code> command if you want to decrypt values:
            <pre class="sourcecode bash">
rabbitmqctl decode '{encrypted, &lt;&lt;"..."&gt;&gt;}' mypassphrase
&lt;&lt;"guest"&gt;&gt;
rabbitmqctl decode '{encrypted, &lt;&lt;"..."&gt;&gt;}' mypassphrase
"amqp://fred:secret@host1.domain/my_vhost"
            </pre>
          </p>
          <p>
            Values of different types can be encoded. The example above encodes
            both binaries (<code>&lt;&lt;"guest"&gt;&gt;</code>) and strings
            (<code>"amqp://fred:secret@host1.domain/my_vhost"</code>).
          </p>
          <p>
            The encryption mechanism uses PBKDF2 to produce a derived key
            from the passphrase. The default hash function is SHA512
            and the default number of iterations is 1000. The default
            cipher is AES 256 CBC.
          </p>
          <p>
            You can change these defaults in the configuration file:
            <pre class="sourcecode erlang">
[
  {rabbit, [
      ...
      {config_entry_decoder, [
             {passphrase, "mypassphrase"},
             {cipher, blowfish_cfb64},
             {hash, sha256},
             {iterations, 10000}
         ]}
    ]}
].          </pre>
            On the command line:
            <pre class="sourcecode bash">
rabbitmqctl encode --cipher blowfish_cfb64 --hash sha256 --iterations 10000 \
                     '&lt;&lt;"guest"&gt;&gt;' mypassphrase
            </pre>

          </p>
        </doc:subsection>

      </doc:section>
  </body>
</html><|MERGE_RESOLUTION|>--- conflicted
+++ resolved
@@ -1304,14 +1304,16 @@
               <p>Default: <code>16777216</code></p>
             </td>
           </tr>
-          <tr>
-<<<<<<< HEAD
-            <td>
-              Used internally by
-              the <a href="firehose.html">tracer</a>. You shouldn't
-              change this.
-              <p>Default: <code>[]</code></p>
-=======
+            <tr>
+              <td><code>trace_vhosts</code></td>
+              <td>
+                Used internally by
+                the <a href="firehose.html">tracer</a>. You shouldn't
+                change this.
+                <p>Default: <code>[]</code></p>
+              </td>
+            </tr>
+          <tr>
             <td><code>msg_store_credit_disc_bound</code></td>
             <td>
               The credits that a queue process is given by the message store.
@@ -1329,7 +1331,6 @@
                 If messages are embedded on the queue index, then modifying this setting has no effect because credit_flow is NOT used when writing to the queue index.
               </p>
               <p>Default: <code>{4000, 800}</code></p>
->>>>>>> ff237524
             </td>
           </tr>
           <tr>
