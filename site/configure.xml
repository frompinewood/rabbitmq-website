--- conflicted
+++ resolved
@@ -1230,33 +1230,27 @@
             </td>
           </tr>
           <tr>
-<<<<<<< HEAD
-            <td><code>trace_vhosts</code></td>
-=======
-            <td><code>mnesia_table_loading_retry_limit</code></td>
-            <td>
-              Number of times to retry while waiting for Mnesia tables in a cluster to
-              become available.
-              <p>Default: <code>10</code></p>
-            </td>
-          </tr>
-          <tr>
-            <td><code>mnesia_table_loading_retry_timeout</code></td>
-            <td>
-              Time to wait per retry for Mnesia tables in a cluster to become
-              available.
-              <p>Default: <code>30000</code></p>
-            </td>
-          </tr>
-          <tr>
-            <td><code>queue_index_max_</code>
-              <code>journal_entries</code></td>
->>>>>>> 3fb140dc
             <td>
               Used internally by
               the <a href="firehose.html">tracer</a>. You shouldn't
               change this.
               <p>Default: <code>[]</code></p>
+            </td>
+          </tr>
+          <tr>
+            <td><code>mnesia_table_loading_retry_limit</code></td>
+            <td>
+              Number of times to retry while waiting for Mnesia tables in a cluster to
+              become available.
+              <p>Default: <code>10</code></p>
+            </td>
+          </tr>
+          <tr>
+            <td><code>mnesia_table_loading_retry_timeout</code></td>
+            <td>
+              Time to wait per retry for Mnesia tables in a cluster to become
+              available.
+              <p>Default: <code>30000</code></p>
             </td>
           </tr>
           <tr>
