<?xml-stylesheet type="text/xml" href="page.xsl"?>
<!DOCTYPE html [
<!ENTITY % entities SYSTEM "rabbit.ent" >
%entities;
]>
<!--
Copyright (c) 2007-2016 Pivotal Software, Inc.

All rights reserved. This program and the accompanying materials
are made available under the terms of the under the Apache License,
Version 2.0 (the "License”); you may not use this file except in compliance
with the License. You may obtain a copy of the License at

http://www.apache.org/licenses/LICENSE-2.0

Unless required by applicable law or agreed to in writing, software
distributed under the License is distributed on an "AS IS" BASIS,
WITHOUT WARRANTIES OR CONDITIONS OF ANY KIND, either express or implied.
See the License for the specific language governing permissions and
limitations under the License.
-->
<html xmlns="http://www.w3.org/1999/xhtml"
      xmlns:doc="http://www.rabbitmq.com/namespaces/ad-hoc/doc"
      xmlns:x="http://www.rabbitmq.com/2011/extensions">
  <head>
    <title>RabbitMQ Configuration</title>
  </head>
  <body show-in-this-page="true">
      <doc:section name="introduction">
        <doc:heading>Overview</doc:heading>
      <p>
      RabbitMQ comes with default built-in settings which will probably be
			sufficient for running your RabbitMQ server effectively. If your server
			runs fine, then you probably don't need any further configuration.
      </p>
      <p>
          RabbitMQ provides three general ways to customise the server:
      <dl>
          <dt>
              <a href="#define-environment-variables">Environment Variables</a>
          </dt>
          <dd>
              define ports, file locations and names (taken from the shell, or
	      set in <code>rabbitmq-env.conf</code>/<code>rabbitmq-env-conf.bat</code>)
          </dd>
					<br/>
					<dt>
              <a href="#configuration-file">Configuration File(s)</a>
          </dt>
          <dd>
							defines server component and plugin settings for settings for permissions,
							limits and clusters
          </dd>
					<br/>
          <dt>
              <a href="parameters.html">Runtime Parameters and Policies</a>
          </dt>
          <dd>
              defines cluster-wide settings that can be changed at run time
          </dd>
      </dl>

      Most settings are configured using the first two methods. This guide,
      therefore, focuses on them.
      </p>

      <doc:subsection name="config-file-location">
        <doc:heading>Config File Locations</doc:heading>
        <p>
          <a href="/configure.html#config-location">Default config file locations</a>
          vary between operating systems and <a
          href="/download.html">package types</a>.

          This topic is covered in more detail in the rest of this guide.
        </p>

        <p>
          To verify the effective RabbitMQ config file location, see the section below.
        </p>
      </doc:subsection>

      <doc:subsection name="verify-configuration">
        <doc:heading>How to Find the Config File</doc:heading>
        <p>
          The active configuration file can be verified by inspecting the
          RabbitMQ log file. It will show up in the <a href="relocate.html">log file</a>
          at the top, along with the other broker boot log entries. For example:

           <pre class="example">
node           : rabbit@example
home dir       : /var/lib/rabbitmq
config file(s) : /etc/rabbitmq/advanced.config
               : /etc/rabbitmq/rabbitmq.conf
</pre>

          If the log file cannot be found or read by RabbitMQ, the log entry
          will say so:

           <pre class="example">
node           : rabbit@example
home dir       : /var/lib/rabbitmq
config file(s) : /var/lib/rabbitmq/hare.conf (not found)</pre>
        </p>
      </doc:subsection>
      </doc:section>

      <doc:section name="customise-environment">
        <doc:heading>Customise RabbitMQ Environment</doc:heading>

        <p>
          Certain server parameters can be configured using environment variables:
          node name, RabbitMQ configuration file location, AMQP 0-9-1 and inter-node communication ports,
          and so on.
        </p>

        <doc:subsection name="customise-general-unix-environment">
        <doc:heading>Unix (general)</doc:heading>
          <p>
              On Unix-based systems (including Linux and MacOSX) you can create/edit
              <code><span class="path">rabbitmq-env.conf</span></code>
              to define environment variables.
              Its <a href="#config-location">location</a> is configurable
              using the <span class="envvar">RABBITMQ_CONF_ENV_FILE</span> environment variable.
            </p>
            <p>
							Use the standard environment variable names, but without the <code>RABBITMQ_</code>
							prefix. For example, the <code>RABBITMQ_CONFIG_FILE</code> parameter appears
							below as <code>CONFIG_FILE</code>:
              <pre class="sourcecode">
#example rabbitmq-env.conf file entries
#Rename the node
NODENAME=bunny@myhost
#Config file location and new filename bunnies.config
CONFIG_FILE=/etc/rabbitmq/testdir/bunnies</pre>
							More info on using <code>rabbitmq-env.conf</code> can be found <a href="man/rabbitmq-env.conf.5.man.html">here</a>.
            </p>
        </doc:subsection>

        <doc:subsection name="customise-windows-environment">
        <doc:heading>Windows</doc:heading>
            <p>
               If you need to customise names, ports or locations, it is easiest
               to configure environment variables in the Windows dialogue:
               Start&#xA0;>&#xA0;Settings&#xA0;>&#xA0;Control&#xA0;Panel&#xA0;>&#xA0;System&#xA0;>&#xA0;Advanced&#xA0;>&#xA0;Environment&#xA0;Variables. Then create or edit the system variable name and value.
             </p>
            <p>
              Alternatively, you can create/edit
              <code><span class="path">rabbitmq-env-conf.bat</span></code>
              to define environment variables.
              Its <a href="#config-location">location</a> is configurable
              using the <span class="envvar">RABBITMQ_CONF_ENV_FILE</span> environment variable.
            </p>
            <p>
							<b>NOTE:</b> <em>For environment changes to take effect on Windows, the service must be
              re-installed</em>. It is <em>not sufficient</em> to restart the service.

              This can be done using the installer or on the command line
              with administrator permissions:
              <ul>
                <li><a href="https://technet.microsoft.com/en-us/library/cc947813%28v=ws.10%29.aspx">Start an admin command prompt</a></li>
                <li>cd into the sbin folder under the <em>RabbitMQ server installation directory</em> (e.g. <code>C:\Program Files (x86)\RabbitMQ Server\rabbitmq_server-&version-server;\sbin</code>)</li>
                <li>Run <code>rabbitmq-service.bat remove</code></li>
                <li>Set environment variables via command line, i.e. run commands like the following: <code>set RABBITMQ_BASE=c:\Data\RabbitMQ</code></li>
                <li>Run <code>rabbitmq-service.bat install</code></li>
              </ul>

              Alternatively, if the new configuration needs to take effect after the next broker restart,
              the service removal step can be skipped:

              <ul>
                <li><a href="https://technet.microsoft.com/en-us/library/cc947813%28v=ws.10%29.aspx">Start an admin command prompt</a></li>
                <li>cd into the sbin folder under <em>RabbitMQ server installation directory</em></li>
                <li>Set environment variables via command line</li>
                <li>Run <code>rabbitmq-service.bat install</code>, which will only update service parameters</li>
              </ul>
            </p>
        </doc:subsection>
      </doc:section>

      <doc:section name="define-environment-variables">
        <doc:heading>RabbitMQ Environment Variables</doc:heading>
        <p>
          RabbitMQ environment variable names have the
          prefix <code>RABBITMQ_</code>. A typical variable
          called <code>RABBITMQ_</code><i>var_name</i> is set as
          follows:
          <ul>
            <li>
              a shell environment variable called
              <code>RABBITMQ_</code><i>var_name</i> is used if it is defined;
            </li>
            <li><i>otherwise</i>, a variable called <i>var_name</i> is used if
              it is set in the <code>rabbitmq-env.conf</code> file;</li>
            <li><i>otherwise</i>, a system-specified default value is used.</li>
          </ul>
          <p>
            In this way, variables set in the shell environment take
            priority over variables set
            in <code>rabbitmq-env.conf</code>, which in turn over-ride
            RabbitMQ built-in defaults.
          </p>
        </p>
        <p>
          It is unlikely you will need to set any of these environment
          variables. If you have non-standard requirements, then RabbitMQ
          environment variables include, but are not limited to:
        </p>
        <div>
          <table>
            <tr><th>Name</th><th>Default</th><th>Description</th></tr>

            <tr>
              <td>RABBITMQ_NODE_IP_ADDRESS</td>
              <td>
                the empty string, meaning that it should bind to all network interfaces.
              </td>
              <td>
                Change this if you only want to bind to one network interface.
                Binding to two or more interfaces can be set up in the configuration file.
              </td>
            </tr>

            <tr>
              <td>RABBITMQ_NODE_PORT</td>
              <td>5672</td>
              <td></td>
            </tr>

            <tr>
              <td>RABBITMQ_DIST_PORT</td>
              <td>RABBITMQ_NODE_PORT + 20000</td>
              <td>
                Port to use for clustering. Ignored if your config
                file sets <code>inet_dist_listen_min</code> or
                <code>inet_dist_listen_max</code>
              </td>
            </tr>

            <tr>
              <td>RABBITMQ_NODENAME</td>
              <td>
                <ul>
                  <li>
                    <b>Unix*:</b>
                    <code>rabbit@<span class="envvar">$HOSTNAME</span></code>
                  </li>
                  <li>
                    <b>Windows:</b>
                    <code>rabbit@<span class="envvar">%COMPUTERNAME%</span></code>
                  </li>
                </ul>
              </td>
              <td>
                The node name should be unique per
                erlang-node-and-machine combination. To run multiple nodes,
                see the
                <a href="clustering.html">clustering guide</a>.
              </td>
            </tr>

            <tr>
              <td>RABBITMQ_CONFIG_FILE</td>
              <td>
                <ul>
                  <li><b>Generic UNIX</b> - <span class="path"><span class="envvar">$RABBITMQ_HOME</span>/etc/rabbitmq/rabbitmq</span>
                  </li>
                  <li><b>Debian</b> - <span class="path">/etc/rabbitmq/rabbitmq</span></li>
                  <li><b>RPM</b> - <span class="path">/etc/rabbitmq/rabbitmq</span></li>
                  <li>
                    <b>Mac OS X (Homebrew)</b> - <span class="path"><span
                    class="envvar">${install_prefix}</span>/etc/rabbitmq/rabbitmq</span>,
                    the Homebrew prefix is usually <code>/usr/local</code>
                  </li>
                  <li><b>Windows</b> - <span class="path"><span class="envvar">%APPDATA%</span>\RabbitMQ\rabbitmq</span></li>
                </ul>
              </td>
              <td>
                Main RabbitMQ config file path without the <code>.conf</code>
                (or <code>.config</code>, for the classic format) extension.
                For example, it should be <span class="path">/data/rabbitmq/rabbitmq</span>,
                not <span class="path">/data/rabbitmq/rabbitmq.conf</span>.
              </td>
            </tr>

            <tr>
              <td>RABBITMQ_ADVANCED_CONFIG_FILE</td>
              <td>
                <ul>
                  <li><b>Generic UNIX</b> - <span class="path"><span class="envvar">$RABBITMQ_HOME</span>/etc/rabbitmq/advanced</span>
                  </li>
                  <li><b>Debian</b> - <span class="path">/etc/rabbitmq/advanced</span></li>
                  <li><b>RPM</b> - <span class="path">/etc/rabbitmq/advanced</span></li>
                  <li>
                    <b>Mac OS X (Homebrew)</b> - <span class="path"><span
                    class="envvar">${install_prefix}</span>/etc/rabbitmq/advanced</span>,
                    the Homebrew prefix is usually <code>/usr/local</code>
                  </li>
                  <li><b>Windows</b> - <span class="path"><span class="envvar">%APPDATA%</span>\RabbitMQ\advanced</span></li>
                </ul>
              </td>
              <td>
                "Advanced" (Erlang term-based) RabbitMQ config file path without the <code>.config</code> file extension.
                For example, it should be <span class="path">/data/rabbitmq/advanced</span>,
                not <span class="path">/data/rabbitmq/advanced.config</span>.
              </td>
            </tr>

            <tr>
              <td>RABBITMQ_CONF_ENV_FILE</td>
              <td>
                <ul>
                  <li><b>Generic UNIX</b> - <span class="path"><span class="envvar">$RABBITMQ_HOME</span>/etc/rabbitmq/rabbitmq-env.conf</span>
                  </li>
                  <li><b>Debian</b> - <span class="path">/etc/rabbitmq/rabbitmq-env.conf</span></li>
                  <li><b>RPM</b> - <span class="path">/etc/rabbitmq/rabbitmq-env.conf</span></li>
                  <li>
                    <b>Mac OS X (Homebrew)</b> - <span class="path"><span
                    class="envvar">${install_prefix}</span>/etc/rabbitmq/rabbitmq-env.conf</span>,
                    the Homebrew prefix is usually <code>/usr/local</code>
                  </li>
                  <li><b>Windows</b> - <span class="path"><span class="envvar">%APPDATA%</span>\RabbitMQ\rabbitmq-env-conf.bat</span></li>
                </ul>
              </td>
              <td>
                Location of the file that contains environment variable definitions (without the <span class="envvar">RABBITMQ_</span>
                prefix). Note that the file name on Windows is different from other operating systems.
              </td>
            </tr>

            <tr>
              <td>RABBITMQ_USE_LONGNAME</td>
              <td></td>
              <td>
                When set to <code>true</code> this will cause RabbitMQ
                to use fully qualified names to identify nodes. This
                may prove useful on EC2. Note that it is not possible
                to switch between using short and long names without
                resetting the node.
              </td>
            </tr>

            <tr>
              <td>RABBITMQ_SERVICENAME</td>
              <td><b>Windows Service:</b>
                RabbitMQ</td>
              <td>
                The name of the installed service. This will appear in
                <code>services.msc</code>.
            </td>
            </tr>

            <tr>
              <td>RABBITMQ_CONSOLE_LOG</td>
              <td><b>Windows Service:</b></td>
              <td>
                Set this variable to <code>new</code> or <code>reuse</code>
                to redirect console output from the server to a file named
                <span class="envvar">%RABBITMQ_SERVICENAME%</span>. Debug in the
                default <b>RABBITMQ_BASE</b> directory.
                <ul>
                  <li>If not set, console output from the server will be discarded (default).</li>
                  <li><code>new</code> A new file will be created
                    each time the service starts.</li>
                  <li><code>reuse</code> The file will be overwritten each time
                    the service starts.</li>
                </ul>
              </td>
            </tr>

            <tr>
              <td>RABBITMQ_CTL_ERL_ARGS</td>
              <td>None</td>
              <td>
                Parameters for the <code>erl</code> command used when invoking
                <code>rabbitmqctl</code>. This should be overridden for
                debugging purposes only.
              </td>
            </tr>

            <tr>
              <td>RABBITMQ_SERVER_ERL_ARGS</td>
              <td>
                <ul>
                  <li><b>Unix*:</b>
                    <span class="sourcecode">"+K true +A30 +P 1048576 -kernel inet_default_connect_options [{nodelay,true}]"</span>
                  </li>
                  <li><b>Windows:</b> None</li>
                </ul>
              </td>
              <td>
                Standard parameters for the <code>erl</code> command used when
                invoking the RabbitMQ Server. This should be overridden for
                debugging purposes only. Overriding this variable
                <em>replaces</em> the default value.
              </td>
            </tr>

            <tr>
              <td>RABBITMQ_SERVER_ADDITIONAL_ERL_ARGS</td>
              <td>
                <ul>
                  <li><b>Unix*:</b> None</li>
                  <li><b>Windows:</b> None</li>
                </ul>
              </td>
              <td>
                Additional parameters for the <code>erl</code> command used when
                invoking the RabbitMQ Server. The value of this variable
                is <em>appended</em> to the default list of arguments (<b>RABBITMQ_SERVER_ERL_ARGS</b>).
              </td>
            </tr>

            <tr>
              <td>RABBITMQ_SERVER_START_ARGS</td>
              <td>None</td>
              <td>
                Extra parameters for the <code>erl</code> command used when
                invoking the RabbitMQ Server. This will not override
                <b>RABBITMQ_SERVER_ERL_ARGS</b>.
              </td>
            </tr>
          </table>
          * Unix, Linux, MacOSX
          <p>
            In addition, there are several environment variables which
            tell RabbitMQ <a href="relocate.html">where to locate its
            database, log files, plugins, configuration etc</a>.
          </p>

          <p>
            Other variables upon which RabbitMQ depends are:
          </p>
          <table>
            <th>Name</th><th>Default</th><th>Description</th>

            <tr>
              <td>HOSTNAME</td>
              <td><ul>
                  <li><b>Unix, Linux:</b> `env&#xA0;hostname`</li>
                  <li><b>MacOSX:</b> `env&#xA0;hostname&#xA0;-s`</li>
                </ul>
              </td>
              <td>The name of the current machine</td>
            </tr>

            <tr>
              <td>COMPUTERNAME</td>
              <td><b>Windows:</b> localhost</td>
              <td>The name of the current machine</td>
            </tr>

            <tr>
              <td>ERLANG_SERVICE_MANAGER_PATH</td>
              <td><b>Windows Service:</b>
                <span class="path">
                  <span class="envvar">%ERLANG_HOME%</span>\erts-<var>x.x.x</var>\bin</span>
              </td>
              <td>
                This path is the location of <code>erlsrv.exe</code>,
                the Erlang service wrapper script.
              </td>
            </tr>
          </table>
        </div>
      </doc:section>

      <doc:section name="configuration-files">
        <doc:heading>Configuration File(s)</doc:heading>

        <doc:subsection name="config-file-intro">
          <doc:heading>Introduction</doc:heading>
          <p>
            While some settings in RabbitMQ can be tuned using environment variables,
            most are configured using the configuration file <code>rabbitmq.conf</code>.
            This includes core server configuration as well as plugins.
            The sections below cover the file format, how to configure things to which
            the format isn't well-suited, where to find examples, and so on.
          </p>
        </doc:subsection>

        <doc:subsection name="config-file-formats">
          <doc:heading>The New and Old Config File Formats</doc:heading>
          <p>
            Prior to RabbitMQ 3.7.0, RabbitMQ config file was named
            <code>rabbitmq.config</code> and was a <a
            href="http://www.erlang.org/doc/man/config.html">standard Erlang
            configuration file</a>. It is still possible to use this
            format with versions older than 3.7.0 to maintain backwards
            compatibility. Those running 3.7.0 or later are encouraged
            to consider the new sysctl format first.
          </p>
          <p>
            The new format is easier to generate for tools such as Chef, Puppet, or BOSH.
            Compare

            <pre class="sourcecode">
ssl_options.cacertfile           = /path/to/testca/cacert.pem
ssl_options.certfile             = /path/to/server/cert.pem
ssl_options.keyfile              = /path/to/server/key.pem
ssl_options.verify               = verify_peer
ssl_options.fail_if_no_peer_cert = true
</pre>

and

<pre class="sourcecode">
  [
    {rabbit, [{ssl_options, [{cacertfile,           "/path/to/testca/cacert.pem"},
                             {certfile,             "/path/to/server/cert.pem"},
                             {keyfile,              "/path/to/server/key.pem"},
                             {verify,               verify_peer},
                             {fail_if_no_peer_cert, true}]}]}
  ].
</pre>
          </p>
          <p>
            While the new config format is more convenient for humans to edit
            and machines to generate, it is also relatively limited compared
            to the classic config format used prior to RabbitMQ 3.7.0. For
            example, when configuring <a href="/ldap.html">LDAP support</a>,
            it may be necessary to use deeply nested data structures to
            express desired configuration. To accommodate this need,
            RabbitMQ still supports the classic <code>rabbitmq.config</code>
            config files as well as ability to use both formats at the same time
            (<code>advanced.config</code>). This is covered in more detail in the following sections.
          </p>
        </doc:subsection>

        <doc:subsection name="config-file">
        <doc:heading>The rabbitmq.conf File</doc:heading>
        <p>
          The configuration file <code>rabbitmq.conf</code>
          allows the RabbitMQ server and plugins to be configured.
          Starting with RabbitMQ 3.7.0, the format is in the <a href="https://github.com/basho/cuttlefish/wiki/Cuttlefish-for-Application-Users">sysctl format</a>.

          The syntax can be briefly explained in 3 lines:

          <ul>
            <li>Everything you need to know about a single setting is on one line</li>
            <li>Lines are structured <code>Key = Value</code></li>
            <li>Any line starting with # is a comment</li>
          </ul>
        </p>
        <p>
          A minimalistic example configuration file follows:
        </p>
        <p>
          <pre class="sourcecode">
listeners.tcp.default = 5673
</pre>
        </p>
        <p>
          This example will alter the port RabbitMQ listens on for
          AMQP 0-9-1 client connections from 5672 to 5673.
        </p>
        <p>
          To override the main RabbitMQ config file location, use the <span class="envvar">RABBITMQ_CONFIG_FILE</span>
          environment variable.
        </p>
        <p>
           Note that this configuration file is not the same as the environment
           configuration file, <code>rabbitmq-env.conf</code>, which
           can be used to set environment variables on non-Windows
           systems.
        </p>
        <p>
            The RabbitMQ server source repository contains <a
            href="https://github.com/rabbitmq/rabbitmq-server/blob/stable/docs/rabbitmq.conf.example">an
            example rabbitmq.conf file</a> named
            <code>rabbitmq.conf.example</code>. It contains examples of
            most of the configuration items you might want to set
            (with some very obscure ones omitted), along with
            documentation for those settings.
          </p>
        </doc:subsection>

        <doc:subsection name="advanced-config-file">
          <doc:heading>The advanced.config File</doc:heading>
          <p>
            Some configuration settings are not possible or are difficult to configure
            using the sysctl format. As such, it is possible to use an additional
            config file in the Erlang term format (same as <code>rabbitmq.config</code>).
            That file is commonly named <code>advanced.config</code>. It will be merged
            with the configuration provided in <code>rabbitmq.conf</code>.
          </p>
          <p>
            The RabbitMQ server source repository contains <a
            href="https://github.com/rabbitmq/rabbitmq-server/blob/stable/docs/advanced.config.example">an
            example advanced.config file</a> named
            <code>advanced.config.example</code>. It focuses on the
            options that are typically set using the advanced config.
          </p>
          <p>
            To override the advanced config file location, use the <span class="envvar">RABBITMQ_ADVANCED_CONFIG_FILE</span>
            environment variable.
          </p>
        </doc:subsection>

        <doc:subsection name="erlang-term-config-file">
          <doc:heading>The rabbitmq.config (Classic Format) File</doc:heading>
          <p>
            RabbitMQ 3.7.0 and later versions still support the
            classic configuration file format, known as
            <code>rabbitmq.config</code>. It is used exactly <a href="http://previous.rabbitmq.com/v3_5_7/configure.html">the same
            way as in earlier versions</a>: export
            <code>RABBITMQ_CONFIG_FILE</code> to point to the file
            with out the <code>.config</code> extension.
          </p>
          <p>
            The RabbitMQ server source repository contains <a
            href="https://github.com/rabbitmq/rabbitmq-server/blob/stable/docs/rabbitmq.config.example">an
            example configuration file</a> named
            <code>rabbitmq.config.example</code>. It contains an
            example of most of the configuration items in the classic
            config format.
          </p>
          <p>
Here's how AMQP 0-9-1 listener port is configured using the Erlang term format:

<pre class="sourcecode">
  [
    {rabbit, [{tcp_listeners, [5673]}]}
  ].
</pre>

          </p>
        </doc:subsection>

        <doc:subsection name="config-location">
        <doc:heading>Location of rabbitmq.conf and rabbitmq-env.conf</doc:heading>
        <p>
          The location of these files is distribution-specific. By default, they
          are not created, but expect to be located in the following places on each platform:
          <ul>
            <li><b>Generic UNIX</b> - <span class="path"><span class="envvar">$RABBITMQ_HOME</span>/etc/rabbitmq/</span>
            </li>
            <li><b>Debian</b> - <span class="path">/etc/rabbitmq/</span></li>
            <li><b>RPM</b> - <span class="path">/etc/rabbitmq/</span></li>
            <li>
              <b>Mac OSX (Homebrew)</b> - <span class="path"><span
              class="envvar">${install_prefix}</span>/etc/rabbitmq/</span>,
              the Homebrew prefix is usually <code>/usr/local</code>
            </li>
            <li><b>Windows</b> - <span class="path"><span class="envvar">%APPDATA%</span>\RabbitMQ\</span></li>
          </ul>
        </p>
        <p>
          If <code>rabbitmq-env.conf</code> doesn't exist, it can be created manually
<<<<<<< HEAD
          in the default location only. On Windows systems, it is named <code>rabbitmq-env-conf.bat</code>.
=======
          in the location, specified by the <span class="envvar">RABBITMQ_CONF_ENV_FILE</span> variable.
          On Windows systems, it is named <code>rabbitmq-env.bat</code>.
>>>>>>> abbbccd1
        </p>
        <p>
          If <code>rabbitmq.conf</code> doesn't exist, it can be created manually.
          Set the <b>RABBITMQ_CONFIG_FILE</b> environment variable if you change the location.
          RabbitMQ automatically appends the <code>.conf</code> extension to the
          value of this variable.
        </p>
        <p>
          Restart the server after changes. Windows service users will need to re-install the
          service after adding or removing a configuration file.
        </p>
        </doc:subsection>

        <doc:subsection name="example-config">
          <doc:heading>Example rabbitmq.conf File</doc:heading>
          <p>
<<<<<<< HEAD
            The RabbitMQ server source repository contains
            examples for the configuration files:

            <ul>
              <li><a href="https://github.com/rabbitmq/rabbitmq-server/blob/stable/docs/rabbitmq.conf.example">rabbitmq.conf.example</a></li>
              <li><a href="https://github.com/rabbitmq/rabbitmq-server/blob/stable/docs/advanced.config.example">advanced.config.example</a></li>
            </ul>

            These files contain examples of most of the
=======
            RabbitMQ server source repository contains
            <a href="https://github.com/rabbitmq/rabbitmq-server/blob/stable/docs/rabbitmq.config.example">an example configuration file</a>
            named <code>rabbitmq.config.example</code>. This
            example file contains an example of most of the
>>>>>>> abbbccd1
            configuration items you might want to set (with some very
            obscure ones omitted) along with documentation for those
            settings. All configuration items are commented out in the
            example, so you can uncomment what you need. Note that the
            example files are meant to be used as, well, examples, and
            should not be treated as a general recommendation.
          </p>

          <p>
            In most distributions we place this example file in the
            same location as the real file should be placed (see
            above). However, for the Debian and RPM distributions
            policy forbids doing so; instead you can find it
            in <code>/usr/share/doc/rabbitmq-server/</code>
            or <code>/usr/share/doc/rabbitmq-server-&version-server;/</code>
            respectively.
          </p>
        </doc:subsection>

        <doc:subsection name="config-items">
        <doc:heading>Commonly Used Variables Configurable in rabbitmq.conf</doc:heading>
        <p>
          These variables are the most common. The list is not complete, as
          some settings are quite obscure.
        </p>
        <table>
          <tr>
            <th>Key</th>
            <th>Documentation</th>
          </tr>
          <tr>
            <td>
              <code>listeners</code>
            </td>
            <td>
              Ports or hostname/pair on which to listen for AMQP connections
              (without TLS). See the <a href="/networking.html">Networking guide</a> for more
              details and examples.

              <p>Default: <code>listeners.tcp.default = 5672</code></p>
            </td>
          </tr>
          <tr>
            <td><code>num_acceptors.tcp</code></td>
            <td>
              Number of Erlang processes that will accept connections for the TCP
              listeners.
              <p>Default: <code>num_acceptors.tcp = 10</code></p>
            </td>
          </tr>
          <tr>
            <td><code>handshake_timeout</code></td>
            <td>
              Maximum time for AMQP 0-9-1 handshake (after socket connection
              and TLS handshake), in milliseconds.
              <p>Default: <code>handshake_timeout = 10000</code></p>
            </td>
          </tr>
          <tr>
            <td><code>listeners.ssl</code></td>
            <td>
              Ports or hostname/pair on which to listen for AMQP connections
              (without TLS). See the <a href="/networking.html">Networking guide</a> for more
              details and examples.
              <p>Default: <code>listeners.ssl = none</code></p>
            </td>
          </tr>
          <tr>
            <td><code>num_acceptors.ssl</code></td>
            <td>
              Number of Erlang processes that will accept connections for the TLS
              listeners.
              <p>Default: <code>num_acceptors.ssl = 1</code></p>
            </td>
          </tr>

          <tr>
            <td><code>ssl_options</code></td>
            <td>
              TLS configuration. See the <a href="ssl.html#enabling-ssl">TLS support
              documentation</a>.
              <p>Default: <code>none</code></p>
            </td>
          </tr>
          <tr>
            <td><code>ssl_handshake_timeout</code></td>
            <td>
              TLS handshake timeout, in milliseconds.
              <p>Default: <code>ssl_handshake_timeout = 5000</code></p>
            </td>
          </tr>
          <tr>
            <td><code>vm_memory_high_watermark</code></td>
            <td>
              Memory threshold at which the flow control is
              triggered. Can be absolute or relative to the amount of RAM available
              to the OS:

<pre>
vm_memory_high_watermark.relative = 0.6
              </pre>
<pre>
vm_memory_high_watermark.absolute = 2GB
              </pre>

              See the <a href="memory.html">memory-based flow
              control</a> and <a href="alarms.html">alarms</a>
              documentation.

              <p>
                Default:
                <code>vm_memory_high_watermark.relative = 0.4</code>
              </p>
            </td>
          </tr>
          <tr>
            <td><code>vm_memory_high_watermark_paging_ratio</code></td>
            <td>
              Fraction of the high watermark limit at which queues
              start to page messages out to disc to free up
              memory. See the <a href="memory.html">memory-based flow
              control</a> documentation.
              <p>Default: <code>vm_memory_high_watermark_paging_ratio = 0.5</code></p>
            </td>
          </tr>
          <tr>
            <td><code>disk_free_limit</code></td>
            <td>
              Disk free space limit of the partition on which RabbitMQ
              is storing data. When available disk space falls below
              this limit, flow control is triggered. The value can be
              set relative to the total amount of RAM or as an absolute value
              in bytes or, alternatively, in
              information units (e.g <code>"50MB"</code> or <code>"5GB"</code>):
<pre>
disk_free_limit.relative = 3.0
              </pre>
<pre>
disk_free_limit.absolute = 2GB
              </pre>

              By default free disk space must exceed 50MB. See the <a
              href="disk-alarms.html">Disk Alarms</a> documentation.
              <p>Default: <code>disk_free_limit.absolute =
              50MB</code></p>
            </td>
          </tr>
          <tr>
            <td><code>log.file.level</code></td>
            <td>
              Controls the granularity of logging. The value is a list
              of log event category and log level pairs.

              <p>
								The level can be one of <code>error</code> (only errors are
								logged), <code>warning</code> (only errors and warning are
								logged), <code>info</code> (errors, warnings and informational
								messages are logged), or <code>debug</code> (errors, warnings,
                informational messages and debugging messages are
                logged).
              </p>

              <p>Default: <code>log.file.level = info</code></p>
            </td>
          </tr>
          <tr>
            <td><code>channel_max</code></td>
            <td>
              Maximum permissible number of channels to
              negotiate with clients. Setting to 0 means "unlimited".
              Using more channels increases memory footprint of the broker.
              <p>Default: <code>channel_max = 0</code></p>
            </td>
          </tr>
          <tr>
            <td><code>channel_operation_timeout</code></td>
            <td>
              Channel operation timeout in milliseconds (used internally, not directly
              exposed to clients due to messaging protocol differences and limitations).
              <p>Default: <code>15000</code></p>
            </td>
          </tr>
          <tr>
            <td><code>heartbeat</code></td>
            <td>
              Value representing the heartbeat delay, in seconds, that
              the server sends in the <code>connection.tune</code>
              frame. If set to 0, heartbeats are disabled. Clients
              might not follow the server suggestion, see the <a
              href="amqp-0-9-1-reference.html#connection.tune">AMQP
              reference</a> for more detail. Disabling heartbeats
              might improve performance in situations with a great
              number of connections, but might lead to connections
              dropping in the presence of network devices that close
              inactive connections.  <p>Default: <code>heartbeat =
              600</code></p>
            </td>
          </tr>
          <tr>
            <td><code>default_vhost</code></td>
            <td>
              Virtual host to create when RabbitMQ creates a new
              database from scratch. The
              exchange <code>amq.rabbitmq.log</code> will exist in
              this virtual host.
              <p>Default: <code>default_vhost = /</code></p>
            </td>
          </tr>
          <tr>
            <td><code>default_user</code></td>
            <td>
              User name to create when RabbitMQ creates a new database
              from scratch.
              <p>Default: <code>default_user = guest</code></p>
            </td>
          </tr>
          <tr>
            <td><code>default_pass</code></td>
            <td>
              Password for the default user.
              <p>Default: <code>default_pass = guest</code></p>
            </td>
          </tr>
          <tr>
            <td><code>default_user_tags</code></td>
            <td>
              Tags for the default user.
              <p>Default: <code>default_user_tags.administrator = true</code></p>
            </td>
          </tr>
          <tr>
            <td><code>default_permissions</code></td>
            <td>
              <a href="access-control.html">Permissions</a>
              to assign to the default user when creating it.
              <p>Default:
<pre>
default_permissions.configure = .*
default_permissions.read = .*
default_permissions.write = .*
</pre></p>
            </td>
          </tr>
          <tr>
            <td><code>loopback_users</code></td>
            <td>
              List of users which are only permitted to connect to the
              broker via a loopback interface
              (i.e. <code>localhost</code>).

              <p>
                If you wish to allow the default <code>guest</code>
                user to connect remotely, you need to change this to
                <code>loopback_users = none</code>.
              </p>
              <p>
                To restrict another user to localhost-only connections,
                do it like so (<code>monitoring</code> is the name of the user):
                <code>loopback_users.monitoring = true</code>.
              </p>
              <p>Default: <code>loopback_users.guest = true</code></p>
            </td>
          </tr>
          <tr>
            <td><code>cluster_nodes</code></td>
            <td>
              Set this to cause clustering
              to <a href="clustering.html#auto-config">happen automatically</a>
              when a node starts for the very first time.

              For example, to cluster with nodes <code>rabbit@hostname1</code> and
              <code>rabbit@hostname2</code>:
<pre>
cluster_nodes.disc.1 = rabbit@hostname1
cluster_nodes.disc.2 = rabbit@hostname2
              </pre>
              <p>Default: <code>none</code></p>
            </td>
          </tr>
          <tr>
            <td><code>collect_statistics</code></td>
            <td>
              Statistics collection mode. Primarily relevant for the
              management plugin. Options are:
              <ul>
                <li><code>none</code> (do not emit statistics events)</li>
                <li><code>coarse</code> (emit per-queue / per-channel / per-connection statistics)</li>
                <li><code>fine</code> (also emit per-message statistics)</li>
                </ul>
              <p>Default: <code>collect_statistics = none</code></p>
            </td>
          </tr>
          <tr>
            <td><code>collect_statistics_interval</code></td>
            <td>
              Statistics collection interval in
              milliseconds. Primarily relevant for
              the <a href="management.html#statistics-interval">management
              plugin</a>.
              <p>Default: <code>collect_statistics_interval = 5000</code></p>
            </td>
          </tr>
          <tr>
            <td><code>auth_mechanisms</code></td>
            <td>
              <a href="authentication.html">SASL authentication
              mechanisms</a> to offer to clients.
              <p>Default: <pre>    auth_mechanisms.1 = PLAIN
    auth_mechanisms.2 = AMQPLAIN</pre></p>
            </td>
          </tr>
          <tr>
            <td><code>auth_backends</code></td>
            <td>
              <p>
                List of <a href="/access-control.html">authentication / authorisation backends</a> to
                use.
              </p>
              <p>
                Other databases
                than <code>rabbit_auth_backend_internal</code> are
                available through <a href="plugins.html">plugins</a>.
              </p>
              <p>Default: <code>auth_backends.1 = internal</code></p>
            </td>
          </tr>
          <tr>
            <td><code>reverse_dns_lookups</code></td>
            <td>
              Set to <code>true</code> to have RabbitMQ perform a
              reverse DNS lookup on client connections, and present
              that information through <code>rabbitmqctl</code> and
              the management plugin.
              <p>Default: <code>reverse_dns_lookups = false</code></p>
            </td>
          </tr>
          <tr>
            <td><code>delegate_count</code></td>
            <td>
              Number of delegate processes to use for intra-cluster
              communication. On a machine which has a very large
              number of cores and is also part of a cluster, you may
              wish to increase this value.
              <p>Default: <code>delegate_count = 16</code></p>
            </td>
          </tr>

          <tr>
            <td><code>tcp_listen_options</code></td>
            <td>
              Default socket options. You probably don't want to
              change this.

              <p>Default:
                <pre>
    tcp_listen_options.backlog = 128
    tcp_listen_options.nodelay = true
    tcp_listen_options.linger.on = true
    tcp_listen_options.linger.timeout = 0
    tcp_listen_options.exit_on_close = false
                </pre>
              </p>
            </td>
          </tr>
          <tr>
            <td><code>hipe_compile</code></td>
            <td>
              Set to <code>true</code> to precompile parts of RabbitMQ
              with HiPE, a just-in-time compiler for Erlang. This will
              increase server throughput at the cost of increased startup time.

              <p>
                You might see 20-50% better performance at the cost of
                a few minutes delay at startup. These
                figures are highly workload- and hardware-dependent.
              </p>
              <p>
                HiPE support may not be compiled into your Erlang
                installation. If it is not, enabling this option will
                just cause a warning message to be displayed and
                startup will proceed as normal. For example, Debian /
                Ubuntu users will need to install
                the <code>erlang-base-hipe</code> package.
              </p>
              <p>
                HiPE is not available at all on some platforms,
                notably including Windows.
              </p>
              <p>
                HiPE has known issues in Erlang/OTP versions prior to 17.5.
                Using a recent Erlang/OTP version is highly recommended for HiPE.
              </p>
              <p>Default: <code>hipe_compile = false</code></p>
            </td>
          </tr>
          <tr>
            <td><code>cluster_partition_handling</code></td>
            <td>
              How to handle network partitions. Available modes are:
              <ul>
                <li><code>ignore</code></li>
                <li><code>autoheal</code></li>
                <li><code>pause_minority</code></li>
                <li><code>pause_if_all_down</code></li>
              </ul>
              <code>pause_if_all_down</code> mode requires additional parameters:
              <ul>
                <li><code>nodes</code></li>
                <li><code>recover</code></li>
              </ul>
              See the
              <a href="partitions.html#automatic-handling">documentation
              on partitions</a> for more information.
              <p>Default: <code>cluster_partition_handling = ignore</code></p>
            </td>
          </tr>
          <tr>
            <td><code>cluster_keepalive_interval</code></td>
            <td>
              How frequently nodes should send keepalive messages to
              other nodes (in milliseconds). Note that this is not the
              same thing as <a
              href="nettick.html"><code>net_ticktime</code></a>;
              missed keepalive messages will not cause nodes to be
              considered down.
              <p>Default: <code>cluster_keepalive_interval = 10000</code></p>
            </td>
          </tr>
          <tr>
            <td><code>queue_index_embed_msgs_below</code></td>
            <td>
              Size in bytes of message below which messages will
              be embedded directly in the queue index. You are advised
              to read the <a href="persistence-conf.html">persister
              tuning</a> documentation before changing this.
              <p>Default: <code>queue_index_embed_msgs_below = 4096</code></p>
            </td>
          </tr>

          <tr>
            <td><code>mnesia_table_loading_timeout</code></td>
            <td>
              Timeout used when waiting for Mnesia tables in a cluster to
              become available.
              <p>Default: <code>mnesia_table_loading_timeout = 30000</code></p>
            </td>
          </tr>

          <tr>
            <td><code>queue_master_locator</code></td>
            <td>
              Queue master location strategy. Available strategies are:
              <ul>
                <li><code>min-masters</code></li>
                <li><code>client-local</code></li>
                <li><code>random</code></li>
              </ul>
              See the
              <a href="ha.html#queue-master-location">documentation
              on queue master location</a> for more information.
              <p>Default: <code>queue_master_locator = client-local</code></p>
            </td>
          </tr>
        </table>

        <p>
          The following configuration settings can be set in
          the <a href="#advanced-config-file">advanced config file</a> only,
          under the <code>rabbit</code> section.
        </p>

        <table>
          <tr>
            <th>Key</th>
            <th>Documentation</th>
          </tr>
          <tr>
            <td><code>msg_store_index_module</code></td>
            <td>
              Implementation module for queue indexing. You are
              advised to read the <a
              href="persistence-conf.html">persister tuning</a>
              documentation before changing this.
              <p>Default: <code>rabbit_msg_store_ets_index</code></p>
            </td>
          </tr>
          <tr>
            <td><code>backing_queue_module</code></td>
            <td>
              Implementation module for queue contents. You probably
              don't want to change this.
              <p>Default: <code>rabbit_variable_queue</code></p>
            </td>
          </tr>
          <tr>
            <td><code>msg_store_file_size_limit</code></td>
            <td>
              Tunable value for the persister. You almost certainly
              should not change this.
              <p>Default: <code>16777216</code></p>
            </td>
          </tr>
          <tr>
            <td><code>trace_vhosts</code></td>
            <td>
              Used internally by
              the <a href="firehose.html">tracer</a>. You shouldn't
              change this.
              <p>Default: <code>[]</code></p>
            </td>
          </tr>
          <tr>
            <td><code>queue_index_max_journal_entries</code></td>
            <td>
              After how many queue index journal entries it will be
              flushed to disk.
              <p>Default: <code>32768</code></p>
            </td>
          </tr>
        </table>



        <p>
          In addition, many plugins can have sections in the
          configuration file, with names of the
          form <code>rabbitmq_<i>plugin</i></code>. Our maintained
          plugins are documented in the following locations:
        </p>
        <ul>
          <li><a href="management.html#configuration">rabbitmq_management</a></li>
          <li><a href="management.html#configuration">rabbitmq_management_agent</a></li>
          <li><a href="web-dispatch.html">rabbitmq_web_dispatch</a></li>
          <li><a href="stomp.html">rabbitmq_stomp</a></li>
          <li><a href="shovel.html">rabbitmq_shovel</a></li>
          <li><a href="ldap.html">rabbitmq_auth_backend_ldap</a></li>
        </ul>
        </doc:subsection>

        <doc:subsection name="configuration-encryption">
          <doc:heading>Configuration entry encryption</doc:heading>
          <p>
            Sensitive configuration entries (e.g. password, URL containing
            credentials) can be encrypted in the RabbitMQ configuration file.
            The broker decrypts encrypted entries on start.
          </p>
          <p>
            Note that encrypted configuration entries don't make the
            system meaningfully more secure. Nevertheless, they
            allow deployments of RabbitMQ to conform to
            regulations in various countries requiring
            that no sensitive data should appear in plain text
            in configuration files.
          </p>
          <p>
            Encrypted values must be inside an Erlang <code>encrypted</code>
            tuple: <code>{encrypted, ...}</code>.
            Here is an example of a configuration file with an encrypted password
            for the default user:
            <pre class="example">
[
  {rabbit, [
      {default_user, &lt;&lt;"guest"&gt;&gt;},
      {default_pass,
        {encrypted,
         &lt;&lt;"cPAymwqmMnbPXXRVqVzpxJdrS8mHEKuo2V+3vt1u/fymexD9oztQ2G/oJ4PAaSb2c5N/hRJ2aqP/X0VAfx8xOQ=="&gt;&gt;
        }
      },
      {config_entry_decoder, [
             {passphrase, &lt;&lt;"mypassphrase"&gt;&gt;}
         ]}
    ]}
].
            </pre>
            Note the <code>config_entry_decoder</code> key with the passphrase
            that RabbitMQ will use to decrypt encrypted values.
          </p>
          <p>
            The passphrase doesn't have to be hardcoded in the configuration file,
            it can be in a separate file:
            <pre class="example">
[
  {rabbit, [
      ...
      {config_entry_decoder, [
             {passphrase, {file, "/path/to/passphrase/file"}}
         ]}
    ]}
].
            </pre>
            RabbitMQ can also request an operator to enter the passphrase
            when it starts by using <code>{passphrase, prompt}</code>.
          </p>
          <p>
            Use <code>rabbitmqctl</code> and the <code>encode</code>
            command to encrypt values:
            <pre class="example">
$ rabbitmqctl encode '&lt;&lt;"guest"&gt;&gt;' mypassphrase
{encrypted,&lt;&lt;"... long encrypted value..."&gt;&gt;}
$ rabbitmqctl encode '"amqp://fred:secret@host1.domain/my_vhost"' mypassphrase
{encrypted,&lt;&lt;"... long encrypted value..."&gt;&gt;}
            </pre>
            Add the <code>--decode</code> option if you want to decrypt values:
            <pre class="example">
$ rabbitmqctl encode --decode '{encrypted,'&lt;&lt;"..."&gt;&gt;}' mypassphrase
&lt;&lt;"guest"&gt;&gt;
$ rabbitmqctl encode --decode '{encrypted,'&lt;&lt;"..."&gt;&gt;}' mypassphrase
"amqp://fred:secret@host1.domain/my_vhost"
            </pre>
          </p>
          <p>
            The encryption mechanism uses PBKDF2 to produce a derived key
            from the passphrase. The default hash function is SHA512
            and the default number of iterations is 1000. The default
            cipher is AES 256 CBC.
          </p>
          <p>
            You can change these defaults in the configuration file:
            <pre class="example">
[
  {rabbit, [
      ...
      {config_entry_decoder, [
             {passphrase, "mypassphrase"},
             {cipher, blowfish_cfb64},
             {hash, sha256},
             {iterations, 10000}
         ]}
    ]}
].          </pre>
            On the command line:
            <pre class="example">
$ rabbitmqctl encode --cipher blowfish_cfb64 --hash sha256 --iterations 10000 \
                     '&lt;&lt;"guest"&gt;&gt;' mypassphrase
            </pre>

          </p>
        </doc:subsection>

      </doc:section>
  </body>
</html><|MERGE_RESOLUTION|>--- conflicted
+++ resolved
@@ -646,12 +646,7 @@
         </p>
         <p>
           If <code>rabbitmq-env.conf</code> doesn't exist, it can be created manually
-<<<<<<< HEAD
           in the default location only. On Windows systems, it is named <code>rabbitmq-env-conf.bat</code>.
-=======
-          in the location, specified by the <span class="envvar">RABBITMQ_CONF_ENV_FILE</span> variable.
-          On Windows systems, it is named <code>rabbitmq-env.bat</code>.
->>>>>>> abbbccd1
         </p>
         <p>
           If <code>rabbitmq.conf</code> doesn't exist, it can be created manually.
@@ -668,7 +663,6 @@
         <doc:subsection name="example-config">
           <doc:heading>Example rabbitmq.conf File</doc:heading>
           <p>
-<<<<<<< HEAD
             The RabbitMQ server source repository contains
             examples for the configuration files:
 
@@ -678,12 +672,6 @@
             </ul>
 
             These files contain examples of most of the
-=======
-            RabbitMQ server source repository contains
-            <a href="https://github.com/rabbitmq/rabbitmq-server/blob/stable/docs/rabbitmq.config.example">an example configuration file</a>
-            named <code>rabbitmq.config.example</code>. This
-            example file contains an example of most of the
->>>>>>> abbbccd1
             configuration items you might want to set (with some very
             obscure ones omitted) along with documentation for those
             settings. All configuration items are commented out in the
