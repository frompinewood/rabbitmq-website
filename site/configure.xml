--- conflicted
+++ resolved
@@ -29,17 +29,11 @@
       <doc:section name="introduction">
         <doc:heading>Overview</doc:heading>
       <p>
-<<<<<<< HEAD
-      RabbitMQ comes with default built-in settings which will probably be
-			sufficient for running your RabbitMQ server effectively. If your server
-			runs fine, then you probably don't need any further configuration.
-=======
         RabbitMQ comes with default built-in settings. Those can be entirely
         sufficient in some environment (e.g. development and QA). If it runs fine,
         then you possibly don't need any configuration at all.
         For all other cases, as well as <a href="/production-checklist.html">production deployment tuning</a>,
         there is a way to configure many things in the broker as well as plugins.
->>>>>>> 82c09843
       </p>
       <p>
         This guide covers a number of topics related to configuration:
@@ -62,32 +56,6 @@
 
       <p>
           RabbitMQ provides three general ways to customise the server:
-<<<<<<< HEAD
-      <dl>
-          <dt>
-              <a href="#define-environment-variables">Environment Variables</a>
-          </dt>
-          <dd>
-              define ports, file locations and names (taken from the shell, or
-	      set in <code>rabbitmq-env.conf</code>/<code>rabbitmq-env-conf.bat</code>)
-          </dd>
-					<br/>
-					<dt>
-              <a href="#configuration-file">Configuration File(s)</a>
-          </dt>
-          <dd>
-							defines server component and plugin settings for settings for permissions,
-							limits and clusters
-          </dd>
-					<br/>
-          <dt>
-              <a href="parameters.html">Runtime Parameters and Policies</a>
-          </dt>
-          <dd>
-              defines cluster-wide settings that can be changed at run time
-          </dd>
-      </dl>
-=======
       <table>
         <thead>
           <td>Mechanism</td>
@@ -95,7 +63,7 @@
         </thead>
         <tr>
           <td>
-              <a href="#define-environment-variables">environment variables</a>
+              <a href="#define-environment-variables">Environment Variables</a>
           </td>
           <td>
               define node name, file and directory locations, runtime flags (taken from the shell, or
@@ -104,7 +72,7 @@
         </tr>
         <tr>
           <td>
-              <a href="#configuration-file">a configuration file</a>
+              <a href="#configuration-file"Configuration File(s)</a>
           </td>
           <td>
               defines server and plugin settings for
@@ -122,7 +90,7 @@
         </tr>
         <tr>
           <td>
-              <a href="parameters.html">runtime parameters and policies</a>
+              <a href="parameters.html">Runtime Parameters and Policies</a>
           </td>
           <td>
               defines cluster-wide settings which can change at run time
@@ -132,7 +100,6 @@
         </tr>
       </table>
       </p>
->>>>>>> 82c09843
 
       <p>
       Most settings are configured using the first two methods. This guide,
@@ -150,14 +117,6 @@
         </p>
 
         <p>
-<<<<<<< HEAD
-          To verify the effective RabbitMQ config file location, see the section below.
-        </p>
-      </doc:subsection>
-
-      <doc:subsection name="verify-configuration">
-        <doc:heading>How to Find the Config File</doc:heading>
-=======
           When in doubt about RabbitMQ config file location for your OS and installation method,
           consult the log file and/or management UI as explained in the following sections.
         </p>
@@ -165,7 +124,6 @@
 
       <doc:subsection name="verify-configuration-config-file-location">
         <doc:heading>Verify Configuration: How to Find Config File Location</doc:heading>
->>>>>>> 82c09843
         <p>
           The active configuration file can be verified by inspecting the
           RabbitMQ log file. It will show up in the <a href="relocate.html">log file</a>
