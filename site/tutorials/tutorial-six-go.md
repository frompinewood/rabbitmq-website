--- conflicted
+++ resolved
@@ -205,102 +205,6 @@
 
 The code for our RPC server [rpc_server.go](https://github.com/rabbitmq/rabbitmq-tutorials/blob/master/go/rpc_server.go) looks like this:
 
-<<<<<<< HEAD
-    :::go
-    package main
-    
-    import (
-            "fmt"
-            "log"
-            "strconv"
-    
-            "github.com/streadway/amqp"
-    )
-    
-    func failOnError(err error, msg string) {
-            if err != nil {
-                    log.Fatalf("%s: %s", msg, err)
-                    panic(fmt.Sprintf("%s: %s", msg, err))
-            }
-    }
-    
-    func fib(n int) int {
-            if n == 0 {
-                    return 0
-            } else if n == 1 {
-                    return 1
-            } else {
-                    return fib(n-1) + fib(n-2)
-            }
-    }
-    
-    func main() {
-            conn, err := amqp.Dial("amqp://guest:guest@localhost:5672/")
-            failOnError(err, "Failed to connect to RabbitMQ")
-            defer conn.Close()
-    
-            ch, err := conn.Channel()
-            failOnError(err, "Failed to open a channel")
-            defer ch.Close()
-    
-            q, err := ch.QueueDeclare(
-                    "rpc_queue", // name
-                    false,       // durable
-                    false,       // delete when unused
-                    false,       // exclusive
-                    false,       // no-wait
-                    nil,         // arguments
-            )
-            failOnError(err, "Failed to declare a queue")
-    
-            err = ch.Qos(
-                    1,     // prefetch count
-                    0,     // prefetch size
-                    false, // global
-            )
-            failOnError(err, "Failed to set QoS")
-    
-            msgs, err := ch.Consume(
-                    q.Name, // queue
-                    "",     // consumer
-                    false,  // auto-ack
-                    false,  // exclusive
-                    false,  // no-local
-                    false,  // no-wait
-                    nil,    // args
-            )
-            failOnError(err, "Failed to register a consumer")
-    
-            forever := make(chan bool)
-    
-            go func() {
-                    for d := range msgs {
-                            n, err := strconv.Atoi(string(d.Body))
-                            failOnError(err, "Failed to convert body to integer")
-    
-                            log.Printf(" [.] fib(%d)", n)
-                            response := fib(n)
-    
-                            err = ch.Publish(
-                                    "",        // exchange
-                                    d.ReplyTo, // routing key
-                                    false,     // mandatory
-                                    false,     // immediate
-                                    amqp.Publishing{
-                                            ContentType:   "text/plain",
-                                            CorrelationId: d.CorrelationId,
-                                            Body:          []byte(strconv.Itoa(response)),
-                                    })
-                            failOnError(err, "Failed to publish a message")
-    
-                            d.Ack(false)
-                    }
-            }()
-    
-            log.Printf(" [*] Awaiting RPC requests")
-            <-forever
-    }
-=======
 <pre class="sourcecode go">
 package main
 
@@ -396,7 +300,6 @@
         &lt;forever
 }
 </pre>
->>>>>>> e8d97cbb
 
 The server code is rather straightforward:
 
