<!--
Copyright (c) 2007-2016 Pivotal Software, Inc.

All rights reserved. This program and the accompanying materials
are made available under the terms of the under the Apache License,
Version 2.0 (the "License”); you may not use this file except in compliance
with the License. You may obtain a copy of the License at

http://www.apache.org/licenses/LICENSE-2.0

Unless required by applicable law or agreed to in writing, software
distributed under the License is distributed on an "AS IS" BASIS,
WITHOUT WARRANTIES OR CONDITIONS OF ANY KIND, either express or implied.
See the License for the specific language governing permissions and
limitations under the License.
-->
# RabbitMQ tutorial - "Hello World!" SUPPRESS-RHS

## Introduction

<xi:include href="site/tutorials/tutorials-help.xml.inc"/>
<xi:include href="site/tutorials/tutorials-intro.xml.inc"/>

## "Hello World"
### (using the php-amqplib Client)

In this part of the tutorial we'll write two programs in PHP; a
producer that sends a single message, and a consumer that receives
messages and prints them out.  We'll gloss over some of the detail in
the [php-amqplib](https://github.com/php-amqplib/php-amqplib) API, concentrating on this very simple thing just to get
started.  It's a "Hello World" of messaging.

In the diagram below, "P" is our producer and "C" is our consumer. The
box in the middle is a queue - a message buffer that RabbitMQ keeps
on behalf of the consumer.

<div class="diagram">
  <img src="/img/tutorials/python-one.png" alt="(P) -> [|||] -> (C)" height="60" />
</div>

> #### The php-amqplib client library
>
> RabbitMQ speaks multiple protocols. This tutorial covers AMQP 0-9-1, which is an open,
> general-purpose protocol for messaging. There are a number of clients
> for RabbitMQ in [many different
> languages](http://rabbitmq.com/devtools.html). We'll
> use the php-amqplib in this tutorial, and [Composer](https://getcomposer.org/doc/00-intro.md)
> for dependency management.
>
> Add a composer.json file to your project:
>
<<<<<<< HEAD
> <pre class="sourcecode javascript">
> {
>     "require": {
>         "php-amqplib/php-amqplib": "2.5.*"
=======
>     :::javascript
>     {
>         "require": {
>             "php-amqplib/php-amqplib": ">=2.6.1"
>         }
>>>>>>> ef4a3d68
>     }
> }
> </pre>
>
>Provided you have [Composer](https://getcomposer.org/doc/00-intro.md) installed and functional,
>you can run the following:
>
> <pre class="sourcecode bash">
> composer.phar install
> </pre>
>
>There's also a [Composer installer for Windows](https://github.com/composer/windows-setup).

Now we have the php-amqplib library installed, we can write some
code.

### Sending

<div class="diagram">
  <img src="/img/tutorials/sending.png" alt="(P) -> [|||]" height="100" />
</div>

We'll call our message publisher (sender) `send.php` and our message receiver
`receive.php`.  The publisher will connect to RabbitMQ, send a single message,
then exit.

In
[`send.php`](https://github.com/rabbitmq/rabbitmq-tutorials/blob/master/php/send.php),
we need to include the library and `use` the necessary classes:

<pre class="sourcecode php">
require_once __DIR__ . '/vendor/autoload.php';
use PhpAmqpLib\Connection\AMQPStreamConnection;
use PhpAmqpLib\Message\AMQPMessage;
</pre>

then we can create a connection to the server:

<pre class="sourcecode php">
$connection = new AMQPStreamConnection('localhost', 5672, 'guest', 'guest');
$channel = $connection->channel();
</pre>

The connection abstracts the socket connection, and takes care of
protocol version negotiation and authentication and so on for us. Here
we connect to a broker on the local machine - hence the
_localhost_. If we wanted to connect to a broker on a different
machine we'd simply specify its name or IP address here.

Next we create a channel, which is where most of the API for getting
things done resides.

To send, we must declare a queue for us to send to; then we can publish a message
to the queue:

<pre class="sourcecode php">
$channel->queue_declare('hello', false, false, false, false);

$msg = new AMQPMessage('Hello World!');
$channel->basic_publish($msg, '', 'hello');

echo " [x] Sent 'Hello World!'\n";
</pre>

Declaring a queue is idempotent - it will only be created if it doesn't
exist already. The message content is a byte array, so you can encode
whatever you like there.

Lastly, we close the channel and the connection;

<pre class="sourcecode php">
$channel->close();
$connection->close();
</pre>

[Here's the whole send.php
class](https://github.com/rabbitmq/rabbitmq-tutorials/blob/master/php/send.php).

> #### Sending doesn't work!
>
> If this is your first time using RabbitMQ and you don't see the "Sent"
> message then you may be left scratching your head wondering what could
> be wrong. Maybe the broker was started without enough free disk space
> (by default it needs at least 200 MB free) and is therefore refusing to
> accept messages. Check the broker logfile to confirm and reduce the
> limit if necessary. The <a
> href="http://www.rabbitmq.com/configure.html#config-items">configuration
> file documentation</a> will show you how to set <code>disk_free_limit</code>.


### Receiving

That's it for our publisher.  Our receiver is pushed messages from
RabbitMQ, so unlike the publisher which publishes a single message, we'll
keep it running to listen for messages and print them out.

<div class="diagram">
  <img src="/img/tutorials/receiving.png" alt="[|||] -> (C)" height="100" />
</div>

The code (in [`receive.php`](https://github.com/rabbitmq/rabbitmq-tutorials/blob/master/php/receive.php)) has almost the same
`include` and `use`s as `send`:

<pre class="sourcecode php">
require_once __DIR__ . '/vendor/autoload.php';
use PhpAmqpLib\Connection\AMQPStreamConnection;
</pre>

Setting up is the same as the publisher; we open a connection and a
channel, and declare the queue from which we're going to consume.
Note this matches up with the queue that `send` publishes to.

<pre class="sourcecode php">
$connection = new AMQPStreamConnection('localhost', 5672, 'guest', 'guest');
$channel = $connection->channel();

$channel->queue_declare('hello', false, false, false, false);

echo ' [*] Waiting for messages. To exit press CTRL+C', "\n";
</pre>

Note that we declare the queue here, as well. Because we might start
the consumer before the publisher, we want to make sure the queue exists
before we try to consume messages from it.

We're about to tell the server to deliver us the messages from the
queue. We will define a [PHP callable](http://www.php.net/manual/en/language.types.callable.php)
that will receive the messages sent by the server. Keep in mind
that messages are sent asynchronously from the server to the clients.

<pre class="sourcecode php">
$callback = function($msg) {
  echo " [x] Received ", $msg->body, "\n";
};

$channel->basic_consume('hello', '', false, true, false, false, $callback);

while(count($channel->callbacks)) {
    $channel->wait();
}
</pre>

Our code will block while our `$channel` has callbacks. Whenever we receive a
message our `$callback` function will be passed the received message.

[Here's the whole receive.php class](https://github.com/rabbitmq/rabbitmq-tutorials/blob/master/php/receive.php)

### Putting it all together

Now we can run both scripts. In a terminal, run the consumer (receiver):

<pre class="sourcecode bash">
php receive.php
</pre>

then, run the publisher (sender):

<pre class="sourcecode bash">
php send.php
</pre>


The consumer will print the message it gets from the sender via
RabbitMQ. The receiver will keep running, waiting for messages (Use
Ctrl-C to stop it), so try running the sender from another terminal.

> #### Listing queues
>
> You may wish to see what queues RabbitMQ has and how many
> messages are in them. You can do it (as a privileged user) using the `rabbitmqctl` tool:
>
> <pre class="sourcecode bash">
> sudo rabbitmqctl list_queues
> </pre>
>
> On Windows, omit the sudo:
> <pre class="sourcecode powershell">
> rabbitmqctl.bat list_queues
> </pre>

Time to move on to [part 2](tutorial-two-php.html) and build a simple _work queue_.<|MERGE_RESOLUTION|>--- conflicted
+++ resolved
@@ -49,18 +49,10 @@
 >
 > Add a composer.json file to your project:
 >
-<<<<<<< HEAD
 > <pre class="sourcecode javascript">
 > {
 >     "require": {
->         "php-amqplib/php-amqplib": "2.5.*"
-=======
->     :::javascript
->     {
->         "require": {
->             "php-amqplib/php-amqplib": ">=2.6.1"
->         }
->>>>>>> ef4a3d68
+>         "php-amqplib/php-amqplib": ">=2.6.1"
 >     }
 > }
 > </pre>
