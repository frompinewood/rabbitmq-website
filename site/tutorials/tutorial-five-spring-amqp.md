--- conflicted
+++ resolved
@@ -1,4 +1,3 @@
-<<<<<<< HEAD
 <!--
 Copyright (c) 2007-2016 Pivotal Software, Inc.
 
@@ -280,7 +279,7 @@
 The code for `Tut5Sender.java`:
 
 <pre class="sourcecode java">
-mport org.springframework.amqp.core.TopicExchange;
+import org.springframework.amqp.core.TopicExchange;
 import org.springframework.amqp.rabbit.core.RabbitTemplate;
 import org.springframework.beans.factory.annotation.Autowired;
 import org.springframework.scheduling.annotation.Scheduled;
@@ -385,393 +384,4 @@
 The configuration is in [Tut5Config.java source](https://github.com/rabbitmq/rabbitmq-tutorials/blob/master/spring-amqp/src/main/java/org/springframework/amqp/tutorials/tut5/Tut5Config.java). )
 
 Next, find out how to do a round trip message as a remote procedure call 
-in [tutorial 6](tutorial-six-spring-amqp.html)
-=======
-<!--
-Copyright (c) 2007-2016 Pivotal Software, Inc.
-
-All rights reserved. This program and the accompanying materials
-are made available under the terms of the under the Apache License,
-Version 2.0 (the "License”); you may not use this file except in compliance
-with the License. You may obtain a copy of the License at
-
-http://www.apache.org/licenses/LICENSE-2.0
-
-Unless required by applicable law or agreed to in writing, software
-distributed under the License is distributed on an "AS IS" BASIS,
-WITHOUT WARRANTIES OR CONDITIONS OF ANY KIND, either express or implied.
-See the License for the specific language governing permissions and
-limitations under the License.
--->
-# RabbitMQ tutorial - Topics SUPPRESS-RHS
-
-## Topics
-
-### (using the spring-amqp)
-
-<xi:include href="site/tutorials/tutorials-help.xml.inc"/>
-
-In the [previous tutorial](tutorial-four-spring-amqp.html) we improved our
-messaging flexibility. Instead of using a `fanout` exchange only capable of
-dummy broadcasting, we used a `direct` one, and gained a possibility
-of selectively receiving the message based on the routing key.
-
-Although using the `direct` exchange improved our system, it still has
-limitations - it can't do routing based on multiple criteria.
-
-In our messaging system we might want to subscribe to not only queues
-based on the routing key, but also based on the source which produced
-the message.
-You might know this concept from the
-[`syslog`](http://en.wikipedia.org/wiki/Syslog) unix tool, which
-routes logs based on both severity (info/warn/crit...) and facility
-(auth/cron/kern...). Our example is a little simpler than this.
-
-That example would give us a lot of flexibility - we may want to listen to
-just critical errors coming from 'cron' but also all logs from 'kern'.
-
-To implement that flexibility in our logging system we need to learn 
-about a more complex `topic` exchange.
-
-
-Topic exchange
---------------
-
-Messages sent to a `topic` exchange can't have an arbitrary
-`routing_key` - it must be a list of words, delimited by dots. The
-words can be anything, but usually they specify some features
-connected to the message. A few valid routing key examples:
-"`stock.usd.nyse`", "`nyse.vmw`", "`quick.orange.rabbit`". There can be as
-many words in the routing key as you like, up to the limit of 255
-bytes.
-
-The binding key must also be in the same form. The logic behind the
-`topic` exchange is similar to a `direct` one - a message sent with a
-particular routing key will be delivered to all the queues that are
-bound with a matching binding key. However there are two important
-special cases for binding keys:
-
-  * `*` (star) can substitute for exactly one word.
-  * `#` (hash) can substitute for zero or more words.
-
-It's easiest to explain this in an example:
-
-<div class="diagram">
-  <img src="/img/tutorials/python-five.png" height="170" />
-  <div class="diagram_source">
-    digraph {
-      bgcolor=transparent;
-      truecolor=true;
-      rankdir=LR;
-      node [style="filled"];
-      //
-      P [label="P", fillcolor="#00ffff"];
-      subgraph cluster_X1 {
-        label="type=topic";
-	color=transparent;
-        X [label="X", fillcolor="#3333CC"];
-      };
-      subgraph cluster_Q1 {
-        label="Q1";
-	color=transparent;
-        Q1 [label="{||||}", fillcolor="red", shape="record"];
-      };
-      subgraph cluster_Q2 {
-        label="Q2";
-	color=transparent;
-        Q2 [label="{||||}", fillcolor="red", shape="record"];
-      };
-      C1 [label=&lt;C&lt;font point-size="7"&gt;1&lt;/font&gt;&gt;, fillcolor="#33ccff"];
-      C2 [label=&lt;C&lt;font point-size="7"&gt;2&lt;/font&gt;&gt;, fillcolor="#33ccff"];
-      //
-      P -&gt; X;
-      X -&gt; Q1 [label="*.orange.*"];
-      X -&gt; Q2 [label="*.*.rabbit"];
-      X -&gt; Q2 [label="lazy.#"];
-      Q1 -&gt; C1;
-      Q2 -&gt; C2;
-    }
-  </div>
-</div>
-
-In this example, we're going to send messages which all describe
-animals. The messages will be sent with a routing key that consists of
-three words (two dots). The first word in the routing key
-will describe speed, second a colour and third a species:
-"`<speed>.<colour>.<species>`".
-
-We created three bindings: Q1 is bound with binding key "`*.orange.*`"
-and Q2 with "`*.*.rabbit`" and "`lazy.#`".
-
-These bindings can be summarised as:
-
-  * Q1 is interested in all the orange animals.
-  * Q2 wants to hear everything about rabbits, and everything about lazy
-    animals.
-
-A message with a routing key set to "`quick.orange.rabbit`"
-will be delivered to both queues. Message
-"`lazy.orange.elephant`" also will go to both of them. On the other hand
-"`quick.orange.fox`" will only go to the first queue, and
-"`lazy.brown.fox`" only to the second. "`lazy.pink.rabbit`" will
-be delivered to the second queue only once, even though it matches two bindings.
-"`quick.brown.fox`" doesn't match any binding so it will be discarded.
-
-What happens if we break our contract and send a message with one or
-four words, like "`orange`" or "`quick.orange.male.rabbit`"? Well,
-these messages won't match any bindings and will be lost.
-
-On the other hand "`lazy.orange.male.rabbit`", even though it has four
-words, will match the last binding and will be delivered to the second
-queue.
-
-> #### Topic exchange
->
-> Topic exchange is powerful and can behave like other exchanges.
->
-> When a queue is bound with "`#`" (hash) binding key - it will receive
-> all the messages, regardless of the routing key - like in `fanout` exchange.
->
-> When special characters "`*`" (star) and "`#`" (hash) aren't used in bindings,
-> the topic exchange will behave just like a `direct` one.
-
-Putting it all together
------------------------
-
-We're going to use a `topic` exchange in our messaging system. We'll
-start off with a working assumption that the routing keys will take
-advantage of both wildcards and a hash tag. 
-
-The code is almost the same as in the
-[previous tutorial](tutorial-four-spring-amqp.html).
-
-First lets configure some profiles and beans in the `Tut5Config.java`
-of the tut5 package:
-
-<pre class="sourcecode java">
-import org.springframework.amqp.core.*;
-import org.springframework.context.annotation.Bean;
-import org.springframework.context.annotation.Configuration;
-import org.springframework.context.annotation.Profile;
-
-
-@Profile({"tut5","topics"})
-@Configuration
-public class Tut5Config {
-
-	@Bean
-	public TopicExchange topic() {
-		return new TopicExchange("tut.topic");
-	}
-
-	@Profile("receiver")
-	private static class ReceiverConfig {
-
-		@Bean
-		public Tut5Receiver receiver() {
-	 	 	return new Tut5Receiver();
-		}
-
-		@Bean
-		public Queue autoDeleteQueue1() {
-			return new AnonymousQueue();
-		}
-
-		@Bean
-		public Queue autoDeleteQueue2() {
-			return new AnonymousQueue();
-		}
-
-		@Bean
-		public Binding binding1a(TopicExchange topic, 
-		    Queue autoDeleteQueue1) {
-			return BindingBuilder.bind(autoDeleteQueue1)
-			    .to(topic)
-			    .with("*.orange.*");
-		}
-
-		@Bean
-		public Binding binding1b(TopicExchange topic, 
-		    Queue autoDeleteQueue1) {
-			return BindingBuilder.bind(autoDeleteQueue1)
-			    .to(topic)
-			    .with("*.*.rabbit");
-		}
-
-		@Bean
-		public Binding binding2a(TopicExchange topic, 
-		    Queue autoDeleteQueue2) {
-			return BindingBuilder.bind(autoDeleteQueue2)
-			    .to(topic)
-			    .with("lazy.#");
-		}
-
-	}
-
-	@Profile("sender")
-	@Bean
-	public Tut5Sender sender() {
-		return new Tut5Sender();
-	}
-
-}
-</pre>
-
-We setup our profiles for executing the topics as the choice of "tut5" or "topics". We
-then created the bean for our TopicExchange. The "receiver" profile is the ReceiverConfig
-defining our receiver, two AnonymousQueues as in the previous tutorial and the bindings 
-for the topics utilizing the topic syntax. We also create the "sender" profile as the
-creation of the Tut5Sender class. 
-
-The Tut5Sender again uses the @RabbitListener to receive messages from the respective
-topics. 
-
-<pre class="sourcecode java">
-import org.springframework.amqp.rabbit.annotation.RabbitListener;
-import org.springframework.util.StopWatch;
-
-
-public class Tut5Receiver {
-
-	@RabbitListener(queues = "#{autoDeleteQueue1.name}")
-	public void receive1(String in) throws InterruptedException {
-		receive(in, 1);
-	}
-
-	@RabbitListener(queues = "#{autoDeleteQueue2.name}")
-	public void receive2(String in) throws InterruptedException {
-		receive(in, 2);
-	}
-
-	public void receive(String in, int receiver) throws 
-	    InterruptedException {
-		StopWatch watch = new StopWatch();
-		watch.start();
-		System.out.println("instance " + receiver + " [x] Received '" 
-		    + in + "'");
-		doWork(in);
-		watch.stop();
-		System.out.println("instance " + receiver + " [x] Done in " 
-		    + watch.getTotalTimeSeconds() + "s");
-	}
-
-	private void doWork(String in) throws InterruptedException {
-		for (char ch : in.toCharArray()) {
-			if (ch == '.') {
-				Thread.sleep(1000);
-			}
-		}
-	}
-}
-</pre>
-
-The code for `Tut5Sender.java`:
-
-<pre class="sourcecode java">
-import org.springframework.amqp.core.TopicExchange;
-import org.springframework.amqp.rabbit.core.RabbitTemplate;
-import org.springframework.beans.factory.annotation.Autowired;
-import org.springframework.scheduling.annotation.Scheduled;
-
-public class Tut5Sender {
-
-	@Autowired
-	private RabbitTemplate template;
-
-	@Autowired
-	private TopicExchange topic;
-
-
-	private int index;
-
-	private int count;
-
-	private final String[] keys = {"quick.orange.rabbit", 
-	        "lazy.orange.elephant", "quick.orange.fox",
-			"lazy.brown.fox", "lazy.pink.rabbit", "quick.brown.fox"};
-
-	@Scheduled(fixedDelay = 1000, initialDelay = 500)
-	public void send() {
-		StringBuilder builder = new StringBuilder("Hello to ");
-		if (++this.index == keys.length) {
-			this.index = 0;
-		}
-		String key = keys[this.index];
-		builder.append(key).append(' ');
-		builder.append(Integer.toString(++this.count));
-		String message = builder.toString();
-		template.convertAndSend(topic.getName(), key, message);
-		System.out.println(" [x] Sent '" + message + "'");
-	}
-
-}
-</pre>
-
-Compile and run the examples as described
-in [Tutorial 1](tutorial-one-spring-amqp.html). Or if you have been
-following along through the tutorials you only need to do the 
-following:
-
-To build the project:
-
-<pre class="sourcecode bash">
-mvn clean package
-</pre>
-
-To execute the sender and receiver with the correct profiles 
-execute the jar with the correct parameters:
-
-<pre class="sourcecode bash">
-java -jar target/rabbit-tutorials-1.7.1.RELEASE.jar 
-    --spring.profiles.active=topics,receiver 
-    --tutorial.client.duration=60000
-java -jar target/rabbit-tutorials-1.7.1.RELEASE.jar 
-    --spring.profiles.active=topics,sender 
-    --tutorial.client.duration=60000
-</pre>
-
-The output from the sender will look something like:
-
-<pre class="sourcecode bash">
-Ready ... running for 60000ms
- [x] Sent 'Hello to lazy.orange.elephant 1'
- [x] Sent 'Hello to quick.orange.fox 2'
- [x] Sent 'Hello to lazy.brown.fox 3'
- [x] Sent 'Hello to lazy.pink.rabbit 4'
- [x] Sent 'Hello to quick.brown.fox 5'
- [x] Sent 'Hello to quick.orange.rabbit 6'
- [x] Sent 'Hello to lazy.orange.elephant 7'
- [x] Sent 'Hello to quick.orange.fox 8'
- [x] Sent 'Hello to lazy.brown.fox 9'
- [x] Sent 'Hello to lazy.pink.rabbit 10'
-</pre>
-
-And the receiver will respond with the following output:
-
-<pre class="sourcecode bash">
-instance 1 [x] Received 'Hello to lazy.orange.elephant 1'
-instance 2 [x] Received 'Hello to lazy.orange.elephant 1'
-instance 2 [x] Done in 2.005s
-instance 1 [x] Done in 2.005s
-instance 1 [x] Received 'Hello to quick.orange.fox 2'
-instance 2 [x] Received 'Hello to lazy.brown.fox 3'
-instance 1 [x] Done in 2.003s
-instance 2 [x] Done in 2.003s
-instance 1 [x] Received 'Hello to lazy.pink.rabbit 4'
-instance 2 [x] Received 'Hello to lazy.pink.rabbit 4'
-instance 1 [x] Done in 2.006s
-instance 2 [x] Done in 2.006s
-</pre>
-
-
-Have fun playing with these programs. Note that the code doesn't make
-any assumption about the routing or binding keys, you may want to play
-with more than two routing key parameters.
-
-(Full source code for [Tut5Receiver.java source](https://github.com/rabbitmq/rabbitmq-tutorials/blob/master/spring-amqp/src/main/java/org/springframework/amqp/tutorials/tut5/Tut5Receiver.java)
-and [Tut5Sender.java source](https://github.com/rabbitmq/rabbitmq-tutorials/blob/master/spring-amqp/src/main/java/org/springframework/amqp/tutorials/tut5/Tut5Sender.java).
-The configuration is in [Tut5Config.java source](https://github.com/rabbitmq/rabbitmq-tutorials/blob/master/spring-amqp/src/main/java/org/springframework/amqp/tutorials/tut5/Tut5Config.java). )
-
-Next, find out how to do a round trip message as a remote procedure call 
-in [tutorial 6](tutorial-six-spring-amqp.html)
->>>>>>> 6b9955f1
+in [tutorial 6](tutorial-six-spring-amqp.html)