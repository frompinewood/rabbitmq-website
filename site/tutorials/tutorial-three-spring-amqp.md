--- conflicted
+++ resolved
@@ -1,4 +1,3 @@
-<<<<<<< HEAD
 <!--
 Copyright (c) 2007-2016 Pivotal Software, Inc.
 
@@ -361,7 +360,7 @@
 }
 </pre>
 
-[Tut3Sender.java source](https://github.com/rabbitmq/rabbitmq-tutorials/blob/master/spring-amqp/src/main/java/org/springframework/amqp/tutorials/tut3/Tut3Receiver.java)
+[Tut3Sender.java source](https://github.com/rabbitmq/rabbitmq-tutorials/blob/master/spring-amqp/src/main/java/org/springframework/amqp/tutorials/tut3/Tut3Sender.java)
 
 As you see, we leverage the beans from the Tut3Config file and
 autowire in the RabbitTemplate along with our configured
@@ -443,451 +442,4 @@
 that's exactly what we intended.
 
 To find out how to listen for a subset of messages, let's move on to
-[tutorial 4](tutorial-four-spring-amqp.html)
-=======
-<!--
-Copyright (c) 2007-2016 Pivotal Software, Inc.
-
-All rights reserved. This program and the accompanying materials
-are made available under the terms of the under the Apache License, 
-Version 2.0 (the "License”); you may not use this file except in compliance 
-with the License. You may obtain a copy of the License at
-
-http://www.apache.org/licenses/LICENSE-2.0
-
-Unless required by applicable law or agreed to in writing, software
-distributed under the License is distributed on an "AS IS" BASIS,
-WITHOUT WARRANTIES OR CONDITIONS OF ANY KIND, either express or implied.
-See the License for the specific language governing permissions and
-limitations under the License.
--->
-# RabbitMQ tutorial - Publish/Subscribe SUPPRESS-RHS
-
-## Publish/Subscribe
-
-### (using the spring-amqp client)
-
-<xi:include href="site/tutorials/tutorials-help.xml.inc"/>
-
-In the [first tutorial](tutorial-one-spring-amqp.html) we showed how
-to use start.spring.io to leverage Spring Initializr to create a project
-with the RabbitMQ starter dependency for create spring-amqp 
-applications.
-
-In the [previous tutorial](tutorial-two-spring-amqp.html) we created
-a new package (tut2) to place our config, sender and receiver and
-created a work queue with two consumers. The assumption behind a work 
-queue is that each task is delivered to exactly one worker. 
-
-In this part we'll implement the fanout pattern to deliver
-a message to multiple consumers. This pattern is known as "publish/subscribe"
-and is implementing by configuring a number of beans in our Tut3Config file.
- 
-Essentially, published messages are going to be broadcast to all the receivers.
-
-Exchanges
----------
-
-In previous parts of the tutorial we sent and received messages to and
-from a queue. Now it's time to introduce the full messaging model in
-Rabbit.
-
-Let's quickly go over what we covered in the previous tutorials:
-
- * A _producer_ is a user application that sends messages.
- * A _queue_ is a buffer that stores messages.
- * A _consumer_ is a user application that receives messages.
-
-The core idea in the messaging model in RabbitMQ is that the producer
-never sends any messages directly to a queue. Actually, quite often
-the producer doesn't even know if a message will be delivered to any
-queue at all.
-
-Instead, the producer can only send messages to an _exchange_. An
-exchange is a very simple thing. On one side it receives messages from
-producers and the other side it pushes them to queues. The exchange
-must know exactly what to do with a message it receives. Should it be
-appended to a particular queue? Should it be appended to many queues?
-Or should it get discarded. The rules for that are defined by the
-_exchange type_.
-
-<div class="diagram">
-  <img src="/img/tutorials/exchanges.png" height="110" />
-  <div class="diagram_source">
-    digraph {
-      bgcolor=transparent;
-      truecolor=true;
-      rankdir=LR;
-      node [style="filled"];
-      //
-      P1 [label="P", fillcolor="#00ffff"];
-      X [label="X", fillcolor="#3333CC"];
-      Q1 [label="{||||}", fillcolor="red", shape="record"];
-      Q2 [label="{||||}", fillcolor="red", shape="record"];
-      //
-      P1 -&gt; X;
-      X -&gt; Q1;
-      X -&gt; Q2;
-    }
-  </div>
-</div>
-
-There are a few exchange types available: `direct`, `topic`, `headers`
-and `fanout`. We'll focus on the last one -- the fanout. Let's configure
-a bean to describe an exchange of this type, and call it `tut.fanout`:
-
-<pre class="sourcecode java">
-import org.springframework.amqp.core.*;
-import org.springframework.context.annotation.Bean;
-import org.springframework.context.annotation.Configuration;
-import org.springframework.context.annotation.Profile;
-
-
-@Profile({"tut3", "pub-sub", "publish-subscribe"})
-@Configuration
-public class Tut3Config {
-
-	@Bean
-	public FanoutExchange fanout() {
-		return new FanoutExchange("tut.fanout");
-	}
-
-	@Profile("receiver")
-	private static class ReceiverConfig {
-
-		@Bean
-		public Queue autoDeleteQueue1() {
-			return new AnonymousQueue();
-		}
-
-		@Bean
-		public Queue autoDeleteQueue2() {
-			return new AnonymousQueue();
-		}
-
-		@Bean
-		public Binding binding1(FanoutExchange fanout,
-		    Queue autoDeleteQueue1) {
-			return BindingBuilder.bind(autoDeleteQueue1).to(fanout);
-		}
-
-		@Bean
-		public Binding binding2(FanoutExchange fanout,
-		    Queue autoDeleteQueue2) {
-			return BindingBuilder.bind(autoDeleteQueue2).to(fanout);
-		}
-
-		@Bean
-		public Tut3Receiver receiver() {
-			return new Tut3Receiver();
-		}
-	}
-
-	@Profile("sender")
-	@Bean
-	public Tut3Sender sender() {
-		return new Tut3Sender();
-	}
-}
-</pre>
-
-We ollow the same approach as in the previous two tutorials.  We create three
-profiles, the tutorial ("tut3", "pub-sub", or "publish-subscribe"). They are
-all synonyms for running the fanout profile tutorial. Next we configure 
-the FanoutExchange as a bean. Within the "receiver" (Tut3Receiver) file we 
-define" four beans; 1) two autoDeleteQueues or AnonymousQueues and 
-two bindings to bind those queues to the exchange.
- 
-The fanout exchange is very simple. As you can probably guess from the
-name, it just broadcasts all the messages it receives to all the
-queues it knows. And that's exactly what we need for fanning out our
-messages.
-
-> #### Listing exchanges
->
-> To list the exchanges on the server you can run the ever useful `rabbitmqctl`:
->
-> <pre class="sourcecode bash">
-> sudo rabbitmqctl list_exchanges
-> </pre>
->
-> In this list there will be some `amq.*` exchanges and the default (unnamed)
-> exchange. These are created by default, but it is unlikely you'll need to
-> use them at the moment.
-
-> #### Nameless exchange
->
-> In previous parts of the tutorial we knew nothing about exchanges,
-> but still were able to send messages to queues. That was possible
-> because we were using a default exchange, which we identify by the empty string (`""`).
->
-> Recall how we published a message before:
->
-> <pre class="sourcecode java">
->    template.convertAndSend(fanout.getName(), "", message);
-> </pre>
->
-> The first parameter is the the name of the exchange that was autowired into
-> the sender. The empty string denotes the default or _nameless_ exchange: 
-> messages are routed to the queue with the name specified by `routingKey`,
-if it exists.
-
-Now, we can publish to our named exchange instead:
-
-<pre class="sourcecode java">
-@Autowired
-private RabbitTemplate template;
-
-@Autowired
-private FanoutExchange fanout;   // configured in Tut3Config above
-
-template.convertAndSend(fanout.getName(), "", message);
-</pre>
-
-From now on the `fanout` exchange will append messages to our queue.
-
-Temporary queues
-----------------
-
-As you may remember previously we were using queues which had a
-specified name (remember `hello`). Being able to name
-a queue was crucial for us -- we needed to point the workers to the
-same queue.  Giving a queue a name is important when you
-want to share the queue between producers and consumers.
-
-But that's not the case for our fanout example. We want to hear about
-all messages, not just a subset of them. We're
-also interested only in currently flowing messages not in the old
-ones. To solve that we need two things.
-
-Firstly, whenever we connect to Rabbit we need a fresh, empty queue.
-To do this we could create a queue with a random name, or,
-even better - let the server choose a random queue name for us.
-
-Secondly, once we disconnect the consumer the queue should be
-automatically deleted. To do this with the spring-amqp client, 
-we defined and _AnonymousQueue_, which creates a non-durable, 
-exclusive, autodelete queue with a generated name:
-
-<pre class="sourcecode java">
-@Bean
-public Queue autoDeleteQueue1() {
-	return new AnonymousQueue();
-}
-
-@Bean
-public Queue autoDeleteQueue2() {
-	return new AnonymousQueue();
-}
-</pre>
-
-At this point our queue names contain a random queue names. For example
-it may look like `amq.gen-JzTY20BRgKO-HjmUJj0wLg`.
-
-Bindings
---------
-
-<div class="diagram">
-  <img src="/img/tutorials/bindings.png" height="90" />
-  <div class="diagram_source">
-    digraph {
-      bgcolor=transparent;
-      truecolor=true;
-      rankdir=LR;
-      node [style="filled"];
-      //
-      P1 [label="P", fillcolor="#00ffff"];
-      X [label="X", fillcolor="#3333CC"];
-      Q1 [label="{||||}", fillcolor="red", shape="record"];
-      Q2 [label="{||||}", fillcolor="red", shape="record"];
-      //
-      P1 -&gt; X;
-      X -&gt; Q1 [label="binding"];
-      X -&gt; Q2 [label="binding"];
-    }
-  </div>
-</div>
-
-
-We've already created a fanout exchange and a queue. Now we need to
-tell the exchange to send messages to our queue. That relationship
-between exchange and a queue is called a _binding_. In the above
-Tut3Config you can see that we have two bindings, one for each
-AnonymousQueue. 
-
-<pre class="sourcecode java">
-@Bean
-public Binding binding1(FanoutExchange fanout, 
-        Queue autoDeleteQueue1) {
-	return BindingBuilder.bind(autoDeleteQueue1).to(fanout);
-}
-</pre>
-
-> #### Listing bindings
->
-> You can list existing bindings using, you guessed it,
-> <pre class="sourcecode bash">
-> rabbitmqctl list_bindings
-> </pre>
-
-Putting it all together
------------------------
-
-<div class="diagram">
-  <img src="/img/tutorials/python-three-overall.png" height="160" />
-  <div class="diagram_source">
-    digraph {
-      bgcolor=transparent;
-      truecolor=true;
-      rankdir=LR;
-      node [style="filled"];
-      //
-      P [label="P", fillcolor="#00ffff"];
-      X [label="X", fillcolor="#3333CC"];
-      subgraph cluster_Q1 {
-        label="amq.gen-RQ6...";
-	color=transparent;
-        Q1 [label="{||||}", fillcolor="red", shape="record"];
-      };
-      subgraph cluster_Q2 {
-        label="amq.gen-As8...";
-	color=transparent;
-        Q2 [label="{||||}", fillcolor="red", shape="record"];
-      };
-      C1 [label=&lt;C&lt;font point-size="7"&gt;1&lt;/font&gt;&gt;, fillcolor="#33ccff"];
-      C2 [label=&lt;C&lt;font point-size="7"&gt;2&lt;/font&gt;&gt;, fillcolor="#33ccff"];
-      //
-      P -&gt; X;
-      X -&gt; Q1;
-      X -&gt; Q2;
-      Q1 -&gt; C1;
-      Q2 -&gt; C2;
-    }
-  </div>
-</div>
-
-The producer program, which emits messages, doesn't look much
-different from the previous tutorial. The most important change is that
-we now want to publish messages to our `fanout` exchange instead of the
-nameless one. We need to supply a `routingKey` when sending, but its
-value is ignored for `fanout` exchanges. Here goes the code for
-`tut3.Sender.java` program:
-
-<pre class="sourcecode java">
-import org.springframework.amqp.core.FanoutExchange;
-import org.springframework.amqp.rabbit.core.RabbitTemplate;
-import org.springframework.beans.factory.annotation.Autowired;
-import org.springframework.scheduling.annotation.Scheduled;
-public class Tut3Sender {
-
-	@Autowired
-	private RabbitTemplate template;
-
-	@Autowired
-	private FanoutExchange fanout;
-
-	int dots = 0;
-
-	int count = 0;
-
-	@Scheduled(fixedDelay = 1000, initialDelay = 500)
-	public void send() {
-		StringBuilder builder = new StringBuilder("Hello");
-		if (dots++ == 3) {
-			dots = 1;
-		}
-		for (int i = 0; i &lt; dots; i++) {
-			builder.append('.');
-		}
-		builder.append(Integer.toString(++count));
-		String message = builder.toString();
-		template.convertAndSend(fanout.getName(), "", message);
-		System.out.println(" [x] Sent '" + message + "'");
-	}
-}
-</pre>
-
-[Tut3Sender.java source](https://github.com/rabbitmq/rabbitmq-tutorials/blob/master/spring-amqp/src/main/java/org/springframework/amqp/tutorials/tut3/Tut3Sender.java)
-
-As you see, we leverage the beans from the Tut3Config file and
-autowire in the RabbitTemplate along with our configured
-FanoutExchange  This step is necessary as publishing to a non-existing
-exchange is forbidden.
-
-The messages will be lost if no queue is bound to the exchange yet,
-but that's okay for us; if no consumer is listening yet we can safely discard the message.
-
-The code for `Tut3Receiver.java`:
-
-<pre class="sourcecode java">
-import org.springframework.amqp.rabbit.annotation.RabbitListener;
-import org.springframework.util.StopWatch;
-
-public class Tut3Receiver {
-
-	@RabbitListener(queues = "#{autoDeleteQueue1.name}")
-	public void receive1(String in) throws InterruptedException {
-		receive(in, 1);
-	}
-
-	@RabbitListener(queues = "#{autoDeleteQueue2.name}")
-	public void receive2(String in) throws InterruptedException {
-		receive(in, 2);
-	}
-
-	public void receive(String in, int receiver) throws InterruptedException {
-		StopWatch watch = new StopWatch();
-		watch.start();
-		System.out.println("instance " + receiver + " [x] Received '" + in + "'");
-		doWork(in);
-		watch.stop();
-		System.out.println("instance " + receiver + " [x] Done in " 
-		    + watch.getTotalTimeSeconds() + "s");
-	}
-
-	private void doWork(String in) throws InterruptedException {
-		for (char ch : in.toCharArray()) {
-			if (ch == '.') {
-				Thread.sleep(1000);
-			}
-		}
-	}
-
-}
-</pre>
-
-[Tut3Receiver.java source](https://github.com/rabbitmq/rabbitmq-tutorials/blob/master/spring-amqp/src/main/java/org/springframework/amqp/tutorials/tut3/Tut3Receiver.java)
-
-
-Compile as before and we're ready to execute the fanout sender and receiver.
-
-<pre class="sourcecode bash">
-mvn clean package
-</pre>
-
-And of course, to execute the tutorial do the following:
-
-<pre class="sourcecode bash">
-java -jar target/rabbit-tutorials-1.7.1.RELEASE.jar --spring.profiles.active=pub-sub,receiver 
-    --tutorial.client.duration=60000
-java -jar target/rabbit-tutorials-1.7.1.RELEASE.jar --spring.profiles.active=pub-sub,sender 
-    --tutorial.client.duration=60000
-</pre>
-
-Using `rabbitmqctl list_bindings` you can verify that the code actually
-creates bindings and queues as we want. With two `ReceiveLogs.java`
-programs running you should see something like:
-
-<pre class="sourcecode bash">
-sudo rabbitmqctl list_bindings
-tut.fanout	exchange	8b289c9c-a1eb-4a3a-b6a9-163c4fdcb6c2	queue		[]
-tut.fanout	exchange	d7e7d193-65b1-4128-a532-466a5256fd31	queue		[]
-</pre>
-
-The interpretation of the result is straightforward: data from
-exchange `logs` goes to two queues with server-assigned names. And
-that's exactly what we intended.
-
-To find out how to listen for a subset of messages, let's move on to
-[tutorial 4](tutorial-four-spring-amqp.html)
->>>>>>> 6b9955f1
+[tutorial 4](tutorial-four-spring-amqp.html)