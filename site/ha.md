--- conflicted
+++ resolved
@@ -21,11 +21,7 @@
 
 This guide covers a [**deprecated and scheduled for removal feature**](https://blog.rabbitmq.com/posts/2021/08/4.0-deprecation-announcements/): mirroring (queue contents replication) of classic queues.[Quorum queues](quorum-queues.html) are an alternative to mirrored classic queues. 
 
-<<<<<<< HEAD
-Quorum queues are a more advanced queue type, which offers high availability using  replication and focuses on data safety. From RabbitMQ 3.10, quorum queues [support message TTL](https://blog.rabbitmq.com/posts/2022/05/rabbitmq-3.10-release-overview/) and provide [higher throughput and more stable latency](https://blog.rabbitmq.com/posts/2022/05/rabbitmq-3.10-performance-improvements/) compared to mirrored classic queues. Use the [Migrate your RabbitMQ Mirrored Classic Queues to Quorum Queues](./migrate-mcq-to-qq.html) information for options for your RabbitMQ installations that currently use classic mirrored queues and require an alternative.
-=======
 Quorum queues are a more advanced queue type, which offers high availability using  replication and focuses on data safety. From RabbitMQ 3.10, quorum queues [support message TTL](https://blog.rabbitmq.com/posts/2022/05/rabbitmq-3.10-release-overview/) and provide [higher throughput and more stable latency](https://blog.rabbitmq.com/posts/2022/05/rabbitmq-3.10-performance-improvements/) compared to mirrored classic queues. You can [Migrate your RabbitMQ Mirrored Classic Queues to Quorum Queues](./migrate-mcq-to-qq.html) now.
->>>>>>> 44c81651
 
 [Streams](streams.html) is a messaging data structure available as of [RabbitMQ 3.9](changelog.html),
 and is also replicated.
