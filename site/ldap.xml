<?xml-stylesheet type="text/xml" href="page.xsl"?>
<!DOCTYPE html [
<!ENTITY % entities SYSTEM "rabbit.ent" >
%entities;
]>
<!--
Copyright (c) 2007-2016 Pivotal Software, Inc.

All rights reserved. This program and the accompanying materials
are made available under the terms of the under the Apache License,
Version 2.0 (the "License”); you may not use this file except in compliance
with the License. You may obtain a copy of the License at

http://www.apache.org/licenses/LICENSE-2.0

Unless required by applicable law or agreed to in writing, software
distributed under the License is distributed on an "AS IS" BASIS,
WITHOUT WARRANTIES OR CONDITIONS OF ANY KIND, either express or implied.
See the License for the specific language governing permissions and
limitations under the License.
-->

<html xmlns="http://www.w3.org/1999/xhtml"
      xmlns:doc="http://www.rabbitmq.com/namespaces/ad-hoc/doc"
      xmlns:x="http://www.rabbitmq.com/2011/extensions">
  <head>
    <title>LDAP Plugin</title>
  </head>
  <body show-in-this-page="true">
    <doc:section name="overview">
      <p>
        The LDAP plugin provides the ability for your RabbitMQ server to
        perform authentication (determining who can log in) and
        authorisation (determining what permissions they have) by deferring
        to an external LDAP server. To use this plugin, some editing of the
        RabbitMQ configuration file is required. You must enable the plugin,
        and then configure it. You are advised to read this entire page
        before starting.
      </p>

      <p>
        The LDAP plugin is included in the RabbitMQ distribution. To
        enable it, use
        <a href="man/rabbitmq-plugins.1.man.html">rabbitmq-plugins</a>:
      </p>
      <pre class="sourcecode erlang">rabbitmq-plugins enable rabbitmq_auth_backend_ldap</pre>
      <p>
        You will then need to set the value of the <code>auth_backends</code>
        configuration item for the <code>rabbit</code> application to include
        <code>rabbit_auth_backend_ldap</code>. <code>rabbit.auth_backends</code> is a
        list of authentication/authoriation providers to try in order. For
        more information, see the <a href="/access-control.html">Access Control</a>
        guide.
      </p>

      <p>
        The following example
        will configure RabbitMQ to <b>only</b> check LDAP for users,
        and ignore the internal database:
      </p>
      <pre class="sourcecode init">auth_backends.1 = ldap</pre>

          Or, in the <a href="/configure.html#erlang-term-config-file">classic config format</a>:

      <pre class="sourcecode erlang">{rabbit,[{auth_backends, [rabbit_auth_backend_ldap]}]}</pre>

      <p>
        This will check LDAP first, and then fall back to the internal
        database if the user cannot be authenticated through LDAP:
      </p>

<pre class="sourcecode ini">
auth_backends.1 = ldap
auth_backends.2 = internal
</pre>

          Or, in the <a href="/configure.html#erlang-term-config-file">classic config format</a>:

      <pre class="sourcecode erlang">{rabbit,[{auth_backends, [rabbit_auth_backend_ldap, rabbit_auth_backend_internal]}]}</pre>

      <p>
        The example below will check LDAP first. If the user is found in LDAP then the
        password will be checked against LDAP and subsequent authorisation
        checks will be performed against the internal database (therefore
        users in LDAP must exist in the internal database as well, but do not
        need a password there). If the user is not found in LDAP then a second
        attempt is made using only the internal database.
      </p>

<pre class="sourcecode ini">
auth_backends.1.authn = ldap
auth_backends.1.authz = internal
auth_backends.2 = internal
</pre>

          Or, in the <a href="/configure.html#erlang-term-config-file">classic config format</a>:

<pre class="sourcecode erlang">
{rabbit,[{auth_backends, [{rabbit_auth_backend_ldap, rabbit_auth_backend_internal},
                           rabbit_auth_backend_internal]}]}
</pre>
    </doc:section>

    <doc:section name="basic">
      <doc:heading>Basic configuration</doc:heading>
      <p>
        You must then configure the plugin. This plugin has quite a few
        configuration options, but most have sensible defaults.
      </p>

      <p>
        The most complex part of configuring the plugin pertains to
        authorisation (i.e. granting permissions to your users via LDAP). This
        is documented separately below and can be skipped if only using the
        plugin for authentication.
      </p>
      <p>
        The default configuration allows all users to access all objects in
        all vhosts, but does not make them administrators. If you're happy
        with that, there is no need to read the documentation on authorisation.
      </p>
      <p>
        Listed options can be defined using <a href="/configure.html">sysctl config format</a> in
        <code>rabbitmq.conf</code>
        The options not directly related to authorisation are:
      </p>

      <dl>
        <dt><code>servers</code></dt>
        <dd>
<<<<<<< HEAD
          List of LDAP servers to attempt to bind to, in order. You almost
          certainly want to change this. Default: <code>["ldap"]</code>
          Example of configuration using the sysctl config format:
          <pre class="sourcecode ini">
auth_ldap.servers.1 = some_server
auth_ldap.servers.2 = some_other_server
          </pre>
          Using the classic config format:
          <pre class="sourcecode erlang">[{rabbitmq_auth_backend_ldap, [{servers, ["some_server", "some_other_server"]}]}].</pre>
=======
          A comma separated list of LDAP servers to attempt to bind (connect) to, in order. You almost
          certainly want to change this. List values can be hostnames or IP addresses
          as strings, for example, <code>["ldap.eng.megacorp.local", "192.168.0.100"]</code>. Default: <code>["ldap"]</code>
>>>>>>> 23b9ba33
        </dd>
        <dt><code>user_dn_pattern</code></dt>
        <dd>
          <p>
            There are two ways to convert a username as provided through AMQP to
            a Distinguished Name. The simplest way is via string substitution
            with <code>user_dn_pattern</code>. To do this, set
            <code>user_dn_pattern</code> to a string containing exactly one
            instance of <code>${username}</code>.
          </p>
          <p>
            For example, setting user_dn_pattern to:
            <code>"cn=${username},ou=People,dc=example,dc=com"</code>
          </p>
          <p>
            would cause the username <code>simon</code> to be converted to the
            DN <code>cn=simon,ou=People,dc=example,dc=com</code>
          </p>
          <p>
            Default: <code>"${username}"</code>
          </p>
        </dd>
        <dt><code>dn_lookup_attribute</code>, <code>dn_lookup_base</code> and <code>dn_lookup_bind</code></dt>
        <dd>
          <p>
            The other way to convert a username to a Distinguished
            Name is via an LDAP lookup.
          </p>
          <p>
            To do this, set <code>dn_lookup_attribute</code> to the
            name of the attribute that represents the user name,
            and <code>dn_lookup_base</code> to the base DN for the
            query.
          </p>
          <p>
            The lookup can be done at one of two times, either before
            attempting to bind as the user in question, or afterwards.
          </p>
          <p>
            If you want to do the lookup after binding, you can leave
            <code>dn_lookup_bind</code> set to its default
            of <code>as_user</code>. The LDAP plugin will then bind
            with the user's unadorned username to do the login, then
            look up its DN. In order for this to work your LDAP server
            needs to be configured to allow binding with the unadorned
            username (Microsoft Active Directory typically does this).
          </p>
          <p>
            If you want to do the lookup before binding, you must
            set <code>dn_lookup_bind</code> to a tuple
            <code>{UserDN, Password}</code>. The LDAP plugin will then bind with
            these credentials first to do the lookup, then bind with
            the user's DN and password to do the login.
          </p>
          <p>
            For example, if I set
          </p>
          <pre class="sourcecode ini">
auth_ldap.dn_lookup_attribute = userPrincipalName
auth_ldap.dn_lookup_base = DC=gopivotal,DC=com</pre>
          <p>
            I can authenticate as <code>smacmullen@gopivotal.com</code> and have my
            local Active Directory server return my real DN.
          </p>
          <p>
            If you set both <code>dn_lookup_attribute</code>
            and <code>user_dn_pattern</code> then the approaches are
            combined: the plugin fills out the template and then
            searches for the DN.
          </p>
          <p>
            Default: <code>none</code>, <code>none</code> and <code>as_user</code>
          </p>
        </dd>
        <dt><code>group_lookup_base</code></dt>
        <dd>
            <p>
                Base DN to search for nested groups. Used by
                the <code>{in_group_nested, ...}</code> query only.
                For more info see the <a href="#query-reference">section on queries</a>.
            </p>
            <p>
                In the below example <code>ou=groups,dc=example,dc=com</code> is the directory that contains all groups:
            </p>
            <pre>{group_lookup_base, "ou=groups,dc=example,dc=com"}</pre>
            <p>
                Default: <code>'none'</code>
            </p>
        </dd>
        <dt><code>other_bind</code></dt>
        <dd>
          <p>
            For authentication this plugin binds to the LDAP server as the
            user it is trying to authenticate. This option controls how to
            bind for authorisation queries, and to retrieve the details of a
            user who is logging in without presenting a password (e.g. SASL
            EXTERNAL).
          </p>
          <p>
            This option must either be one of the
            atoms <code>as_user</code> (to bind as the authenticated
            user) or <code>anon</code> (to bind anonymously), or be presented by two
            options <code>other_bind.user_dn</code> and <code>other_bind.password</code>
            to bind with a specified username and password.
            For example:
            <pre class="sourcecode ini">
auth_ldap.other_bind.user_dn = username
auth_ldap.other_bind.password = password</pre>

            Using the classic config format:
            <pre class="sourcecode erlang">[{rabbitmq_auth_backend_ldap, [{other_bind, {"username", "password"}}]}].</pre>
          </p>
          <p>
            Note that it is not possible to use the
            default <code>as_user</code> configuration when users connect
            without passwords. You must set <code>other_bind</code>
            to <code>anon</code>, or with user_dn and password for users
            to log in without passwords.
          </p>
          <p>
            Default: <code>as_user</code>
          </p>
        </dd>
        <dt><code>use_ssl</code></dt>
        <dd>
          Whether to use LDAP over SSL. Default:
          <code>false</code>
        </dd>
        <dt><code>use_starttls</code></dt>
        <dd>
          Whether to use LDAP secured with StartTLS. Requires Erlang
          R16B03 or later. Default:
          <code>false</code>
          <p>Only one of <code>use_ssl</code> and
          <code>use_starttls</code> can be <code>true</code>.</p>
        </dd>
        <dt><code>ssl_options</code></dt>
        <dd>
          SSL client options to use with <code>use_ssl</code> or
          <code>use_starttls</code>. Uses the same <a href="ssl.html">SSL
          configuration</a> as elsewhere in RabbitMQ. Requires Erlang
          R16A or later. Default:
          <code>[]</code>
        </dd>
        <dt><code>port</code></dt>
        <dd>
          Port on which to connect to the LDAP servers. Default:
          <code>389</code>.
        </dd>
        <dt><code>timeout</code></dt>
        <dd>
          LDAP connection timeout in milliseconds, or 'infinity' for
          no timeout. Default:
          <code>infinity</code>.
        </dd>
        <dt><code>pool_size</code></dt>
        <dd>
          LDAP queries worker pool size. Default:
          <code>64</code>.
        </dd>
        <dt><code>idle_timeout</code></dt>
        <dd>
          Time in milliseconds after which inactive LDAP connections
          are closed. Set to 'infinity' for no timeout. Default:
          <code>infinity</code>.
        </dd>
        <dt><code>log</code></dt>
        <dd>
          <p>
            Select <code>true</code> for verbose logging of the logic used by
            the LDAP plugin to make decisions. This is typically useful for
            debugging. Note; credentials in bind request outcomes will be
            scrubbed under this option.
          </p>
          <p>
            Select <code>network</code> to <b>additionally</b> cause LDAP
            network traffic to be logged at a somewhat lower level, with bind
            request credentials scrubbed.
          </p>
          <p>
            Select <code>network_unsafe</code> to cause LDAP network traffic to
            be logged at a lower level, with bind request credentials such as
            passwords, written to the logs; exercise caution.
          </p>
          <p>
            Default: <code>false</code>
          </p>
        </dd>
      </dl>
    </doc:section>

    <doc:section name="authorisation">
      <doc:heading>Configuring Authorisation</doc:heading>
      <p>
        Since LDAP has a view of the world which is rather different
        from that of RabbitMQ, we need to be able to configure the
        LDAP plugin to execute various queries against the LDAP
        database to determine whether the user is authorised to do
        various things. Authorisation is therefore controlled by
        three configuration options:
      </p>

      <ul>
        <li><code>vhost_access_query</code></li>
        <li><code>resource_access_query</code></li>
        <li><code>topic_access_query</code></li>
        <li><code>tag_queries</code></li>
      </ul>

      <p>
        Queries are complex erlang terms, so they can be defined only using the
        <a href="/configure.html#erlang-term-config-file">classic config format</a>. When using the sysctl
        format, <config>additional.config</config> can be used for query definitions
      </p>

      <p>
        Note that in order for a user to be able to access a virtual
        host, it must have been created within RabbitMQ; unlike users
        and permissions, virtual hosts cannot live entirely within
        LDAP.
      </p>

      <p>
        Each defines a query that will determine whether a user has
        access to a vhost, whether they have access to a resource
        (e.g. exchange, queue, binding) and
        which <a href="management.html#permissions">tags</a> they
        have.
      </p>

      <p>
        The default values for these queries are <code>{constant,
        true}</code>, <code>{constant, true}</code>, <code>{constant, true}</code>
        and <code>[{administrator, {constant, false}}]</code>
        respectively, granting all users access to all objects in all
        vhosts, but not making them administrators.
      </p>

      <p>
        A query can be of one of several types, defined below. Since
        you are likely to write several queries, and since queries can
        be nested, it can be helpful to switch on the <code>log</code>
        configuration parameter documented above. This will cause the
        LDAP plugin to write fairly verbose descriptions of the
        queries it executes and the decisions it therefore makes to
        the RabbitMQ log.
      </p>

      <p>
        All of the query types which take strings support string
        substitution, where variables pertaining to the query being
        made can be substituted in. Each of the three queries allow
        different substitutions:
      </p>

      <p><code>vhost_access_query</code> allows</p>
      <ul>
        <li><code>${username}</code> - the user name provided at authentication</li>
        <li><code>${user_dn}</code> - the distinguished name of the user</li>
        <li><code>${vhost}</code> - the virtual host for which we are querying access</li>
      </ul>

      <p><code>resource_access_query</code> allows</p>
      <ul>
        <li><code>${username}</code> - the user name provided at authentication</li>
        <li><code>${user_dn}</code> - the distinguished name of the user</li>
        <li><code>${vhost}</code> - the virtual host in which the resource resides</li>
        <li><code>${resource}</code> - one of "exchange" or "queue" for the type of resource</li>
        <li><code>${name}</code> - the name of the resource</li>
        <li><code>${permission}</code> - one of "configure", "write" or "read" for the type of access being requested to the resource</li>
      </ul>

      <p><code>topic_access_query</code> allows</p>
      <ul>
        <li><code>${username}</code> - the user name provided at authentication</li>
        <li><code>${user_dn}</code> - the distinguished name of the user</li>
        <li><code>${vhost}</code> - the virtual host in which the resource resides</li>
        <li><code>${resource}</code> - always "topic" in this case</li>
        <li><code>${name}</code> - the name of the resource</li>
        <li><code>${permission}</code> - one of "write" (publishing) or "read" (consuming, queue and
          exchange-to-exchange binding for topic exchanges)
        </li>
        <li><code>${routing_key}</code> - the routing key of the published message ("write" permission)
          or routing key of the topic exchange to queue/exchange binding ("read" permission)
        </li>
      </ul>

      <p>
        The terms configure, write and read for resource access have the
        same meanings that they do for the built-in RabbitMQ permissions
        system, see http://www.rabbitmq.com/access-control.html. See
        also <a href="/access-control.html#topic-authorisation">topic authorisation</a>
        for <code>topic_access_query</code>.
      </p>


      <p><code>tag_queries</code> allows</p>
      <ul>
        <li><code>${username}</code> - the user name provided at authentication</li>
        <li><code>${user_dn}</code> - the distinguished name of the user</li>
      </ul>

      <p>
        Note that tag_queries consists of a proplist, mapping the name
        of a tag to a query to perform to determine whether or not the
        user has that tag. You must list queries for all tags that you
        want your users to be able to have.
      </p>
    </doc:section>

    <doc:section name="query-reference">
      <doc:heading>Authorisation Query Reference</doc:heading>

      <doc:subsection>
        <doc:heading>Constant Query</doc:heading>
        <pre>{constant, Bool}</pre>
        <p>
          This will always return either true or false, unconditionally granting
          or denying access.
        </p>
        <p>Example:</p>
        <pre class="sourcecode erlang">{tag_queries, [{administrator, {constant, false}},
               {management,    {constant, true}}]}</pre>
        <p>
          This grants all users the ability to use the management
          plugin, but makes none of them administrators.
        </p>
      </doc:subsection>

      <doc:subsection>
        <doc:heading>Exists Query</doc:heading>
        <pre>{exists, Pattern}</pre>
        <p>
          This will substitute variables into the pattern, and return true if
          there exists an object with the resulting DN.
        </p>
        <p>Example:</p>
        <pre class="sourcecode erlang">{vhost_access_query, {exists, "ou=${vhost},ou=vhosts,dc=example,dc=com"}}</pre>
        <p>
          This grants access to all virtual hosts which exist as
          organisational units
          within <code>ou=vhosts,dc=example,dc=com</code> to all
          users.
        </p>
      </doc:subsection>

      <doc:subsection>
        <doc:heading>In Group Query</doc:heading>
        <pre>{in_group, Pattern}</pre>
        <pre>{in_group, Pattern, AttributeName}</pre>
        <p>
          Like the Exists Query, substitutes arguments into a pattern to look
          for an object. However, this query returns true if the logged in
          user is a member; checking either against the <code>member</code>
          attribute, or any named attribute.
        </p>
        <p>Example:</p>
        <pre class="sourcecode erlang">{vhost_access_query, {in_group, "cn=${vhost}-users,ou=vhosts,dc=example,dc=com"}}</pre>
        <p>
          This grants access to virtual hosts when the user is listed
          as a <code>member</code> attribute of an appropriately named
          object (such as a <code>groupOfNames</code>)
          within <code>ou=vhosts,dc=example,dc=com</code>.
        </p>
      </doc:subsection>

      <doc:subsection>
        <doc:heading>In Nested Group Query</doc:heading>
        <pre>{in_group_nested, Pattern}</pre>
        <pre>{in_group_nested, Pattern, AttributeName}</pre>
        <pre>{in_group_nested, Pattern, AttributeName, Scope}</pre>
        <p>
          Similar to the <code>in_group</code> query but also traverses group hierarchy,
          e.g. if the logged in user is a member of the group which is a member of
          another group. Membership is checked against the <code>member</code>
          attribute or any named attribute.
          Groups are searched in the DN defined by the <code>group_lookup_base</code>
          configuration key, or the <code>dn_lookup_base</code> variable if
          former is <code>none</code>. If both lookup base variables are set to
          <code>none</code> the query will always return <code>false</code>.
          Search scope can be set to either <code>subtree</code> or <code>single_level</code>.
          <ul>
            <li><code>subtree</code> searches all objects contained under the lookup base</li>
            <li><code>single_level</code> searches for groups directly contained within the lookup base</li>
          </ul>
          Default value for scope is <code>subrtee</code> The query is
          using in-depth search up from user to target group.  Search
          process will detect and skip cyclic paths.  This query can
          be time and memory consuming if users are members of many
          groups, which are members of many groups as well. Use this
          query when groups for a membership hierarchy. It is still
          recommended to use plain <code>{in_group, ...}</code> query
          when possible: nested groups can be challenging to reason
          about.
        </p>
        <p>Example:</p>
<pre class="sourcecode erlang">
[
  {group_lookup_base, "ou=groups,dc=example,dc=com"},
  {vhost_access_query, {in_group_nested, "cn=${vhost}-groups,ou=groups,dc=example,dc=com"}, "member", single_level}
]
</pre>
        <p>
          This grants access to virtual hosts when the user a member in group
          hierarchy defined by the <code>member</code> attribute values and located
          in the <code>ou=groups,dc=example,dc=com</code> directory.
        </p>
      </doc:subsection>

      <doc:subsection>
        <doc:heading>For Query</doc:heading>
        <pre>{for, [{Name, Value, SubQuery}, ...]}</pre>
        <p>
          This allows you to split up a query and handle different cases with
          different subqueries.
        </p>
        <p>
          Options should be a list of three-tuples, with each tuple containing
          a name, value and subquery. The name is the name of a variable
          (i.e. something that would go into a <code>${}</code>
          substitution). The value is a possible value for that variable.
        </p>
        <p>
          Note that the values are of different Erlang types;
          <code>resource</code> and <code>permission</code> have atom
          values (e.g. <code>resource</code> could be
          <code>exchange</code>) while the other keys have binary
          values (e.g. <code>name</code> might be
          <code>&lt;&lt;"amq.fanout"&gt;&gt;</code>).
        </p>
        <p>
          Example:
        </p>
<pre class="sourcecode erlang">
{resource_access_query,
 {for, [{resource, exchange, {for, [{permission, configure,
                                     {in_group, "cn=wheel,dc=example,dc=com"}
                                    },
                                    {permission, write, {constant, true}},
                                    {permission, read,  {constant, true}}
                                   ]}},
                                   {resource, queue,    {constant, true}}]}}
</pre>

        <p>
          This allows members of the <code>wheel</code> group to declare and
          delete exchanges, and allow all users to do everything else.
        </p>
      </doc:subsection>

      <doc:subsection>
        <doc:heading>Boolean Queries</doc:heading>
        <pre>{'not', SubQuery}</pre>
        <pre>{'and', [SubQuery1, SubQuery2, SubQuery3, ...]}</pre>
        <pre>{'or', [SubQuery1, SubQuery2, SubQuery3, ...]}</pre>
        <p>
          These can be used to combine subqueries with boolean logic. The
          'and' and 'or' queries each take an arbitrarily long list of
          subqueries, returning true if all or any subqueries evaluate to true
          respectively.
        </p>
        <p>
          Note that 'and', 'or' and 'not' are reserved words in Erlang,
          therefore the keywords need to be quoted with single quotes in the
          configuration file, as above.
        </p>
        <p>Example:</p>
        <pre class="sourcecode erlang">{resource_access_query,
 {'or',
  [{'and',
    [{equals, "${name}", "test1"},
     {equals, "${username}", "user1"}]},
   {'and',
    [{equals, "${name}", "test2"},
     {'not', {equals, "${username}", "user1"}}]}
  ]}}</pre>
        <p>
          This example gives full access to objects called "test1" to "user1",
          and access to "test2" to everyone but "user1".
        </p>
      </doc:subsection>

      <doc:subsection>
        <doc:heading>Equals Query</doc:heading>
        <pre>{equals, StringSubQuery1, StringSubQuery2}</pre>
        <p>
          Takes two strings, and checks that the one matches the
          other. Note that both strings are subqueries (of the
          <code>string</code> and <code>attribute</code> types below)
          in turn.
        </p>
        <p>
          This can be useful in order to compare the value of one of
          the string substitution variables with a constant, or with
          an attribute value, etc.
        </p>
        <p>Example:</p>
        <pre class="sourcecode erlang">{resource_access_query,
 {for, [{permission, configure, {equals, {attribute, "${user_dn}", "description"},
                                         {string, "can-declare-${resource}s"}
                                }
        },
        {permission, write, {constant, true}},
        {permission, read,  {constant, true}}
       ]
 }</pre>
        <p>
          This grants permissions to declare and delete exchanges and
          queues based on the presence of the strings
          "can-declare-exchanges" and "can-declare-queues" in the
          user's description field, and grants permission to write and
          read exchanges to everyone.
        </p>
      </doc:subsection>

      <doc:subsection>
        <doc:heading>Match Query</doc:heading>
        <pre>{match, StringSubQuery, RESubQuery}</pre>
        <p>
          Takes a string and a regular expression, and checks that the one
          matches the other. Note that the string and the regular expression are
          both subqueries (of the <code>string</code> and <code>attribute</code>
          types below) in turn.
        </p>
        <p>Example:</p>
        <pre class="sourcecode erlang">{resource_access_query, {match, {string, "${name}"},
                                {string, "^${username}-"}}
}</pre>
        <p>
          This allows users to configure, read and write any object whose name
          begins with their own username followed by a hyphen.
        </p>
      </doc:subsection>

      <doc:subsection>
        <doc:heading>String Sub-query</doc:heading>
        <pre>{string, Pattern}</pre>
        <p>
          Just substitutes arguments into a string. As this returns a string
          rather than a boolean it should be used within a <code>match</code>
          or <code>equals</code> query. See above for example. As a shorthand
          you can use a plain string instead of
          <code>{string, Pattern}</code>.

        </p>
      </doc:subsection>

      <doc:subsection>
        <doc:heading>Attribute Sub-query</doc:heading>
        <pre>{attribute, DNPattern, AttributeName}</pre>
        <p>
          Returns the value of an attribute of an object retrieved from
          LDAP. As this returns a string rather than a boolean it should be
          used within a <code>match</code> or <code>equals</code> query. See
          above for example.
        </p>
      </doc:subsection>
    </doc:section>
    <doc:section name="example">
      <doc:heading>Example configuration</doc:heading>
      <p>
        Bringing it all together, here's a sample configuration. It uses both the <a href="/configure.html#config-file">standard config</a> and
        <a href="/configure.html#advanced-config-file">advanced config</a> files together. This
        makes all users able to access the management plugin, but
        makes none of them administrators. Access to virtual hosts is
        controlled by membership of a group per virtual host. Only
        members of <code>admin</code> can declare, delete or
        bind exchanges and queues, but all users can publish to
        exchanges and declare from queues. Publishing to topic-typed
        exchanges is restricted to messages with a routing key
        beginning with "a" and consuming from topics isn't restricted
        (topic authorisation).
      </p>

      The <a href="/configure.html#config-file">standard config</a>
      (rabbitmq.conf) is used to configure authentication backends and
      several LDAP plugin parameters:

<pre class="sourcecode">
auth_backends.1 = ldap

auth_ldap.servers.1  = my-ldap-server
auth_ldap.user_dn_pattern = cn=${username},ou=People,dc=example,dc=com
auth_ldap.use_ssl    = false
auth_ldap.port       = 389
auth_ldap.log        = false
</pre>

    <a href="/configure.html#advanced-config-file">Advanced config</a> is used to define LDAP queries:

<pre class="sourcecode erlang">
[{rabbitmq_auth_backend_ldap,[
    {vhost_access_query,    {in_group,
                              "ou=${vhost}-users,ou=vhosts,dc=example,dc=com"}},
     {resource_access_query,
      {for, [{permission, configure, {in_group, "cn=admin,dc=example,dc=com"}},
             {permission, write,
              {for, [{resource, queue,    {in_group, "cn=admin,dc=example,dc=com"}},
                     {resource, exchange, {constant, true}}]}},
             {permission, read,
              {for, [{resource, exchange, {in_group, "cn=admin,dc=example,dc=com"}},
                     {resource, queue,    {constant, true}}]}}
            ]
      }},
     {topic_access_query,
      {for, [{permission, write, {match, {string, "${routing_key}"}, {string, "^a"}}},
             {permission, read,  {constant, true}}
            ]
      }},
     {tag_queries,           [{administrator, {constant, false}},
                              {management,    {constant, true}}]}
]}].
</pre>

    Alternatively, you can use the <a href="/configure.html#erlang-term-config-file">classic config format</a>
    to configure everything in a single file:


<pre class="sourcecode erlang">
[
  {rabbit, [{auth_backends, [rabbit_auth_backend_ldap]}]},
  {rabbitmq_auth_backend_ldap,
   [ {servers,               ["my-ldap-server"]},
     {user_dn_pattern,       "cn=${username},ou=People,dc=example,dc=com"},
     {use_ssl,               false},
     {port,                  389},
     {log,                   false},
     {vhost_access_query,    {in_group,
                              "ou=${vhost}-users,ou=vhosts,dc=example,dc=com"}},
     {resource_access_query,
      {for, [{permission, configure, {in_group, "cn=admin,dc=example,dc=com"}},
             {permission, write,
              {for, [{resource, queue,    {in_group, "cn=admin,dc=example,dc=com"}},
                     {resource, exchange, {constant, true}}]}},
             {permission, read,
              {for, [{resource, exchange, {in_group, "cn=admin,dc=example,dc=com"}},
                     {resource, queue,    {constant, true}}]}}
            ]
      }},
     {topic_access_query,
      {for, [{permission, write, {match, {string, "${routing_key}"}, {string, "^a"}}},
             {permission, read,  {constant, true}}
            ]
     }},
     {tag_queries,           [{administrator, {constant, false}},
                              {management,    {constant, true}}]}
   ]
  }
].</pre>
    </doc:section>
  </body>
</html><|MERGE_RESOLUTION|>--- conflicted
+++ resolved
@@ -128,21 +128,16 @@
       <dl>
         <dt><code>servers</code></dt>
         <dd>
-<<<<<<< HEAD
-          List of LDAP servers to attempt to bind to, in order. You almost
-          certainly want to change this. Default: <code>["ldap"]</code>
+          A list of LDAP servers to attempt to bind (connect) to, in order.
+          List values can be hostnames or IP addresses. You almost
+          certainly want to change this. Default: <code>["ldap"]</code>.
           Example of configuration using the sysctl config format:
           <pre class="sourcecode ini">
-auth_ldap.servers.1 = some_server
-auth_ldap.servers.2 = some_other_server
+auth_ldap.servers.1 = ldap.eng.megacorp.local
+auth_ldap.servers.2 = 192.168.0.100
           </pre>
           Using the classic config format:
-          <pre class="sourcecode erlang">[{rabbitmq_auth_backend_ldap, [{servers, ["some_server", "some_other_server"]}]}].</pre>
-=======
-          A comma separated list of LDAP servers to attempt to bind (connect) to, in order. You almost
-          certainly want to change this. List values can be hostnames or IP addresses
-          as strings, for example, <code>["ldap.eng.megacorp.local", "192.168.0.100"]</code>. Default: <code>["ldap"]</code>
->>>>>>> 23b9ba33
+          <pre class="sourcecode erlang">[{rabbitmq_auth_backend_ldap, [{servers, ["ldap.eng.megacorp.local", "192.168.0.100"]}]}].</pre>
         </dd>
         <dt><code>user_dn_pattern</code></dt>
         <dd>
