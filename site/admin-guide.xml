<?xml-stylesheet type="text/xml" href="page.xsl"?>
<!--
Copyright (c) 2007-2016 Pivotal Software, Inc.

All rights reserved. This program and the accompanying materials
are made available under the terms of the under the Apache License,
Version 2.0 (the "License”); you may not use this file except in compliance
with the License. You may obtain a copy of the License at

http://www.apache.org/licenses/LICENSE-2.0

Unless required by applicable law or agreed to in writing, software
distributed under the License is distributed on an "AS IS" BASIS,
WITHOUT WARRANTIES OR CONDITIONS OF ANY KIND, either express or implied.
See the License for the specific language governing permissions and
limitations under the License.
-->
<!DOCTYPE html [
<!ENTITY % entities SYSTEM "rabbit.ent" >
%entities;
]>
<html xmlns="http://www.w3.org/1999/xhtml"
      xmlns:doc="http://www.rabbitmq.com/namespaces/ad-hoc/doc"
      xmlns:x="http://www.rabbitmq.com/2011/extensions">
  <head>
    <title>Server Documentation</title>
  </head>
  <body>
    <p class="intro">
      RabbitMQ ships in a state where it can be used straight away in
      simple cases - just start the server and it's ready to go. If
      you have more complex needs you may need to adjust your server
      configuration.
    </p>

    <div class="landing-box">
      <h2>Configuring your Server</h2>
      <ul>
        <li>
          How to <a href="configure.html">configure</a> RabbitMQ:
          configuration files and environment variables.
        </li>
        <li>
          <a href="vhosts.html">Virtual Hosts</a>
        </li>
        <li>
          <a href="relocate.html">Node File and Directory Locations</a>
        </li>
        <li>
          <a href="networking.html">Networking and OS Limits</a>
        </li>
        <li>
          Configuring RabbitMQ to accept <a href="ssl.html">TLS connections</a>.
        </li>
      </ul>
    </div>

    <div class="landing-box">
      <h2>Management and Monitoring</h2>
      <p>
        RabbitMQ ships with:
      </p>
      <ul>
        <li>
          The <a href="management.html">management plugin</a>: a web UI
          and HTTP API for managing and monitoring RabbitMQ.<br/>
          See its <a href="https://cdn.rawgit.com/rabbitmq/rabbitmq-management/&version-server-tag;/priv/www/api/index.html">HTTP API documentation</a> and its
          <a href="/management-cli.html">command line interface,
          rabbitmqadmin</a>.
        </li>
        <li>
          <a href="man/rabbitmqctl.1.man.html">rabbitmqctl</a>: a
          simpler command line tool for managing RabbitMQ.
        </li>
      </ul>
    </div>

    <div class="landing-box">
      <h2>Clustering and High Availability</h2>
      <ul>
        <li>
          The different ways to <a href="distributed.html">run RabbitMQ in a distributed environment</a>.
        </li>
        <li>
          How to achieve <a href="reliability.html">reliable message
          delivery</a>.
        </li>
        <li>
          How to <a href="clustering.html">set up a RabbitMQ cluster</a>.
        </li>
        <li>
          Configuring a RabbitMQ cluster to
          use <a href="ha.html">active-active highly available queues</a>.
        </li>
        <li>
          Configuring a pair of RabbitMQ brokers in an active-passive
          <a href="pacemaker.html">highly available</a> configuration (legacy).
        </li>
      </ul>
    </div>

    <div class="landing-box">
      <h2>Authentication and Authorisation</h2>
      <ul>
        <li>
          How to <a href="access-control.html">set up authorization</a> for the objects in your broker.
        </li>
        <li>
          Configuring <a href="authentication.html">Authentication Mechanisms</a>.
        </li>
        <li>
          Configuring <a href="passwords.html">Password Hashing Algorithms</a>.
        </li>
        <li>
          Using <a href="ldap.html">LDAP</a>.
<<<<<<< HEAD
        </li>        
=======
        </li>
>>>>>>> ff4adec7
      </ul>
    </div>

    <div class="landing-box">
      <h2>Operations</h2>
      <ul>
        <li>
          <a href="/production-checklist.html">Production Checklist</a>: for those
          moving into production.
        </li>
        <li>
          <a href="/networking.html">Networking</a>: network tuning for various scenarios.
        </li>
        <li>
          <a href="alarms.html">Resource-driven alarms</a>.
        </li>
        <li>
          Documentation on how RabbitMQ <a href="memory.html">manages
          memory</a>.
        </li>
      </ul>
    </div>

    <div class="landing-box">
      <h2>Development and Troubleshooting</h2>
      <ul>
        <li>
          <a href="troubleshooting.html">Troubleshooting</a>.
        </li>
        <li>
          <a href="troubleshooting-ssl.html">Troubleshooting TLS-specific topics</a>.
        </li>
        <li>
          <a href="firehose.html">The Firehose</a> - trace messages as
          they pass through your RabbitMQ server.
        </li>
      </ul>
    </div>
  </body>
</html><|MERGE_RESOLUTION|>--- conflicted
+++ resolved
@@ -113,11 +113,7 @@
         </li>
         <li>
           Using <a href="ldap.html">LDAP</a>.
-<<<<<<< HEAD
-        </li>        
-=======
         </li>
->>>>>>> ff4adec7
       </ul>
     </div>
 
