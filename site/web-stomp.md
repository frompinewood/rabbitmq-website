--- conflicted
+++ resolved
@@ -139,13 +139,8 @@
 We highly recommend creating a separate user production systems.
 
 To change this, edit your
-<<<<<<< HEAD
 [Advanced configuration file](/configure.html#configuration-file),
-to contain a `port` variable for the `rabbitmq_web_stomp` application.
-=======
-[Configuration file](/configure.html#configuration-file),
 to contain a `tcp_config` section with a `port` variable for the `rabbitmq_web_stomp` application.
->>>>>>> 3730f2ae
 
 For example, a complete configuration file which changes the listener
 port to 12345 would look like:
