<?xml-stylesheet type="text/xml" href="page.xsl"?>
<!--
Copyright (c) 2007-2016 Pivotal Software, Inc.

All rights reserved. This program and the accompanying materials
are made available under the terms of the under the Apache License,
Version 2.0 (the "License”); you may not use this file except in compliance
with the License. You may obtain a copy of the License at

http://www.apache.org/licenses/LICENSE-2.0

Unless required by applicable law or agreed to in writing, software
distributed under the License is distributed on an "AS IS" BASIS,
WITHOUT WARRANTIES OR CONDITIONS OF ANY KIND, either express or implied.
See the License for the specific language governing permissions and
limitations under the License.
-->
<html xmlns="http://www.w3.org/1999/xhtml"
      xmlns:doc="http://www.rabbitmq.com/namespaces/ad-hoc/doc"
      xmlns:x="http://www.rabbitmq.com/2011/extensions">
  <head>
    <title>Erlang Versions Required and Supported by RabbitMQ</title>
  </head>
  <body>

    <doc:section name="requirements-and-recommendations">
      <doc:heading>Minimum Required Version</doc:heading>

      <p>
        The minimum version of <a href="http://www.erlang.org">Erlang</a>
        required to run the RabbitMQ server 3.7.x is <strong>19.2.0</strong>.
        The most recent Erlang/OTP release series supported by 3.7.x is <strong>20.0.x</strong>.
      </p>

      <doc:subsection name="debian">
        <doc:heading>RabbitMQ and Erlang/OTP Version Compatibility Table</doc:heading>

        <p>
          As a rule of thumb, a recent stable version (e.g. 19.3.x or 20.0.x) of <a
          href="https://packages.erlang-solutions.com/erlang/">Erlang/OTP</a>
          is recommended for running RabbitMQ.
        </p>

        <table>
        <th>RabbitMQ Release Series</th>
        <th>Supported Erlang/OTP Series</th>
        <th>Notes</th>
        <tr>
          <td>3.7.x</td>
          <td>19.2.0 through 20.0.x</td>
          <td>19.3.6.2 or later version is recommended; earlier versions have known bugs that can prevent RabbitMQ nodes from stopping</td>
        </tr>          
        <tr>          
          <td>3.6.x starting with 3.6.11</td>
          <td>R16B03 through 20.x</td>
          <td>Erlang/OTP 20 is supported <a href="https://groups.google.com/d/msg/rabbitmq-users/_imbAavBYjY/S0LkV7b8CAAJ">starting with 3.6.11</a>; see below if you use TLS.</td>
        </tr>
        <tr>
          <td>3.6.x</td>
          <td>R16B03 through 19.3.x</td>
          <td>19.x is supported starting with 3.6.4; Erlang/OTP 20 <strong>is NOT supported</strong> due to breaking changes; see below if you use TLS.</td>
        </tr>
        <tr>
          <td>3.5.x</td>
          <td>R14B04 through 17.5</td>
          <td>See below if you use TLS</td>
        </tr>
        <tr>
          <td>3.4.x</td>
          <td>R13B03 through 16B03-1</td>
          <td>See below if you use TLS</td>
        </tr>
      </table>
      </doc:subsection>

      <doc:subsection name="debian">
        <doc:heading>Installing Erlang/OTP on Debian and Ubuntu</doc:heading>

        <p>
          Standard Debian and Ubuntu repositories provide Erlang/OTP but it is
          heavily sliced and diced into dozens of packages. In addition, unless the system
          has backport repositories enabled, the versions tend to be quite old.
          See <a href="/install-debian.html">Debian and Ubuntu installation guide</a> for
          more information on the essential packages, dependencies, and alternative apt repositories.
        </p>
      </doc:subsection>

      <doc:subsection name="redhat">
        <doc:heading>Installing Erlang/OTP on CentOS, RHEL, Fedora</doc:heading>

        <p>
          There are multiple RPM packages for Erlang/OTP, including a
          <a href="https://github.com/rabbitmq/erlang-rpm">zero-dependency Erlang RPM</a> from the RabbitMQ team. See <a
          href="/install-rpm.html">CentOS, RHEL and Fedora
          installation guide</a> for more information on the available options.
        </p>
      </doc:subsection>
    </doc:section>

    <doc:section name="configuration-and-plugin-requirements">
      <doc:heading>Configuration- and Plugin-specific Erlang Version Requirements</doc:heading>

      <p>
        Certain RabbitMQ configurations require more recent versions:
      </p>
      <table>
        <th>If you want to:</th><th>Minimum version</th><th>Notes</th>
        <tr>
<<<<<<< HEAD
          <td>build / run <a href="download.html">RabbitMQ</a> server and most plugins</td>
          <td>19.2</td>
=======
          <td>build or run <a href="download.html">RabbitMQ</a> server and most plugins</td>
          <td>R16B03</td>
>>>>>>> 85ac63e6
          <td></td>
        </tr>
        <tr>
          <td>use <a href="ssl.html">TLS</a> reliably</td>
          <td>19.2</td>
          <td>
            Covers most common signature algorithms and can honor
<<<<<<< HEAD
            server ciphers order.
=======
            server ciphers order. 19.3.6 or later version are
            recommended.
>>>>>>> 85ac63e6
          </td>
        </tr>
      </table>
    </doc:section>

    <doc:section name="clusters">
      <doc:heading>Erlang Versions in Clusters</doc:heading>

      <p>
        RabbitMQ requires that the same major and minor version of
        Erlang is used across all <a href="clustering.html#upgrading">cluster nodes</a>
        (e.g. 19.2.x). RabbitMQ will check for protocol versions of
        Erlang and its distributed libraries when a node joins a
        cluster, refusing to cluster if there's a potentially
        incompatible combination detected.
      </p>

      <p>
        It is highly recommended that all nodes use exactly the same
        version of Erlang.
      </p>
    </doc:section>

    <doc:section name="building-from-source">
      <doc:heading>Building from Source</doc:heading>

      <p>
        If a sufficiently recent Erlang package is not available for your system then you will need to
        <a href="http://www.erlang.org/doc/installation_guide/INSTALL.html">build Erlang from source</a>.
        This requires a build environment that satisfies the Erlang build dependencies, such as OpenSSL.
      </p>

      <p>
        <a href="https://github.com/kerl/kerl">kerl</a> makes building Erlang/OTP releases from
        source, including specific tags from GitHub, a much more pleasant experience.
      </p>
    </doc:section>


    <doc:section name="old-timers">
      <doc:heading>Older Erlang Versions</doc:heading>

      <doc:subsection name="r16b03">
        <doc:heading>Last Version to Support R16B03</doc:heading>

        <p>
          If you absolutely must use an older version of Erlang, RabbitMQ
          3.6.x is the newest release series compatible with R16B03.
        </p>
      </doc:subsection>
      <doc:subsection name="r13b03">
        <doc:heading>Last Version to Support R13B03</doc:heading>

        <p>
          If you absolutely must use an older version of Erlang, <a href="https://github.com/rabbitmq/rabbitmq-server/releases/tag/rabbitmq_v3_5_8">RabbitMQ
          3.5.8</a> is the newest version compatible with R13B03.
        </p>
      </doc:subsection>
    </doc:section>
  </body>
</html>
<|MERGE_RESOLUTION|>--- conflicted
+++ resolved
@@ -1,189 +1,180 @@
-<?xml-stylesheet type="text/xml" href="page.xsl"?>
-<!--
-Copyright (c) 2007-2016 Pivotal Software, Inc.
-
-All rights reserved. This program and the accompanying materials
-are made available under the terms of the under the Apache License,
-Version 2.0 (the "License”); you may not use this file except in compliance
-with the License. You may obtain a copy of the License at
-
-http://www.apache.org/licenses/LICENSE-2.0
-
-Unless required by applicable law or agreed to in writing, software
-distributed under the License is distributed on an "AS IS" BASIS,
-WITHOUT WARRANTIES OR CONDITIONS OF ANY KIND, either express or implied.
-See the License for the specific language governing permissions and
-limitations under the License.
--->
-<html xmlns="http://www.w3.org/1999/xhtml"
-      xmlns:doc="http://www.rabbitmq.com/namespaces/ad-hoc/doc"
-      xmlns:x="http://www.rabbitmq.com/2011/extensions">
-  <head>
-    <title>Erlang Versions Required and Supported by RabbitMQ</title>
-  </head>
-  <body>
-
-    <doc:section name="requirements-and-recommendations">
-      <doc:heading>Minimum Required Version</doc:heading>
-
-      <p>
-        The minimum version of <a href="http://www.erlang.org">Erlang</a>
-        required to run the RabbitMQ server 3.7.x is <strong>19.2.0</strong>.
-        The most recent Erlang/OTP release series supported by 3.7.x is <strong>20.0.x</strong>.
-      </p>
-
-      <doc:subsection name="debian">
-        <doc:heading>RabbitMQ and Erlang/OTP Version Compatibility Table</doc:heading>
-
-        <p>
-          As a rule of thumb, a recent stable version (e.g. 19.3.x or 20.0.x) of <a
-          href="https://packages.erlang-solutions.com/erlang/">Erlang/OTP</a>
-          is recommended for running RabbitMQ.
-        </p>
-
-        <table>
-        <th>RabbitMQ Release Series</th>
-        <th>Supported Erlang/OTP Series</th>
-        <th>Notes</th>
-        <tr>
-          <td>3.7.x</td>
-          <td>19.2.0 through 20.0.x</td>
-          <td>19.3.6.2 or later version is recommended; earlier versions have known bugs that can prevent RabbitMQ nodes from stopping</td>
-        </tr>          
-        <tr>          
-          <td>3.6.x starting with 3.6.11</td>
-          <td>R16B03 through 20.x</td>
-          <td>Erlang/OTP 20 is supported <a href="https://groups.google.com/d/msg/rabbitmq-users/_imbAavBYjY/S0LkV7b8CAAJ">starting with 3.6.11</a>; see below if you use TLS.</td>
-        </tr>
-        <tr>
-          <td>3.6.x</td>
-          <td>R16B03 through 19.3.x</td>
-          <td>19.x is supported starting with 3.6.4; Erlang/OTP 20 <strong>is NOT supported</strong> due to breaking changes; see below if you use TLS.</td>
-        </tr>
-        <tr>
-          <td>3.5.x</td>
-          <td>R14B04 through 17.5</td>
-          <td>See below if you use TLS</td>
-        </tr>
-        <tr>
-          <td>3.4.x</td>
-          <td>R13B03 through 16B03-1</td>
-          <td>See below if you use TLS</td>
-        </tr>
-      </table>
-      </doc:subsection>
-
-      <doc:subsection name="debian">
-        <doc:heading>Installing Erlang/OTP on Debian and Ubuntu</doc:heading>
-
-        <p>
-          Standard Debian and Ubuntu repositories provide Erlang/OTP but it is
-          heavily sliced and diced into dozens of packages. In addition, unless the system
-          has backport repositories enabled, the versions tend to be quite old.
-          See <a href="/install-debian.html">Debian and Ubuntu installation guide</a> for
-          more information on the essential packages, dependencies, and alternative apt repositories.
-        </p>
-      </doc:subsection>
-
-      <doc:subsection name="redhat">
-        <doc:heading>Installing Erlang/OTP on CentOS, RHEL, Fedora</doc:heading>
-
-        <p>
-          There are multiple RPM packages for Erlang/OTP, including a
-          <a href="https://github.com/rabbitmq/erlang-rpm">zero-dependency Erlang RPM</a> from the RabbitMQ team. See <a
-          href="/install-rpm.html">CentOS, RHEL and Fedora
-          installation guide</a> for more information on the available options.
-        </p>
-      </doc:subsection>
-    </doc:section>
-
-    <doc:section name="configuration-and-plugin-requirements">
-      <doc:heading>Configuration- and Plugin-specific Erlang Version Requirements</doc:heading>
-
-      <p>
-        Certain RabbitMQ configurations require more recent versions:
-      </p>
-      <table>
-        <th>If you want to:</th><th>Minimum version</th><th>Notes</th>
-        <tr>
-<<<<<<< HEAD
-          <td>build / run <a href="download.html">RabbitMQ</a> server and most plugins</td>
-          <td>19.2</td>
-=======
-          <td>build or run <a href="download.html">RabbitMQ</a> server and most plugins</td>
-          <td>R16B03</td>
->>>>>>> 85ac63e6
-          <td></td>
-        </tr>
-        <tr>
-          <td>use <a href="ssl.html">TLS</a> reliably</td>
-          <td>19.2</td>
-          <td>
-            Covers most common signature algorithms and can honor
-<<<<<<< HEAD
-            server ciphers order.
-=======
-            server ciphers order. 19.3.6 or later version are
-            recommended.
->>>>>>> 85ac63e6
-          </td>
-        </tr>
-      </table>
-    </doc:section>
-
-    <doc:section name="clusters">
-      <doc:heading>Erlang Versions in Clusters</doc:heading>
-
-      <p>
-        RabbitMQ requires that the same major and minor version of
-        Erlang is used across all <a href="clustering.html#upgrading">cluster nodes</a>
-        (e.g. 19.2.x). RabbitMQ will check for protocol versions of
-        Erlang and its distributed libraries when a node joins a
-        cluster, refusing to cluster if there's a potentially
-        incompatible combination detected.
-      </p>
-
-      <p>
-        It is highly recommended that all nodes use exactly the same
-        version of Erlang.
-      </p>
-    </doc:section>
-
-    <doc:section name="building-from-source">
-      <doc:heading>Building from Source</doc:heading>
-
-      <p>
-        If a sufficiently recent Erlang package is not available for your system then you will need to
-        <a href="http://www.erlang.org/doc/installation_guide/INSTALL.html">build Erlang from source</a>.
-        This requires a build environment that satisfies the Erlang build dependencies, such as OpenSSL.
-      </p>
-
-      <p>
-        <a href="https://github.com/kerl/kerl">kerl</a> makes building Erlang/OTP releases from
-        source, including specific tags from GitHub, a much more pleasant experience.
-      </p>
-    </doc:section>
-
-
-    <doc:section name="old-timers">
-      <doc:heading>Older Erlang Versions</doc:heading>
-
-      <doc:subsection name="r16b03">
-        <doc:heading>Last Version to Support R16B03</doc:heading>
-
-        <p>
-          If you absolutely must use an older version of Erlang, RabbitMQ
-          3.6.x is the newest release series compatible with R16B03.
-        </p>
-      </doc:subsection>
-      <doc:subsection name="r13b03">
-        <doc:heading>Last Version to Support R13B03</doc:heading>
-
-        <p>
-          If you absolutely must use an older version of Erlang, <a href="https://github.com/rabbitmq/rabbitmq-server/releases/tag/rabbitmq_v3_5_8">RabbitMQ
-          3.5.8</a> is the newest version compatible with R13B03.
-        </p>
-      </doc:subsection>
-    </doc:section>
-  </body>
-</html>
+<?xml-stylesheet type="text/xml" href="page.xsl"?>
+<!--
+Copyright (c) 2007-2016 Pivotal Software, Inc.
+
+All rights reserved. This program and the accompanying materials
+are made available under the terms of the under the Apache License,
+Version 2.0 (the "License”); you may not use this file except in compliance
+with the License. You may obtain a copy of the License at
+
+http://www.apache.org/licenses/LICENSE-2.0
+
+Unless required by applicable law or agreed to in writing, software
+distributed under the License is distributed on an "AS IS" BASIS,
+WITHOUT WARRANTIES OR CONDITIONS OF ANY KIND, either express or implied.
+See the License for the specific language governing permissions and
+limitations under the License.
+-->
+<html xmlns="http://www.w3.org/1999/xhtml"
+      xmlns:doc="http://www.rabbitmq.com/namespaces/ad-hoc/doc"
+      xmlns:x="http://www.rabbitmq.com/2011/extensions">
+  <head>
+    <title>Erlang Versions Required and Supported by RabbitMQ</title>
+  </head>
+  <body>
+
+    <doc:section name="requirements-and-recommendations">
+      <doc:heading>Minimum Required Version</doc:heading>
+
+      <p>
+        The minimum version of <a href="http://www.erlang.org">Erlang</a>
+        required to run the RabbitMQ server 3.7.x is <strong>19.2.0</strong>.
+        The most recent Erlang/OTP release series supported by 3.7.x is <strong>20.0.x</strong>.
+      </p>
+
+      <doc:subsection name="debian">
+        <doc:heading>RabbitMQ and Erlang/OTP Version Compatibility Table</doc:heading>
+
+        <p>
+          As a rule of thumb, a recent stable version (e.g. 19.3.x or 20.0.x) of <a
+          href="https://packages.erlang-solutions.com/erlang/">Erlang/OTP</a>
+          is recommended for running RabbitMQ.
+        </p>
+
+        <table>
+        <th>RabbitMQ Release Series</th>
+        <th>Supported Erlang/OTP Series</th>
+        <th>Notes</th>
+        <tr>
+          <td>3.7.x</td>
+          <td>19.2.0 through 20.0.x</td>
+          <td>19.3.6.2 or later version is recommended; earlier versions have known bugs that can prevent RabbitMQ nodes from stopping</td>
+        </tr>          
+        <tr>          
+          <td>3.6.x starting with 3.6.11</td>
+          <td>R16B03 through 20.x</td>
+          <td>Erlang/OTP 20 is supported <a href="https://groups.google.com/d/msg/rabbitmq-users/_imbAavBYjY/S0LkV7b8CAAJ">starting with 3.6.11</a>; see below if you use TLS.</td>
+        </tr>
+        <tr>
+          <td>3.6.x</td>
+          <td>R16B03 through 19.3.x</td>
+          <td>19.x is supported starting with 3.6.4; Erlang/OTP 20 <strong>is NOT supported</strong> due to breaking changes; see below if you use TLS.</td>
+        </tr>
+        <tr>
+          <td>3.5.x</td>
+          <td>R14B04 through 17.5</td>
+          <td>See below if you use TLS</td>
+        </tr>
+        <tr>
+          <td>3.4.x</td>
+          <td>R13B03 through 16B03-1</td>
+          <td>See below if you use TLS</td>
+        </tr>
+      </table>
+      </doc:subsection>
+
+      <doc:subsection name="debian">
+        <doc:heading>Installing Erlang/OTP on Debian and Ubuntu</doc:heading>
+
+        <p>
+          Standard Debian and Ubuntu repositories provide Erlang/OTP but it is
+          heavily sliced and diced into dozens of packages. In addition, unless the system
+          has backport repositories enabled, the versions tend to be quite old.
+          See <a href="/install-debian.html">Debian and Ubuntu installation guide</a> for
+          more information on the essential packages, dependencies, and alternative apt repositories.
+        </p>
+      </doc:subsection>
+
+      <doc:subsection name="redhat">
+        <doc:heading>Installing Erlang/OTP on CentOS, RHEL, Fedora</doc:heading>
+
+        <p>
+          There are multiple RPM packages for Erlang/OTP, including a
+          <a href="https://github.com/rabbitmq/erlang-rpm">zero-dependency Erlang RPM</a> from the RabbitMQ team. See <a
+          href="/install-rpm.html">CentOS, RHEL and Fedora
+          installation guide</a> for more information on the available options.
+        </p>
+      </doc:subsection>
+    </doc:section>
+
+    <doc:section name="configuration-and-plugin-requirements">
+      <doc:heading>Configuration- and Plugin-specific Erlang Version Requirements</doc:heading>
+
+      <p>
+        Certain RabbitMQ configurations require more recent versions:
+      </p>
+      <table>
+        <th>If you want to:</th><th>Minimum version</th><th>Notes</th>
+        <tr>
+          <td>build / run <a href="download.html">RabbitMQ</a> server and most plugins</td>
+          <td>19.2</td>
+          <td></td>
+        </tr>
+        <tr>
+          <td>use <a href="ssl.html">TLS</a> reliably</td>
+          <td>19.2</td>
+          <td>
+            Covers most common signature algorithms and can honor
+            server ciphers order. 20.0.5 or later version are
+            recommended.
+          </td>
+        </tr>
+      </table>
+    </doc:section>
+
+    <doc:section name="clusters">
+      <doc:heading>Erlang Versions in Clusters</doc:heading>
+
+      <p>
+        RabbitMQ requires that the same major and minor version of
+        Erlang is used across all <a href="clustering.html#upgrading">cluster nodes</a>
+        (e.g. 19.2.x). RabbitMQ will check for protocol versions of
+        Erlang and its distributed libraries when a node joins a
+        cluster, refusing to cluster if there's a potentially
+        incompatible combination detected.
+      </p>
+
+      <p>
+        It is highly recommended that all nodes use exactly the same
+        version of Erlang.
+      </p>
+    </doc:section>
+
+    <doc:section name="building-from-source">
+      <doc:heading>Building from Source</doc:heading>
+
+      <p>
+        If a sufficiently recent Erlang package is not available for your system then you will need to
+        <a href="http://www.erlang.org/doc/installation_guide/INSTALL.html">build Erlang from source</a>.
+        This requires a build environment that satisfies the Erlang build dependencies, such as OpenSSL.
+      </p>
+
+      <p>
+        <a href="https://github.com/kerl/kerl">kerl</a> makes building Erlang/OTP releases from
+        source, including specific tags from GitHub, a much more pleasant experience.
+      </p>
+    </doc:section>
+
+
+    <doc:section name="old-timers">
+      <doc:heading>Older Erlang Versions</doc:heading>
+
+      <doc:subsection name="r16b03">
+        <doc:heading>Last Version to Support R16B03</doc:heading>
+
+        <p>
+          If you absolutely must use an older version of Erlang, RabbitMQ
+          3.6.x is the newest release series compatible with R16B03.
+        </p>
+      </doc:subsection>
+      <doc:subsection name="r13b03">
+        <doc:heading>Last Version to Support R13B03</doc:heading>
+
+        <p>
+          If you absolutely must use an older version of Erlang, <a href="https://github.com/rabbitmq/rabbitmq-server/releases/tag/rabbitmq_v3_5_8">RabbitMQ
+          3.5.8</a> is the newest version compatible with R13B03.
+        </p>
+      </doc:subsection>
+    </doc:section>
+  </body>
+</html>