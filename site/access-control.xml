--- conflicted
+++ resolved
@@ -413,6 +413,7 @@
 http.user_path = http://my-authenticator-app/auth/user
 http.vhost_path = http://my-authenticator-app/auth/vhost
 http.resource_path = http://my-authenticator-app/auth/resource
+http.topic_path = http://my-authenticator-app/auth/topic
 </pre>
 
           Or, in the <a href="/configure.html#erlang-term-config-file">classic config format</a>:
@@ -426,15 +427,9 @@
  {rabbitmq_auth_backend_http,
    [{user_path,     "http://my-authenticator-app/auth/user"},
     {vhost_path,    "http://my-authenticator-app/auth/vhost"},
-<<<<<<< HEAD
     {resource_path, "http://my-authenticator-app/auth/resource"},
     {topic_path,    "http://my-authenticator-app/auth/topic"}]}].
 </pre>      
-
-=======
-    {resource_path, "http://my-authenticator-app/auth/resource"}]}].
-</pre>
->>>>>>> 91994f72
 
           <p>
             The following example configures RabbitMQ to use internal
