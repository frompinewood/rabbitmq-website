<?xml-stylesheet type="text/xml" href="page.xsl"?>
<!--
Copyright (c) 2007-2016 Pivotal Software, Inc.

All rights reserved. This program and the accompanying materials
are made available under the terms of the under the Apache License,
Version 2.0 (the "License”); you may not use this file except in compliance
with the License. You may obtain a copy of the License at

http://www.apache.org/licenses/LICENSE-2.0

Unless required by applicable law or agreed to in writing, software
distributed under the License is distributed on an "AS IS" BASIS,
WITHOUT WARRANTIES OR CONDITIONS OF ANY KIND, either express or implied.
See the License for the specific language governing permissions and
limitations under the License.
-->
<html xmlns="http://www.w3.org/1999/xhtml"
      xmlns:doc="http://www.rabbitmq.com/namespaces/ad-hoc/doc"
      xmlns:x="http://www.rabbitmq.com/2011/extensions">
  <head>
    <title>Access Control (Authentication, Authorisation) in RabbitMQ</title>
  </head>
  <body>
    <doc:section name="intro">
      <p>
        This document describes authentication and authorisation machinery that
        implements access control.

        Authentication backends should not be confused with
        <a href="http://www.rabbitmq.com/authentication.html">authentication mechanisms</a>
        in AMQP 0-9-1.
      </p>
    </doc:section>

    <doc:section name="terminology-and-definitions">
      <doc:heading>Terminology and Definitions</doc:heading>
      <p>
        Authentication and authorisation are often confused or used
        interchangeably. That's wrong and in RabbitMQ, the two are
        separated. For the sake of simplicity, we'll define
        authentication as "identifying who the user is" and
        authorisation as "determining what the user is and isn't
        allowed to do."
      </p>
    </doc:section>

      <doc:section name="default-state">
        <doc:heading>Default Virtual Host and User</doc:heading>
        <p>
          When the server first starts running, and detects that its
          database is uninitialised or has been deleted, it
          initialises a fresh database with the following resources:
        </p>

        <ul class="compact">
          <li>
            a virtual host named <code>/</code>
          </li>
          <li>
            a user named <code>guest</code> with a default password of
            <code>guest</code>, granted full access to the
            <code>/</code> virtual host.
          </li>
        </ul>

        <p>
          It is advisable
          to <a href="man/rabbitmqctl.1.man.html#delete_user">delete</a>
          the <code>guest</code> user
          or <a href="man/rabbitmqctl.1.man.html#change_password">change
          the password</a> to something private, particularly if your
          broker is accessible publicly.
        </p>
      </doc:section>

      <doc:section name="loopback-users">
        <doc:heading>"guest" user can only connect via localhost</doc:heading>
        <p>
          By default, the <code>guest</code> user is prohibited from
          connecting to the broker remotely; it can only connect over
          a loopback interface (i.e. <code>localhost</code>). This
          applies both to AMQP 0-9-1 and to any other protocols enabled via
          plugins. Any other users you create will not (by default) be
          restricted in this way.
        </p>
        <p>
          This is configured via the <code>loopback_users</code> item
          in the <a href="configure.html#configuration-file">
          configuration file</a>.
        </p>
        <p>
          If you wish to allow the <code>guest</code> user to connect
          from a remote host, you should set the
          <code>loopback_users</code> configuration to
          <code>none</code>. A complete <a href="/configure.html">RabbitMQ config file</a>
          which does this would look like:
        </p>
<<<<<<< HEAD
        <pre class="sourcecode">
loopback_users = none
</pre>

        Or, in the <a href="/configure.html#erlang-term-config-file">classic config file format</a> (<code>rabbitmq.config</code>):

        <pre class="sourcecode">
=======
        <pre class="sourcecode erlang">
>>>>>>> e8d97cbb
[{rabbit, [{loopback_users, []}]}].</pre>
      </doc:section>

      <doc:section name="access-control">
        <doc:heading>How Permissions Work</doc:heading>
        <p>
          When a RabbitMQ client establishes a connection to a
          server, it specifies a virtual host within which it intends
          to operate. A first level of access control is enforced at
          this point, with the server checking whether the user has
          any permissions to access the virtual hosts, and rejecting
          the connection attempt otherwise.
        </p>

        <p>
          Resources, i.e. exchanges and queues, are named entities
          inside a particular virtual host; the same name denotes a
          different resource in each virtual host. A second level of
          access control is enforced when certain operations are
          performed on resources.
        </p>

        <p>
          RabbitMQ distinguishes between <em>configure</em>,
          <em>write</em> and <em>read</em> operations on a
          resource. The <em>configure</em> operations create or
          destroy resources, or alter their behaviour. The
          <em>write</em> operations inject messages into a
          resource. And the <em>read</em> operations retrieve messages
          from a resource.
        </p>

        <p>
          In order to perform an operation on a resource the user must
          have been granted the appropriate permissions for it. The
          following table shows what permissions on what type of
          resource are required for all the AMQP commands which
          perform permission checks.
          <table>
            <tr>
              <th>AMQP 0-9-1 Operation</th>
              <th></th>
              <th>configure</th>
              <th>write</th>
              <th>read</th>
            </tr>
            <tr>
              <td>exchange.declare</td><td>(passive=false)</td><td>exchange</td><td/><td/>
            </tr>
            <tr>
              <td>exchange.declare</td><td>(passive=true)</td><td></td><td/><td/>
            </tr>
            <tr>
              <td>exchange.declare</td><td>(with <a href="ae.html">AE</a>)</td><td>exchange</td><td>exchange (AE)</td><td>exchange</td>
            </tr>
            <tr>
              <td>exchange.delete</td><td/><td>exchange</td><td/><td/>
            </tr>
            <tr>
              <td>queue.declare</td><td>(passive=false)</td><td>queue</td><td/><td/>
            </tr>
            <tr>
              <td>queue.declare</td><td>(passive=true)</td><td></td><td/><td/>
            </tr>
            <tr>
              <td>queue.declare</td><td>(with <a href="dlx.html">DLX</a>)</td><td>queue</td><td>exchange (DLX)</td><td>queue</td>
            </tr>
            <tr>
              <td>queue.delete</td><td/><td>queue</td><td/><td/>
            </tr>
            <tr>
              <td>exchange.bind</td><td/><td/><td>exchange (destination)</td><td>exchange (source)</td>
            </tr>
            <tr>
              <td>exchange.unbind</td><td/><td/><td>exchange (destination)</td><td>exchange (source)</td>
            </tr>
            <tr>
              <td>queue.bind</td><td/><td/><td>queue</td><td>exchange</td>
            </tr>
            <tr>
              <td>queue.unbind</td><td/><td/><td>queue</td><td>exchange</td>
            </tr>
            <tr>
              <td>basic.publish</td><td/><td/><td>exchange</td><td/>
            </tr>
            <tr>
              <td>basic.get</td><td/><td/><td/><td>queue</td>
            </tr>
            <tr>
              <td>basic.consume</td><td/><td/><td/><td>queue</td>
            </tr>
            <tr>
              <td>queue.purge</td><td/><td/><td/><td>queue</td>
            </tr>
          </table>
        </p>

        <p>
          Permissions are expressed as a triple of regular expressions
          - one each for configure, write and read - on per-vhost
          basis. The user is granted the respective permission for
          operations on all resources with names matching the regular
          expressions. <i>(Note: For convenience RabbitMQ maps AMQP's
          default exchange's blank name to 'amq.default' when
          performing permission checks.)</i>
        </p>

        <p>
          The regular expression <code>'^$'</code>, i.e. matching
          nothing but the empty string, covers all resources and
          effectively stops the user from performing any operation.
          Standard AMQP resource names are prefixed with
          <code>amq.</code> and server generated names are prefixed
          with <code>amq.gen</code>.  For example,
          <code>'^(amq\.gen.*|amq\.default)$'</code> gives a user access to
          server-generated names and the default exchange.  The empty
          string, <code>''</code> is a synonym for <code>'^$'</code>
          and restricts permissions in the exact same way.
        </p>

        <p>
          RabbitMQ may cache the results of access control checks on a
          per-connection or per-channel basis. Hence changes to user
          permissions may only take effect when the user reconnects.
        </p>
        <p>
          For details of how to set up access control, please see the
          <a href="man/rabbitmqctl.1.man.html#Access%20control">Access Control section</a>
          of the <a href="man/rabbitmqctl.1.man.html">rabbitmqctl(1) man page</a>.
        </p>
      </doc:section>

      <doc:section name="topic-authorisation">
        <doc:heading>Topic Authorisation</doc:heading>
        <p>
          As of version 3.7.0, RabbitMQ supports topic authorisation for topic exchanges. The routing key of a message
          published to a topic exchange is taken into account when
          publishing authorisation is enforced (e.g. in RabbitMQ default authorisation backend,
          the routing key is matched against a regular expression to decide whether the message can be
          routed downstream or not).
          Topic authorisation targets protocols like STOMP and MQTT, which are structured
          around topics and use topic exchanges under the hood.
        </p>
        <p>
          Topic authorisation is an additional layer on top of
          existing checks for publishers. Publishing a
          message to a topic-typed exchange will go through both the
          <code>basic.publish</code> and the routing key checks.
          The latter is never called if the former refuses access.
        </p>
        <p>
          Topic authorisation can also be enforced for topic consumers.
          Note that it works different for different protocols. The concept
          of topic authorisation only really makes sense for the topic-oriented protocols such as MQTT
          and STOMP. In AMQP 0-9-1, for example, consumers consume from queues
          and thus the standard resource permissions apply. In addition for AMQP 0-9-1,
          binding routing keys between an AMQP 0-9-1 topic exchange and
          a queue/exchange are checked against the topic permissions configured, if any.
          For more information about how RabbitMQ handles authorization for topics, please see
          the <a href="stomp.html">STOMP</a> and <a href="mqtt.html">MQTT</a>
          documentation guides.
        </p>
        <p>
          When default authorisation backend is used, publishing to a
          topic exchange or consuming from a topic is always authorised
          if no topic permissions
          are defined (which is the case on a fresh RabbitMQ
          installation). With this authorisation backend, topic
          authorisation as optional: you don't need to whitelist any
          exchanges. To use topic authorisation therefore you need to opt in
          and define topic permissions for one or more exchanges.  For details please see the <a
          href="man/rabbitmqctl.1.man.html#Access%20control">Access
          Control section</a> of the <a
          href="man/rabbitmqctl.1.man.html">rabbitmqctl(1) man
          page</a>.
        </p>
        <p>
          If a different authorisation backend (e.g. <a href="ldap.html">LDAP</a>,
          <a href="https://github.com/rabbitmq/rabbitmq-auth-backend-http">HTTP</a>,
          <a href="https://github.com/rabbitmq/rabbitmq-auth-backend-amqp">AMQP</a>) is used, please refer
          to the documentation of those backends.
        </p>
        <p>
          If a custom authorisation backend is used, topic
          authorisation is enforced by implementing the
          <code>check_topic_access</code> callback of the
          <code>rabbit_authz_backend</code> behavior.
        </p>
      </doc:section>

      <doc:section name="backends">
        <doc:heading>Alternative Authentication and Authorisation Backends</doc:heading>

        <p>
          Authentication and authorisation are pluggable. Plugins can provide implementations
          of

          <ul>
            <li>authentication ("authn") backends</li>
            <li>authorisation ("authz") backends</li>
          </ul>

          It is possible for a plugin to provide both.
          For example the internal, <a href="/ldap.html">LDAP</a>
          and <a href="https://github.com/rabbitmq/rabbitmq-auth-backend-http">HTTP</a>
          backends do so.
        </p>

        <p>
          Some plugins, for example, the <a
          href="https://github.com/gotthardp/rabbitmq-auth-backend-ip-range">Source
          IP range one</a>, only provide an authorisation backend. Authentication
          is supposed to be handled by the internal database, LDAP, etc.
        </p>

        <doc:subsection name="combined-backends">
          <doc:heading>Combining Backends</doc:heading>

          <p>
            It is possible to use multiple backends for
            <code>authn</code> or <code>authz</code> using the
            <code>auth_backends</code> configuration key. When
            several authentication backends are used then the first
            positive result returned by a backend in the chain is
            considered to be final. This should not be confused with
            mixed backends (for example, using LDAP for authentication and internal
            backend for authorisation).
          </p>

          <p>
            The following example configures RabbitMQ to use the internal backend
            only (and is the default):
          </p>
<<<<<<< HEAD

<pre class="example">
# rabbitmq.conf
#
# 1 here is a backend name. It can be anything.
# Since we only really care about backend
# ordering, we use numbers throughout this guide.
#
# "internal" is an alias for rabbit_auth_backend_internal
auth_backends.1 = internal
</pre>

          Or, in the <a href="/configure.html#erlang-term-config-file">classic config format</a>:

<pre class="example">
=======
            
<pre class="sourcecode erlang">
>>>>>>> e8d97cbb
[{rabbit, [
            {auth_backends, [rabbit_auth_backend_internal]}
          ]
}].
</pre>

          <p>
            The example above uses an alias, <code>internal</code> for <code>rabbit_auth_backend_internal</code>.
            The following aliases are available:

            <ul>
              <li><code>internal</code> for <code>rabbit_auth_backend_internal</code></li>
              <li><code>ldap</code> for <code>rabbit_auth_backend_ldap</code> (from the <a href="/ldap.html">LDAP plugin</a>)</li>
              <li><code>http</code> for <code>rabbit_auth_backend_http</code> (from the <a href="https://github.com/rabbitmq/rabbitmq-auth-backend-http">HTTP auth backend plugin</a>)</li>
              <li><code>amqp</code> for <code>rabbit_auth_backend_amqp</code> (from the <a href="https://github.com/rabbitmq/rabbitmq-auth-backend-amqp">AMQP 0-9-1 auth backend plugin</a>)</li>
              <li><code>dummy</code> for <code>rabbit_auth_backend_dummy</code></li>
            </ul>

            When using third party plugins, providing a full module name is necessary.
          </p>

          <p>
            The following example configures RabbitMQ to use the <a href="/ldap.html">LDAP backend</a>
            for both authentication and authorisation. Internal database will not be consulted:
          </p>
<<<<<<< HEAD

<pre class="example">
auth_backends.1 = ldap
</pre>

          Or, in the <a href="/configure.html#erlang-term-config-file">classic config format</a>:

<pre class="example">
=======
            
<pre class="sourcecode erlang">
>>>>>>> e8d97cbb
[{rabbit, [
            {auth_backends, [rabbit_auth_backend_ldap]}
          ]
}].
</pre>

      <p>
        This will check LDAP first, and then fall back to the internal
        database if the user cannot be authenticated through LDAP:
      </p>
<<<<<<< HEAD

<pre class="example">
auth_backends.1 = ldap
auth_backends.2 = internal
</pre>

          Or, in the <a href="/configure.html#erlang-term-config-file">classic config format</a>:

      <pre class="example">
=======
      <pre class="sourcecode erlang">
>>>>>>> e8d97cbb
[{rabbit, [
            {auth_backends, [rabbit_auth_backend_ldap, rabbit_auth_backend_internal]}
          ]
}].
      </pre>

      <p>
        Same as above but will fall back to the <a
        href="https://github.com/rabbitmq/rabbitmq-auth-backend-http">HTTP backend</a>
        instead:
      </p>
<<<<<<< HEAD

<pre class="example">
# rabbitmq.conf
#
auth_backends.1 = ldap
# uses module name instead of a short alias, "http"
auth_backends.2 = rabbit_auth_backend_http

# See HTTP backend docs for details
auth_http.user_path = http://my-authenticator-app/auth/user
auth_http.vhost_path = http://my-authenticator-app/auth/vhost
auth_http.resource_path = http://my-authenticator-app/auth/resource
auth_http.topic_path = http://my-authenticator-app/auth/topic
</pre>

          Or, in the <a href="/configure.html#erlang-term-config-file">classic config format</a>:

      <pre class="example">
=======
      <pre class="sourcecode erlang">
>>>>>>> e8d97cbb
[{rabbit, [
            {auth_backends, [rabbit_auth_backend_ldap, rabbit_auth_backend_http]}
          ]
 },
 %% See HTTP backend docs for details
 {rabbitmq_auth_backend_http,
   [{user_path,     "http://my-authenticator-app/auth/user"},
    {vhost_path,    "http://my-authenticator-app/auth/vhost"},
    {resource_path, "http://my-authenticator-app/auth/resource"},
    {topic_path,    "http://my-authenticator-app/auth/topic"}]}].
</pre>

          <p>
            The following example configures RabbitMQ to use internal
            database for authentication and <a
            href="https://github.com/gotthardp/rabbitmq-auth-backend-ip-range">source
            IP range backend</a> for authorisation:
          </p>
<<<<<<< HEAD

<pre class="example">
# rabbitmq.conf
#
auth_backends.1.authn = internal
# uses module name because this backend is from a 3rd party
auth_backends.1.authz = rabbit_auth_backend_ip_range
</pre>

          Or, in the <a href="/configure.html#erlang-term-config-file">classic config format</a>:

<pre class="example">
=======
            
<pre class="sourcecode erlang">
>>>>>>> e8d97cbb
[{rabbit, [
            {auth_backends, [{rabbit_auth_backend_internal, rabbit_auth_backend_ip_range}]}
          ]
}].
</pre>


      <p>
        The following example configures RabbitMQ to use <a href="/ldap.html">LDAP backend</a>
        for authentication and but internal backend for authorisation:
      </p>
<<<<<<< HEAD

<pre class="example">
# rabbitmq.conf
#
auth_backends.1.authn = ldap
auth_backends.1.authz = internal
</pre>

          Or, in the <a href="/configure.html#erlang-term-config-file">classic config format</a>:

<pre class="example">
=======
<pre class="sourcecode erlang">
>>>>>>> e8d97cbb
[{rabbit, [
            {auth_backends, [{rabbit_auth_backend_ldap, rabbit_auth_backend_internal}]
          ]}].
</pre>

      <p>
        The example below is fairly advanced. It will check LDAP
        first. If the user is found in LDAP then the password will be
        checked against LDAP and subsequent authorisation checks will
        be performed against the internal database (therefore users in
        LDAP must exist in the internal database as well, but do not
        need a password there). If the user is not found in LDAP then
        a second attempt is made using only the internal database:
      </p>

<<<<<<< HEAD
<pre class="example">
# rabbitmq.conf
#
auth_backends.1.authn = ldap
auth_backends.1.authz = internal
auth_backends.2       = internal
</pre>

          Or, in the <a href="/configure.html#erlang-term-config-file">classic config format</a>:

<pre class="example">
=======
<pre class="sourcecode erlang">
>>>>>>> e8d97cbb
[{rabbit, [
            {auth_backends, [{rabbit_auth_backend_ldap, rabbit_auth_backend_internal},
                             rabbit_auth_backend_internal]}
          ]
 }].
</pre>
        </doc:subsection>
      </doc:section>

  </body>
</html><|MERGE_RESOLUTION|>--- conflicted
+++ resolved
@@ -96,18 +96,16 @@
           <code>none</code>. A complete <a href="/configure.html">RabbitMQ config file</a>
           which does this would look like:
         </p>
-<<<<<<< HEAD
-        <pre class="sourcecode">
+
+<pre class="sourcecode ini">
 loopback_users = none
 </pre>
 
         Or, in the <a href="/configure.html#erlang-term-config-file">classic config file format</a> (<code>rabbitmq.config</code>):
 
-        <pre class="sourcecode">
-=======
-        <pre class="sourcecode erlang">
->>>>>>> e8d97cbb
-[{rabbit, [{loopback_users, []}]}].</pre>
+<pre class="sourcecode erlang">
+[{rabbit, [{loopback_users, []}]}].
+</pre>
       </doc:section>
 
       <doc:section name="access-control">
@@ -340,9 +338,8 @@
             The following example configures RabbitMQ to use the internal backend
             only (and is the default):
           </p>
-<<<<<<< HEAD
-
-<pre class="example">
+
+<pre class="sourcecode ini">
 # rabbitmq.conf
 #
 # 1 here is a backend name. It can be anything.
@@ -355,11 +352,7 @@
 
           Or, in the <a href="/configure.html#erlang-term-config-file">classic config format</a>:
 
-<pre class="example">
-=======
-            
-<pre class="sourcecode erlang">
->>>>>>> e8d97cbb
+<pre class="sourcecode erlang">
 [{rabbit, [
             {auth_backends, [rabbit_auth_backend_internal]}
           ]
@@ -385,19 +378,14 @@
             The following example configures RabbitMQ to use the <a href="/ldap.html">LDAP backend</a>
             for both authentication and authorisation. Internal database will not be consulted:
           </p>
-<<<<<<< HEAD
-
-<pre class="example">
+
+<pre class="sourcecode ini">
 auth_backends.1 = ldap
 </pre>
 
           Or, in the <a href="/configure.html#erlang-term-config-file">classic config format</a>:
 
-<pre class="example">
-=======
-            
-<pre class="sourcecode erlang">
->>>>>>> e8d97cbb
+<pre class="sourcecode erlang">
 [{rabbit, [
             {auth_backends, [rabbit_auth_backend_ldap]}
           ]
@@ -408,33 +396,28 @@
         This will check LDAP first, and then fall back to the internal
         database if the user cannot be authenticated through LDAP:
       </p>
-<<<<<<< HEAD
-
-<pre class="example">
+
+<pre class="sourcecode ini">
 auth_backends.1 = ldap
 auth_backends.2 = internal
 </pre>
 
           Or, in the <a href="/configure.html#erlang-term-config-file">classic config format</a>:
 
-      <pre class="example">
-=======
-      <pre class="sourcecode erlang">
->>>>>>> e8d97cbb
+<pre class="sourcecode erlang">
 [{rabbit, [
             {auth_backends, [rabbit_auth_backend_ldap, rabbit_auth_backend_internal]}
           ]
 }].
-      </pre>
+</pre>
 
       <p>
         Same as above but will fall back to the <a
         href="https://github.com/rabbitmq/rabbitmq-auth-backend-http">HTTP backend</a>
         instead:
       </p>
-<<<<<<< HEAD
-
-<pre class="example">
+
+<pre class="sourcecode ini">
 # rabbitmq.conf
 #
 auth_backends.1 = ldap
@@ -450,10 +433,7 @@
 
           Or, in the <a href="/configure.html#erlang-term-config-file">classic config format</a>:
 
-      <pre class="example">
-=======
-      <pre class="sourcecode erlang">
->>>>>>> e8d97cbb
+<pre class="sourcecode erlang">
 [{rabbit, [
             {auth_backends, [rabbit_auth_backend_ldap, rabbit_auth_backend_http]}
           ]
@@ -472,9 +452,8 @@
             href="https://github.com/gotthardp/rabbitmq-auth-backend-ip-range">source
             IP range backend</a> for authorisation:
           </p>
-<<<<<<< HEAD
-
-<pre class="example">
+
+<pre class="sourcecode ini">
 # rabbitmq.conf
 #
 auth_backends.1.authn = internal
@@ -484,11 +463,7 @@
 
           Or, in the <a href="/configure.html#erlang-term-config-file">classic config format</a>:
 
-<pre class="example">
-=======
-            
-<pre class="sourcecode erlang">
->>>>>>> e8d97cbb
+<pre class="sourcecode erlang">
 [{rabbit, [
             {auth_backends, [{rabbit_auth_backend_internal, rabbit_auth_backend_ip_range}]}
           ]
@@ -500,9 +475,8 @@
         The following example configures RabbitMQ to use <a href="/ldap.html">LDAP backend</a>
         for authentication and but internal backend for authorisation:
       </p>
-<<<<<<< HEAD
-
-<pre class="example">
+
+<pre class="sourcecode ini">
 # rabbitmq.conf
 #
 auth_backends.1.authn = ldap
@@ -511,10 +485,7 @@
 
           Or, in the <a href="/configure.html#erlang-term-config-file">classic config format</a>:
 
-<pre class="example">
-=======
-<pre class="sourcecode erlang">
->>>>>>> e8d97cbb
+<pre class="sourcecode erlang">
 [{rabbit, [
             {auth_backends, [{rabbit_auth_backend_ldap, rabbit_auth_backend_internal}]
           ]}].
@@ -530,8 +501,7 @@
         a second attempt is made using only the internal database:
       </p>
 
-<<<<<<< HEAD
-<pre class="example">
+<pre class="sourcecode ini">
 # rabbitmq.conf
 #
 auth_backends.1.authn = ldap
@@ -541,15 +511,12 @@
 
           Or, in the <a href="/configure.html#erlang-term-config-file">classic config format</a>:
 
-<pre class="example">
-=======
-<pre class="sourcecode erlang">
->>>>>>> e8d97cbb
+<pre class="sourcecode erlang">
 [{rabbit, [
             {auth_backends, [{rabbit_auth_backend_ldap, rabbit_auth_backend_internal},
                              rabbit_auth_backend_internal]}
           ]
- }].
+}].
 </pre>
         </doc:subsection>
       </doc:section>
