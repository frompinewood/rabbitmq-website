<?xml-stylesheet type="text/xml" href="page.xsl"?>
<!--
Copyright (c) 2007-2020 VMware, Inc. or its affiliates.

All rights reserved. This program and the accompanying materials
are made available under the terms of the under the Apache License,
Version 2.0 (the "License”); you may not use this file except in compliance
with the License. You may obtain a copy of the License at

https://www.apache.org/licenses/LICENSE-2.0

Unless required by applicable law or agreed to in writing, software
distributed under the License is distributed on an "AS IS" BASIS,
WITHOUT WARRANTIES OR CONDITIONS OF ANY KIND, either express or implied.
See the License for the specific language governing permissions and
limitations under the License.
-->

<html xmlns="http://www.w3.org/1999/xhtml" xmlns:doc="https://www.rabbitmq.com/namespaces/ad-hoc/doc">
  <head>
    <title>RabbitMQ Project Announcements</title>
    <link rel="alternate" type="application/atom+xml" href="news.atom"/>
  </head>
  <body>
    <p>
      <a href="news.atom"><img src="img/feed-icon-14x14.png" height="14" width="14" alt="Subscribe" title="Subscribe" /> Subscribe to this atom feed</a>
    </p>
    <p>
      Also keep an eye on the <a href="changelog.html">change log</a> and <a href="http://groups.google.com/forum/#!forum/rabbitmq-users">RabbitMQ mailing list</a>.
    </p>
    <doc:feed>
    <!-- Please give news items a doc:date/@iso.  It is used in the
     Atom feed, for the updated time and as a guide.
     $ echo `date +"%FT%T"``date +"%z" | cut -c 1-3`:`date +"%z" | cut -c 4-5`
     will give you a suitable RFC 3339 value.
    -->

    <doc:item>
<<<<<<< HEAD
=======
      <doc:date iso="2020-09-28T08:00:00+00:00">3 September 2020</doc:date>
      <doc:title>RabbitMQ 3.8.9 release</doc:title>
      <doc:link>https://github.com/rabbitmq/rabbitmq-server/releases/tag/v3.8.9</doc:link>
      <doc:text>
        <p>
          The RabbitMQ team is pleased to announce the release of RabbitMQ 3.8.9.
        </p>
        <p>
          This is a maintenance release that focuses on bug fixes and usability improvements.
          Release notes can be found <a href="/changelog.html">in the change log</a>.
        </p>
        <p>
          This release <a href="https://groups.google.com/forum/#!topic/rabbitmq-users/v3K5nZNsfwM">drops support for Erlang/OTP 21.3</a>.
          22.3 is now the <a href="/which-erlang.html">minimum supported version</a>.
        </p>
        <p>
          Binary builds and packages of the new release can be found on <a href="https://github.com/rabbitmq/rabbitmq-server/releases/">GitHub</a>,
          <a href="https://packagecloud.io/rabbitmq">Package Cloud</a> and <a href="https://bintray.com/rabbitmq/">Bintray</a>.
          See <a href="https://rabbitmq.com/download.html">RabbitMQ installation guides</a> to learn more.
        </p>
        <p>
          We encourage all users of earlier versions of RabbitMQ to upgrade to this latest release.
        </p>
        <p>
          As always, we welcome any questions, bug reports, and other feedback
          on this release, as well as general suggestions for features and
          enhancements in future releases. Contact us via the
          <a href="https://groups.google.com/forum/#!forum/rabbitmq-users">rabbitmq-users</a>
          Google group.
        </p>
      </doc:text>
    </doc:item>

    <doc:item>
      <doc:date iso="2020-09-03T18:00:00+00:00">3 September 2020</doc:date>
      <doc:title>RabbitMQ 3.8.8 release</doc:title>
      <doc:link>https://github.com/rabbitmq/rabbitmq-server/releases/tag/v3.8.8</doc:link>
      <doc:text>
        <p>
          The RabbitMQ team is pleased to announce the release of RabbitMQ 3.8.8.
        </p>
        <p>
          This is a maintenance release that focuses on bug fixes and usability improvements.
          Release notes can be found <a href="/changelog.html">in the change log</a>.
        </p>
        <p>
          This is the last release to <a href="https://groups.google.com/forum/#!topic/rabbitmq-users/v3K5nZNsfwM">support Erlang/OTP 21.3</a>.
        </p>
        <p>
          Binary builds and packages of the new release can be found on <a href="https://github.com/rabbitmq/rabbitmq-server/releases/">GitHub</a>,
          <a href="https://packagecloud.io/rabbitmq">Package Cloud</a> and <a href="https://bintray.com/rabbitmq/">Bintray</a>.
          See <a href="https://rabbitmq.com/download.html">RabbitMQ installation guides</a> to learn more.
        </p>
        <p>
          We encourage all users of earlier versions of RabbitMQ to upgrade to this latest release.
        </p>
        <p>
          As always, we welcome any questions, bug reports, and other feedback
          on this release, as well as general suggestions for features and
          enhancements in future releases. Contact us via the
          <a href="https://groups.google.com/forum/#!forum/rabbitmq-users">rabbitmq-users</a>
          Google group.
        </p>
      </doc:text>
    </doc:item>

    <doc:item>
>>>>>>> be322096
      <doc:date iso="2020-08-17T18:00:00+00:00">17 August 2020</doc:date>
      <doc:title>RabbitMQ 3.8.7 release</doc:title>
      <doc:link>https://github.com/rabbitmq/rabbitmq-server/releases/tag/v3.8.7</doc:link>
      <doc:text>
        <p>
          The RabbitMQ team is pleased to announce the release of RabbitMQ 3.8.7.
        </p>
        <p>
<<<<<<< HEAD
          This is a maintenance release that includes a security vulnerability fix (CVE details are
          to be announced at a later point).
=======
          This is a maintenance release that includes a security vulnerability fix (<a href="https://tanzu.vmware.com/security/cve-2020-5419">CVE-2020-5419</a>).
>>>>>>> be322096
          Release notes can be found <a href="/changelog.html">in the change log</a>.
        </p>
        <p>
          Binary builds and packages of the new release can be found on <a href="https://github.com/rabbitmq/rabbitmq-server/releases/">GitHub</a>,
          <a href="https://packagecloud.io/rabbitmq">Package Cloud</a> and <a href="https://bintray.com/rabbitmq/">Bintray</a>.
          See <a href="https://rabbitmq.com/download.html">RabbitMQ installation guides</a> to learn more.
        </p>
        <p>
          We encourage all users of earlier versions of RabbitMQ to upgrade to this latest release.
        </p>
        <p>
          As always, we welcome any questions, bug reports, and other feedback
          on this release, as well as general suggestions for features and
          enhancements in future releases. Contact us via the
          <a href="https://groups.google.com/forum/#!forum/rabbitmq-users">rabbitmq-users</a>
          Google group.
        </p>
      </doc:text>
    </doc:item>

    <doc:item>
      <doc:date iso="2020-08-17T18:00:00+00:00">17 August 2020</doc:date>
      <doc:title>RabbitMQ 3.7.28 release</doc:title>
      <doc:link>https://github.com/rabbitmq/rabbitmq-server/releases/tag/v3.7.28</doc:link>
      <doc:text>
        <p>
          The RabbitMQ team is pleased to announce the release of RabbitMQ 3.7.28.
        </p>
        <p>
<<<<<<< HEAD
          This is a maintenance release that includes a security vulnerability fix (CVE details are
          to be announced at a later point).
=======
          This is a maintenance release that includes a security vulnerability fix (<a href="https://tanzu.vmware.com/security/cve-2020-5419">CVE-2020-5419</a>).
>>>>>>> be322096
          Release notes can be found <a href="/changelog.html">in the change log</a>.
          RabbitMQ 3.7 series are now <a href="/versions.html">only covered under the limited extended support policy</a>.
        </p>
        <p>
          This release <a href="/which-erlang.html">requires Erlang/OTP 21.3</a>.
        </p>
        <p>
          Binary builds and packages of the new release can be found on <a href="https://github.com/rabbitmq/rabbitmq-server/releases/">GitHub</a>,
          <a href="https://packagecloud.io/rabbitmq">Package Cloud</a> and <a href="https://bintray.com/rabbitmq/">Bintray</a>.
          See <a href="https://rabbitmq.com/download.html">RabbitMQ downloads</a> page for installation guides.
        </p>
        <p>
          We encourage all users of earlier versions of RabbitMQ to upgrade to the latest release series, 3.8.x.
        </p>
        <p>
          As always, we welcome any questions, bug reports, and other feedback
          on this release, as well as general suggestions for features and
          enhancements in future releases. Contact us via the
          <a href="https://groups.google.com/forum/#!forum/rabbitmq-users">rabbitmq-users</a>
          Google group.
        </p>
      </doc:text>
    </doc:item>

    <doc:item>
      <doc:date iso="2020-08-04T12:00:00+00:00">4 August 2020</doc:date>
      <doc:title>RabbitMQ 3.8.6 release</doc:title>
      <doc:link>https://github.com/rabbitmq/rabbitmq-server/releases/tag/v3.8.6</doc:link>
      <doc:text>
        <p>
          The RabbitMQ team is pleased to announce the release of RabbitMQ 3.8.6.
        </p>
        <p>
          This is a maintenance release. Release notes can be found <a href="/changelog.html">in the change log</a>.
        </p>
        <p>
          Starting with this release, core RabbitMQ and plugins that ship with it
          were re-licensed under the <a href="https://github.com/rabbitmq/rabbitmq-server/issues/2372">Mozilla Public License 2.0</a>.
        </p>
        <p>
          Binary builds and packages of the new release can be found on <a href="https://github.com/rabbitmq/rabbitmq-server/releases/">GitHub</a>,
          <a href="https://packagecloud.io/rabbitmq">Package Cloud</a> and <a href="https://bintray.com/rabbitmq/">Bintray</a>.
          See <a href="https://rabbitmq.com/download.html">RabbitMQ installation guides</a> to learn more.
        </p>
        <p>
          We encourage all users of earlier versions of RabbitMQ to upgrade to this latest release.
        </p>
        <p>
          As always, we welcome any questions, bug reports, and other feedback
          on this release, as well as general suggestions for features and
          enhancements in future releases. Contact us via the
          <a href="https://groups.google.com/forum/#!forum/rabbitmq-users">rabbitmq-users</a>
          Google group.
        </p>
      </doc:text>
    </doc:item>

    <doc:item>
      <doc:date iso="2020-07-24T12:00:00+00:00">24 July 2020</doc:date>
      <doc:title>RabbitMQ Cluster Operator for Kubernetes</doc:title>
      <doc:link>https://github.com/rabbitmq/cluster-operator</doc:link>
      <doc:text>
        <p>
          VMware has <a href="https://github.com/rabbitmq/cluster-operator">open sourced</a> a RabbitMQ cluster operator for Kubernetes.
        </p>
        <p>
          This project is under active development and this release should be considered a preview.
          Community feedback is very welcome.
        </p>

        <p>
          See <a href="/kubernetes/operator/operator-overview.html">Operator Overview</a>
          to learn what the Operator does, what Kubernetes flavours and versions are supported, and so on.
        </p>
        <p>
          As always, we welcome any questions, bug reports, and other feedback
          on this release, as well as general suggestions for features and
          enhancements in future releases. Contact us via the
          <a href="https://groups.google.com/forum/#!forum/rabbitmq-users">rabbitmq-users</a>
          Google group.
        </p>
      </doc:text>
    </doc:item>

    <doc:item>
      <doc:date iso="2020-06-15T12:00:00+00:00">15 June 2020</doc:date>
      <doc:title>RabbitMQ 3.8.5 release</doc:title>
      <doc:link>https://github.com/rabbitmq/rabbitmq-server/releases/tag/v3.8.5</doc:link>
      <doc:text>
        <p>
          The RabbitMQ team is pleased to announce the release of RabbitMQ 3.8.5.
        </p>
        <p>
          This is a maintenance release. Release notes can be found <a href="/changelog.html">in the change log</a>.
        </p>
        <p>
          This release features <a href="https://groups.google.com/forum/#!topic/rabbitmq-users/wlPIWz3UYHQ">complete Erlang 23 support</a>.
        </p>
        <p>
          Binary builds and packages of the new release can be found on <a href="https://github.com/rabbitmq/rabbitmq-server/releases/">GitHub</a>,
          <a href="https://packagecloud.io/rabbitmq">Package Cloud</a> and <a href="https://bintray.com/rabbitmq/">Bintray</a>.
          See <a href="https://rabbitmq.com/download.html">RabbitMQ installation guides</a> to learn more.
        </p>
        <p>
          We encourage all users of earlier versions of RabbitMQ to upgrade to this latest release.
        </p>
        <p>
          As always, we welcome any questions, bug reports, and other feedback
          on this release, as well as general suggestions for features and
          enhancements in future releases. Contact us via the
          <a href="https://groups.google.com/forum/#!forum/rabbitmq-users">rabbitmq-users</a>
          Google group.
        </p>
      </doc:text>
    </doc:item>

    <doc:item>
      <doc:date iso="2020-05-25T12:00:00+00:00">25 May 2020</doc:date>
      <doc:title>RabbitMQ 3.8.4 release</doc:title>
      <doc:link>https://github.com/rabbitmq/rabbitmq-server/releases/tag/v3.8.4</doc:link>
      <doc:text>
        <p>
          The RabbitMQ team is pleased to announce the release of RabbitMQ 3.8.4.
        </p>
        <p>
          This is a maintenance release. Release notes can be found <a href="/changelog.html">in the change log</a>.
        </p>
        <p>
          This release <a href="https://groups.google.com/forum/#!topic/rabbitmq-users/wlPIWz3UYHQ">introduces Erlang 23 support</a>.
        </p>
        <p>
          Binary builds and packages of the new release can be found on <a href="https://github.com/rabbitmq/rabbitmq-server/releases/">GitHub</a>,
          <a href="https://packagecloud.io/rabbitmq">Package Cloud</a> and <a href="https://bintray.com/rabbitmq/">Bintray</a>.
          See <a href="https://rabbitmq.com/download.html">RabbitMQ downloads</a> page for installation guides.
        </p>
        <p>
          We encourage all users of earlier versions of RabbitMQ to upgrade to this latest release.
        </p>
        <p>
          As always, we welcome any questions, bug reports, and other feedback
          on this release, as well as general suggestions for features and
          enhancements in future releases. Contact us via the
          <a href="https://groups.google.com/forum/#!forum/rabbitmq-users">rabbitmq-users</a>
          Google group.
        </p>
      </doc:text>
    </doc:item>

    <doc:item>
      <doc:date iso="2020-05-04T12:00:00+00:00">4 May 2020</doc:date>
      <doc:title>RabbitMQ 3.7.26 release</doc:title>
      <doc:link>https://github.com/rabbitmq/rabbitmq-server/releases/tag/v3.7.26</doc:link>
      <doc:text>
        <p>
          The RabbitMQ team is pleased to announce the release of RabbitMQ 3.7.26.
        </p>
        <p>
          This is a maintenance release. Release notes can be found <a href="/changelog.html">in the change log</a>.
          RabbitMQ 3.7 series are now <a href="/versions.html">only covered under the limited extended support policy</a>.
        </p>
        <p>
          This release <a href="/which-erlang.html">requires Erlang/OTP 21.3</a>.
        </p>
        <p>
          Binary builds and packages of the new release can be found on <a href="https://github.com/rabbitmq/rabbitmq-server/releases/">GitHub</a>,
          <a href="https://packagecloud.io/rabbitmq">Package Cloud</a> and <a href="https://bintray.com/rabbitmq/">Bintray</a>.
          See <a href="https://rabbitmq.com/download.html">RabbitMQ downloads</a> page for installation guides.
        </p>
        <p>
          We encourage all users of earlier versions of RabbitMQ to upgrade to the latest release series, 3.8.x.
        </p>
        <p>
          As always, we welcome any questions, bug reports, and other feedback
          on this release, as well as general suggestions for features and
          enhancements in future releases. Contact us via the
          <a href="https://groups.google.com/forum/#!forum/rabbitmq-users">rabbitmq-users</a>
          Google group.
        </p>
      </doc:text>
    </doc:item>

    <doc:item>
      <doc:date iso="2020-04-09T12:00:00+00:00">9 April 2020</doc:date>
      <doc:title>RabbitMQ 3.7.25 release</doc:title>
      <doc:link>https://github.com/rabbitmq/rabbitmq-server/releases/tag/v3.7.25</doc:link>
      <doc:text>
        <p>
          The RabbitMQ team is pleased to announce the release of RabbitMQ 3.7.25.
        </p>
        <p>
          This is a maintenance release. Release notes can be found <a href="/changelog.html">in the change log</a>.
          RabbitMQ 3.7 series are now <a href="/versions.html">only covered under the limited extended support policy</a>.
        </p>
        <p>
          This release <a href="/which-erlang.html">requires Erlang/OTP 21.3</a>.
        </p>
        <p>
          Binary builds and packages of the new release can be found on <a href="https://github.com/rabbitmq/rabbitmq-server/releases/">GitHub</a>,
          <a href="https://packagecloud.io/rabbitmq">Package Cloud</a> and <a href="https://bintray.com/rabbitmq/">Bintray</a>.
          See <a href="https://rabbitmq.com/download.html">RabbitMQ downloads</a> page for installation guides.
        </p>
        <p>
          We encourage all users of earlier versions of RabbitMQ to upgrade to the latest release series.
        </p>
        <p>
          As always, we welcome any questions, bug reports, and other feedback
          on this release, as well as general suggestions for features and
          enhancements in future releases. Contact us via the
          <a href="https://groups.google.com/forum/#!forum/rabbitmq-users">rabbitmq-users</a>
          Google group.
        </p>
      </doc:text>
    </doc:item>

    <doc:item>
      <doc:date iso="2020-03-10T12:00:00+00:00">10 March 2020</doc:date>
      <doc:title>RabbitMQ 3.8.3 release</doc:title>
      <doc:link>https://github.com/rabbitmq/rabbitmq-server/releases/tag/v3.8.3</doc:link>
      <doc:text>
        <p>
          The RabbitMQ team is pleased to announce the release of RabbitMQ 3.8.3.
        </p>
        <p>
          This is a maintenance release. Release notes can be found <a href="/changelog.html">in the change log</a>.
        </p>
        <p>
          This release <a href="/which-erlang.html">requires Erlang/OTP 21.3</a>.
        </p>
        <p>
          Binary builds and packages of the new release can be found on <a href="https://github.com/rabbitmq/rabbitmq-server/releases/">GitHub</a>,
          <a href="https://packagecloud.io/rabbitmq">Package Cloud</a> and <a href="https://bintray.com/rabbitmq/">Bintray</a>.
          See <a href="https://rabbitmq.com/download.html">RabbitMQ downloads</a> page for installation guides.
        </p>
        <p>
          We encourage all users of earlier versions of RabbitMQ to upgrade to this latest release.
        </p>
        <p>
          As always, we welcome any questions, bug reports, and other feedback
          on this release, as well as general suggestions for features and
          enhancements in future releases. Contact us via the
          <a href="https://groups.google.com/forum/#!forum/rabbitmq-users">rabbitmq-users</a>
          Google group.
        </p>
      </doc:text>
    </doc:item>

    <doc:item>
      <doc:date iso="2020-02-13T12:00:00+00:00">13 February 2020</doc:date>
      <doc:title>RabbitMQ 3.7.24 release</doc:title>
      <doc:link>https://github.com/rabbitmq/rabbitmq-server/releases/tag/v3.7.24</doc:link>
      <doc:text>
        <p>
          The RabbitMQ team is pleased to announce the release of RabbitMQ 3.7.24.
        </p>
        <p>
          This is a maintenance release. Release notes can be found <a href="/changelog.html">in the change log</a>.
          RabbitMQ 3.7 series will <a href="/versions.html">go out of support</a> on March 31, 2020.
        </p>
        <p>
          This release <a href="/which-erlang.html">requires Erlang/OTP 21.3</a>.
        </p>
        <p>
          Binary builds and packages of the new release can be found on <a href="https://github.com/rabbitmq/rabbitmq-server/releases/">GitHub</a>,
          <a href="https://packagecloud.io/rabbitmq">Package Cloud</a> and <a href="https://bintray.com/rabbitmq/">Bintray</a>.
          See <a href="https://rabbitmq.com/download.html">RabbitMQ downloads</a> page for installation guides.
        </p>
        <p>
          We encourage all users of earlier versions of RabbitMQ to upgrade to this latest release.
        </p>
        <p>
          As always, we welcome any questions, bug reports, and other feedback
          on this release, as well as general suggestions for features and
          enhancements in future releases. Contact us via the
          <a href="https://groups.google.com/forum/#!forum/rabbitmq-users">rabbitmq-users</a>
          Google group.
        </p>
      </doc:text>
    </doc:item>

    <doc:item>
      <doc:date iso="2019-12-05T12:00:00+00:00">5 December 2019</doc:date>
      <doc:title>RabbitMQ 3.7.23 release</doc:title>
      <doc:link>https://github.com/rabbitmq/rabbitmq-server/releases/tag/v3.7.23</doc:link>
      <doc:text>
        <p>
          The RabbitMQ team is pleased to announce the release of RabbitMQ 3.7.23.
        </p>
        <p>
          This is a maintenance release. Release notes can be found <a href="/changelog.html">in the change log</a>.
          RabbitMQ 3.7 series will <a href="/versions.html">go out of support</a> on March 31, 2020.
        </p>
        <p>
          This release <a href="/which-erlang.html">requires Erlang/OTP 21.3</a>.
        </p>
        <p>
          Binary builds and packages of the new release can be found on <a href="https://github.com/rabbitmq/rabbitmq-server/releases/">GitHub</a>,
          <a href="https://packagecloud.io/rabbitmq">Package Cloud</a> and <a href="https://bintray.com/rabbitmq/">Bintray</a>.
          See <a href="https://rabbitmq.com/download.html">RabbitMQ downloads</a> page for installation guides.
        </p>
        <p>
          We encourage all users of earlier versions of RabbitMQ to upgrade to this latest release.
        </p>
        <p>
          As always, we welcome any questions, bug reports, and other feedback
          on this release, as well as general suggestions for features and
          enhancements in future releases. Contact us via the
          <a href="https://groups.google.com/forum/#!forum/rabbitmq-users">rabbitmq-users</a>
          Google group.
        </p>
      </doc:text>
    </doc:item>

    <doc:item>
      <doc:date iso="2019-12-02T12:00:00+00:00">2 December 2019</doc:date>
      <doc:title>RabbitMQ 3.8.2 release</doc:title>
      <doc:link>https://github.com/rabbitmq/rabbitmq-server/releases/tag/v3.8.2</doc:link>
      <doc:text>
        <p>
          The RabbitMQ team is pleased to announce the release of RabbitMQ 3.8.2.
        </p>
        <p>
          This is a maintenance release. Release notes can be found <a href="/changelog.html">in the change log</a>.
        </p>
        <p>
          This release <a href="/which-erlang.html">requires Erlang/OTP 21.3</a>.
        </p>
        <p>
          Binary builds and packages of the new release can be found on <a href="https://github.com/rabbitmq/rabbitmq-server/releases/">GitHub</a>,
          <a href="https://packagecloud.io/rabbitmq">Package Cloud</a> and <a href="https://bintray.com/rabbitmq/">Bintray</a>.
          See <a href="https://rabbitmq.com/download.html">RabbitMQ downloads</a> page for installation guides.
        </p>
        <p>
          We encourage all users of earlier versions of RabbitMQ to upgrade to this latest release.
        </p>
        <p>
          As always, we welcome any questions, bug reports, and other feedback
          on this release, as well as general suggestions for features and
          enhancements in future releases. Contact us via the
          <a href="https://groups.google.com/forum/#!forum/rabbitmq-users">rabbitmq-users</a>
          Google group.
        </p>
      </doc:text>
    </doc:item>

    <doc:item>
      <doc:date iso="2019-11-27T12:00:00+00:00">27 November 2019</doc:date>
      <doc:title>RabbitMQ 3.7.22 release</doc:title>
      <doc:link>https://github.com/rabbitmq/rabbitmq-server/releases/tag/v3.7.22</doc:link>
      <doc:text>
        <p>
          The RabbitMQ team is pleased to announce the release of RabbitMQ 3.7.22.
        </p>
        <p>
          This is a maintenance release. Release notes can be found <a href="/changelog.html">in the change log</a>.
          RabbitMQ 3.7 series will <a href="/versions.html">go out of support</a> on March 31, 2020.
        </p>
        <p>
          This release <a href="/which-erlang.html">requires Erlang/OTP 21.3</a>.
        </p>
        <p>
          Binary builds and packages of the new release can be found on <a href="https://github.com/rabbitmq/rabbitmq-server/releases/">GitHub</a>,
          <a href="https://packagecloud.io/rabbitmq">Package Cloud</a> and <a href="https://bintray.com/rabbitmq/">Bintray</a>.
          See <a href="https://rabbitmq.com/download.html">RabbitMQ downloads</a> page for installation guides.
        </p>
        <p>
          We encourage all users of earlier versions of RabbitMQ to upgrade to this latest release.
        </p>
        <p>
          As always, we welcome any questions, bug reports, and other feedback
          on this release, as well as general suggestions for features and
          enhancements in future releases. Contact us via the
          <a href="https://groups.google.com/forum/#!forum/rabbitmq-users">rabbitmq-users</a>
          Google group.
        </p>
      </doc:text>
    </doc:item>


    <doc:item>
      <doc:date iso="2019-10-31T12:00:00+00:00">31 October 2019</doc:date>
      <doc:title>RabbitMQ 3.8.1 release</doc:title>
      <doc:link>https://github.com/rabbitmq/rabbitmq-server/releases/tag/v3.8.1</doc:link>
      <doc:text>
        <p>
          The RabbitMQ team is pleased to announce the release of RabbitMQ 3.8.1.
        </p>
        <p>
          This is a maintenance release. Release notes can be found <a href="/changelog.html">in the change log</a>.
        </p>
        <p>
          This release <a href="/which-erlang.html">requires Erlang/OTP 21.3</a>.
        </p>
        <p>
          Binary builds and packages of the new release can be found on <a href="https://github.com/rabbitmq/rabbitmq-server/releases/">GitHub</a>,
          <a href="https://packagecloud.io/rabbitmq">Package Cloud</a> and <a href="https://bintray.com/rabbitmq/">Bintray</a>.
          See <a href="https://rabbitmq.com/download.html">RabbitMQ downloads</a> page for installation guides.
        </p>
        <p>
          We encourage all users of earlier versions of RabbitMQ to upgrade to this latest release.
        </p>
        <p>
          As always, we welcome any questions, bug reports, and other feedback
          on this release, as well as general suggestions for features and
          enhancements in future releases. Contact us via the
          <a href="https://groups.google.com/forum/#!forum/rabbitmq-users">rabbitmq-users</a>
          Google group.
        </p>
      </doc:text>
    </doc:item>

    <doc:item>
      <doc:date iso="2019-10-31T12:00:00+00:00">31 October 2019</doc:date>
      <doc:title>RabbitMQ 3.7.21 release</doc:title>
      <doc:link>https://github.com/rabbitmq/rabbitmq-server/releases/tag/v3.7.21</doc:link>
      <doc:text>
        <p>
          The RabbitMQ team is pleased to announce the release of RabbitMQ 3.7.21.
        </p>
        <p>
          This is a maintenance release that includes a security patch for <a href="https://pivotal.io/security/cve-2019-11287">CVE-2019-11287</a>.
          Release notes can be found <a href="/changelog.html">in the change log</a>.
        </p>
        <p>
          This release <a href="/which-erlang.html">requires Erlang/OTP 21.3</a>.
        </p>
        <p>
          Binary builds and packages of the new release can be found on <a href="https://github.com/rabbitmq/rabbitmq-server/releases/">GitHub</a>,
          <a href="https://packagecloud.io/rabbitmq">Package Cloud</a> and <a href="https://bintray.com/rabbitmq/">Bintray</a>.
          See <a href="https://rabbitmq.com/download.html">RabbitMQ downloads</a> page for installation guides.
        </p>
        <p>
          We encourage all users of earlier versions of RabbitMQ to upgrade to this latest release.
        </p>
        <p>
          As always, we welcome any questions, bug reports, and other feedback
          on this release, as well as general suggestions for features and
          enhancements in future releases. Contact us via the
          <a href="https://groups.google.com/forum/#!forum/rabbitmq-users">rabbitmq-users</a>
          Google group.
        </p>
      </doc:text>
    </doc:item>

    <doc:item>
      <doc:date iso="2019-10-25T12:00:00+00:00">25 October 2019</doc:date>
      <doc:title>RabbitMQ 3.7.20 release</doc:title>
      <doc:link>https://github.com/rabbitmq/rabbitmq-server/releases/tag/v3.7.20</doc:link>
      <doc:text>
        <p>
          The RabbitMQ team is pleased to announce the release of RabbitMQ 3.7.20.
        </p>
        <p>
          This is a maintenance release. Release notes can be found <a href="/changelog.html">in the change log</a>.
          RabbitMQ 3.7 series will <a href="/versions.html">go out of support</a> on March 31, 2020.
        </p>
        <p>
          This release <a href="/which-erlang.html">requires Erlang/OTP 21.3</a>.
        </p>
        <p>
          Binary builds and packages of the new release can be found on <a href="https://github.com/rabbitmq/rabbitmq-server/releases/">GitHub</a>,
          <a href="https://packagecloud.io/rabbitmq">Package Cloud</a> and <a href="https://bintray.com/rabbitmq/">Bintray</a>.
          See <a href="https://rabbitmq.com/download.html">RabbitMQ downloads</a> page for installation guides.
        </p>
        <p>
          We encourage all users of earlier versions of RabbitMQ to upgrade to this latest release.
        </p>
        <p>
          As always, we welcome any questions, bug reports, and other feedback
          on this release, as well as general suggestions for features and
          enhancements in future releases. Contact us via the
          <a href="https://groups.google.com/forum/#!forum/rabbitmq-users">rabbitmq-users</a>
          Google group.
        </p>
      </doc:text>
    </doc:item>

    <doc:item>
      <doc:date iso="2019-10-02T09:00:00+00:00">2 October 2019</doc:date>
      <doc:title>RabbitMQ 3.7.19 release</doc:title>
      <doc:link>https://github.com/rabbitmq/rabbitmq-server/releases/tag/v3.7.19</doc:link>
      <doc:text>
        <p>
          The RabbitMQ team is pleased to announce the release of RabbitMQ 3.7.19.
        </p>
        <p>
          This is a maintenance release. Release notes can be found <a href="/changelog.html">in the change log</a>.
          RabbitMQ 3.7 series will <a href="/versions.html">go out of support</a> on March 31, 2020.
        </p>
        <p>
          This release <a href="/which-erlang.html">requires Erlang/OTP 21.3</a>.
        </p>
        <p>
          Binary builds and packages of the new release can be found on <a href="https://github.com/rabbitmq/rabbitmq-server/releases/">GitHub</a>,
          <a href="https://packagecloud.io/rabbitmq">Package Cloud</a> and <a href="https://bintray.com/rabbitmq/">Bintray</a>.
          See <a href="https://rabbitmq.com/download.html">RabbitMQ downloads</a> page for installation guides.
        </p>
        <p>
          We encourage all users of earlier versions of RabbitMQ to upgrade to this latest release.
        </p>
        <p>
          As always, we welcome any questions, bug reports, and other feedback
          on this release, as well as general suggestions for features and
          enhancements in future releases. Contact us via the
          <a href="https://groups.google.com/forum/#!forum/rabbitmq-users">rabbitmq-users</a>
          Google group.
        </p>
      </doc:text>
    </doc:item>

   <doc:item>
      <doc:date iso="2019-10-01T12:00:00+00:00">1 October 2019</doc:date>
      <doc:title>RabbitMQ 3.8.0 release</doc:title>
      <doc:link>https://github.com/rabbitmq/rabbitmq-server/releases/tag/v3.8.0</doc:link>
      <doc:text>
        <p>
          The RabbitMQ team is pleased to announce the release of RabbitMQ 3.8.0.
        </p>
        <p>
          This release has new features as well as bug fixes.
          Release highlights and notes can be found in the <a href="changelog.html">change log</a>.
        </p>
        <p>
          Binary and source distributions of the new release can be found in the
          <a href="https://rabbitmq.com/download.html">installation guide</a>.
        </p>
        <p>
          We encourage all users of earlier versions of RabbitMQ to upgrade to this latest release.
        </p>
        <p>
          A webinar recording that covers what's new in this release is also <a href="https://content.pivotal.io/webinars/may-23-what-s-new-in-rabbitmq-3-8-webinar">available</a>.
        </p>
        <p>
          As always, we welcome any questions, bug reports, and other feedback
          on this release, as well as general suggestions for features and
          enhancements in future releases. Contact us via the
          <a href="https://groups.google.com/forum/#!forum/rabbitmq-users">rabbitmq-users</a>
          Google group.
        </p>
      </doc:text>
   </doc:item>

    <doc:item>
      <doc:date iso="2019-09-18T09:00:00+00:00">18 September 2019</doc:date>
      <doc:title>RabbitMQ 3.7.18 release</doc:title>
      <doc:link>https://github.com/rabbitmq/rabbitmq-server/releases/tag/v3.7.18</doc:link>
      <doc:text>
        <p>
          The RabbitMQ team is pleased to announce the release of RabbitMQ 3.7.18.
        </p>
        <p>
          This is a maintenance release that addresses a <strong>security vulnerability</strong>
          which will be announced shortly.
        </p>
        <p>
          Release notes can be found <a href="/changelog.html">in the change log</a>.
        </p>
        <p>
          Binary builds and packages of the new release can be found on <a href="https://github.com/rabbitmq/rabbitmq-server/releases/">GitHub</a>,
          <a href="https://packagecloud.io/rabbitmq">Package Cloud</a> and <a href="https://bintray.com/rabbitmq/">Bintray</a>.
          See <a href="https://rabbitmq.com/download.html">RabbitMQ downloads</a> page for installation guides.
        </p>
        <p>
          We encourage all users of earlier versions of RabbitMQ to upgrade to this latest release.
        </p>
        <p>
          As always, we welcome any questions, bug reports, and other feedback
          on this release, as well as general suggestions for features and
          enhancements in future releases. Contact us via the
          <a href="https://groups.google.com/forum/#!forum/rabbitmq-users">rabbitmq-users</a>
          Google group.
        </p>
      </doc:text>
    </doc:item>

    <doc:item>
      <doc:date iso="2019-07-30T17:00:00+00:00">30 July 2019</doc:date>
      <doc:title>Erlang 20.3.x Support Retirement Schedule</doc:title>
      <doc:link>https://groups.google.com/forum/#!searchin/rabbitmq-users/ANN|sort:date/rabbitmq-users/9tc_OE1eMPk/ly1NEISwBwAJ</doc:link>
      <doc:text>
        <p>
          Starting on October 1st, 2019 <a href="https://groups.google.com/forum/#!searchin/rabbitmq-users/ANN|sort:date/rabbitmq-users/9tc_OE1eMPk/ly1NEISwBwAJ">support for Erlang/OTP 20.3.x will be dropped</a>.
          RabbitMQ 3.7.18 and future releases will require Erlang 21.3 or later.
        </p>
        <p>
          Latest Erlang releases can be provisioned from <a href="https://bintray.com/rabbitmq-erlang/">Bintray</a>, <a href="https://packagecloud.io/rabbitmq/erlang">PackageCloud</a>,
          and built from source with <a href="https://github.com/kerl/kerl">kerl</a>. <a href="https://www.rabbitmq.com/install-debian.html">Debian</a>
          and <a href="https://www.rabbitmq.com/install-rpm.html">RPM</a> installation guides provide more details.
        </p>
        <p>
          The list of supported releases for a given RabbitMQ version can be found in the <a href="https://www.rabbitmq.com/which-erlang.html">Erlang/OTP compatibility guide</a>.
        </p>
        <p>
          As always, we welcome any questions, bug reports, and other feedback
          on this release, as well as general suggestions for features and
          enhancements in future releases. Contact us via the
          <a href="https://groups.google.com/forum/#!forum/rabbitmq-users">rabbitmq-users</a>
          Google group.
        </p>
      </doc:text>
    </doc:item>

    <doc:item>
      <doc:date iso="2019-07-29T09:00:00+00:00">29 July 2019</doc:date>
      <doc:title>RabbitMQ 3.7.17 release</doc:title>
      <doc:link>https://github.com/rabbitmq/rabbitmq-server/releases/tag/v3.7.17</doc:link>
      <doc:text>
        <p>
          The RabbitMQ team is pleased to announce the release of RabbitMQ 3.7.17.
        </p>
        <p>
          This is a maintenance release. Release notes can be found <a href="/changelog.html">in the change log</a>.
        </p>
        <p>
          This release <a href="/which-erlang.html">requires Erlang/OTP 20.3</a>.
        </p>
        <p>
          Binary builds and packages of the new release can be found on <a href="https://github.com/rabbitmq/rabbitmq-server/releases/">GitHub</a>,
          <a href="https://packagecloud.io/rabbitmq">Package Cloud</a> and <a href="https://bintray.com/rabbitmq/">Bintray</a>.
          See <a href="https://rabbitmq.com/download.html">RabbitMQ downloads</a> page for installation guides.
        </p>
        <p>
          We encourage all users of earlier versions of RabbitMQ to upgrade to this latest release.
        </p>
        <p>
          As always, we welcome any questions, bug reports, and other feedback
          on this release, as well as general suggestions for features and
          enhancements in future releases. Contact us via the
          <a href="https://groups.google.com/forum/#!forum/rabbitmq-users">rabbitmq-users</a>
          Google group.
        </p>
      </doc:text>
    </doc:item>

    <doc:item>
      <doc:date iso="2019-07-08T09:00:00+00:00">8 July 2019</doc:date>
      <doc:title>RabbitMQ 3.7.16 release</doc:title>
      <doc:link>https://github.com/rabbitmq/rabbitmq-server/releases/tag/v3.7.16</doc:link>
      <doc:text>
        <p>
          The RabbitMQ team is pleased to announce the release of RabbitMQ 3.7.16.
        </p>
        <p>
          This is a maintenance release. Release notes can be found <a href="/changelog.html">in the change log</a>.
        </p>
        <p>
          This release <a href="/which-erlang.html">requires Erlang/OTP 20.3</a>.
        </p>
        <p>
          Binary builds and packages of the new release can be found on <a href="https://github.com/rabbitmq/rabbitmq-server/releases/">GitHub</a>,
          <a href="https://packagecloud.io/rabbitmq">Package Cloud</a> and <a href="https://bintray.com/rabbitmq/">Bintray</a>.
          See <a href="https://rabbitmq.com/download.html">RabbitMQ downloads</a> page for installation guides.
        </p>
        <p>
          We encourage all users of earlier versions of RabbitMQ to upgrade to this latest release.
        </p>
        <p>
          As always, we welcome any questions, bug reports, and other feedback
          on this release, as well as general suggestions for features and
          enhancements in future releases. Contact us via the
          <a href="https://groups.google.com/forum/#!forum/rabbitmq-users">rabbitmq-users</a>
          Google group.
        </p>
      </doc:text>
    </doc:item>

    <doc:item>
      <doc:date iso="2019-05-20T09:00:00+00:00">20 May 2019</doc:date>
      <doc:title>RabbitMQ 3.7.15 release</doc:title>
      <doc:link>https://github.com/rabbitmq/rabbitmq-server/releases/tag/v3.7.15</doc:link>
      <doc:text>
        <p>
          The RabbitMQ team is pleased to announce the release of RabbitMQ 3.7.15.
        </p>
        <p>
          This is a maintenance release that introduces <a href="https://groups.google.com/forum/#!topic/rabbitmq-users/vcRLhpUdg_o">Erlang 22 support</a>.
          Release notes can be found <a href="/changelog.html">in the change log</a>.
        </p>
        <p>
          This release <a href="/which-erlang.html">requires Erlang/OTP 20.3</a>.
        </p>
        <p>
          Binary builds and packages of the new release can be found on <a href="https://github.com/rabbitmq/rabbitmq-server/releases/">GitHub</a>,
          <a href="https://packagecloud.io/rabbitmq">Package Cloud</a> and <a href="https://bintray.com/rabbitmq/">Bintray</a>.
          See <a href="https://rabbitmq.com/download.html">RabbitMQ downloads</a> page for installation guides.
        </p>
        <p>
          We encourage all users of earlier versions of RabbitMQ to upgrade to this latest release.
        </p>
        <p>
          As always, we welcome any questions, bug reports, and other feedback
          on this release, as well as general suggestions for features and
          enhancements in future releases. Contact us via the
          <a href="https://groups.google.com/forum/#!forum/rabbitmq-users">rabbitmq-users</a>
          Google group.
        </p>
      </doc:text>
    </doc:item>

    <doc:item>
      <doc:date iso="2019-04-02T09:00:00+00:00">2 April 2019</doc:date>
      <doc:title>Erlang Packages Move to a Separate Org on Bintray</doc:title>
      <doc:link>https://groups.google.com/d/msg/rabbitmq-users/Gu55prdJ7uM/tftnTT_ZAwAJ</doc:link>
      <doc:text>
        <p>
          Erlang packages produced by Team RabbitMQ will soon only be available from a separate organisation on Bintray.
        </p>
        <p>
          Originally the packages we published to the <a href="https://bintray.com/rabbitmq/">main Bintray org</a>
          (<a href="https://bintray.com/beta/#/rabbitmq/debian/erlang?tab=overview">Debian</a>, <a href="https://bintray.com/beta/#/rabbitmq/rpm/erlang?tab=overview">RPM</a>)
          Erlang packages in those repositories stopped receiving updates
          in November 2018 and will be removed from the main org on April 29, 2019.
        </p>
        <p>
          Users who rely on them must migrate to the <a href="https://bintray.com/rabbitmq-erlang/">rabbitmq-erlang Bintray organisation</a>.
          See <a href="https://www.rabbitmq.com/install-debian.html#apt-bintray-erlang">Debian</a> and <a href="https://www.rabbitmq.com/install-rpm.html#install-zero-dependency-rpm">RPM guides</a> for
          up-to-date installation instructions.
        </p>
        <p>
          As always, we welcome any questions on the <a href="https://groups.google.com/forum/#!forum/rabbitmq-users">RabbitMQ mailing list</a>.
        </p>
      </doc:text>
    </doc:item>

    <doc:item>
      <doc:date iso="2019-03-29T09:00:00+00:00">29 March 2019</doc:date>
      <doc:title>RabbitMQ 3.7.14 release</doc:title>
      <doc:link>https://github.com/rabbitmq/rabbitmq-server/releases/tag/v3.7.14</doc:link>
      <doc:text>
        <p>
          The RabbitMQ team is pleased to announce the release of RabbitMQ 3.7.14.
        </p>
        <p>
          This is a maintenance release. Release notes can be found <a href="/changelog.html">in the change log</a>.
        </p>
        <p>
          This release <a href="/which-erlang.html">requires Erlang/OTP 20.3</a>.
        </p>
        <p>
          Binary builds and packages of the new release can be found on <a href="https://github.com/rabbitmq/rabbitmq-server/releases/">GitHub</a>,
          <a href="https://packagecloud.io/rabbitmq">Package Cloud</a> and <a href="https://bintray.com/rabbitmq/">Bintray</a>.
          See <a href="https://rabbitmq.com/download.html">RabbitMQ downloads</a> page for installation guides.
        </p>
        <p>
          We encourage all users of earlier versions of RabbitMQ to upgrade to this latest release.
        </p>
        <p>
          As always, we welcome any questions, bug reports, and other feedback
          on this release, as well as general suggestions for features and
          enhancements in future releases. Contact us via the
          <a href="https://groups.google.com/forum/#!forum/rabbitmq-users">rabbitmq-users</a>
          Google group.
        </p>
      </doc:text>
    </doc:item>

    <doc:item>
      <doc:date iso="2019-03-08T08:00:00+00:00">8 March 2019</doc:date>
      <doc:title>RabbitMQ 3.7.13 release</doc:title>
      <doc:link>https://github.com/rabbitmq/rabbitmq-server/releases/tag/v3.7.13</doc:link>
      <doc:text>
        <p>
          The RabbitMQ team is pleased to announce the release of RabbitMQ 3.7.13.
        </p>
        <p>
          This is a maintenance release. Release notes can be found <a href="changelog.html">in the change log</a>.
        </p>
        <p>
          This release <a href="/which-erlang.html">requires Erlang/OTP 20.3</a>.
        </p>
        <p>
          Binary builds and packages of the new release can be found on <a href="https://github.com/rabbitmq/rabbitmq-server/releases/">GitHub</a>,
          <a href="https://packagecloud.io/rabbitmq">Package Cloud</a> and <a href="https://bintray.com/rabbitmq/">Bintray</a>.
          See <a href="https://rabbitmq.com/download.html">RabbitMQ downloads</a> page for installation guides.
        </p>
        <p>
          We encourage all users of earlier versions of RabbitMQ to upgrade to this latest release.
        </p>
        <p>
          As always, we welcome any questions, bug reports, and other feedback
          on this release, as well as general suggestions for features and
          enhancements in future releases. Contact us via the
          <a href="https://groups.google.com/forum/#!forum/rabbitmq-users">rabbitmq-users</a>
          Google group.
        </p>
      </doc:text>
    </doc:item>

    <doc:item>
      <doc:date iso="2019-02-15T18:00:00+00:00">15 February 2019</doc:date>
      <doc:title>RabbitMQ 3.7.12 release</doc:title>
      <doc:link>https://github.com/rabbitmq/rabbitmq-server/releases/tag/v3.7.12</doc:link>
      <doc:text>
        <p>
          The RabbitMQ team is pleased to announce the release of RabbitMQ 3.7.12.
        </p>
        <p>
          This is a maintenance release. Release notes can be found <a href="changelog.html">in the change log</a>.
        </p>
        <p>
          This release <a href="/which-erlang.html">requires Erlang/OTP 20.3</a>.
        </p>
        <p>
          Binary builds and packages of the new release can be found on <a href="https://github.com/rabbitmq/rabbitmq-server/releases/">GitHub</a>,
          <a href="https://packagecloud.io/rabbitmq">Package Cloud</a> and <a href="https://bintray.com/rabbitmq/">Bintray</a>.
          See <a href="https://rabbitmq.com/download.html">RabbitMQ downloads</a> page for installation guides.
        </p>
        <p>
          We encourage all users of earlier versions of RabbitMQ to upgrade to this latest release.
        </p>
        <p>
          As always, we welcome any questions, bug reports, and other feedback
          on this release, as well as general suggestions for features and
          enhancements in future releases. Contact us via the
          <a href="https://groups.google.com/forum/#!forum/rabbitmq-users">rabbitmq-users</a>
          Google group.
        </p>
      </doc:text>
    </doc:item>

    <doc:item>
      <doc:date iso="2019-01-31T17:00:00+00:00">31 January 2019</doc:date>
      <doc:title>RabbitMQ 3.7.11 release</doc:title>
      <doc:link>https://github.com/rabbitmq/rabbitmq-server/releases/tag/v3.7.11</doc:link>
      <doc:text>
        <p>
          The RabbitMQ team is pleased to announce the release of RabbitMQ 3.7.11.
        </p>
        <p>
          This is a maintenance release. Release notes can be found <a href="changelog.html">in the change log</a>.
        </p>
        <p>
          This is the first RabbitMQ release to <a href="/which-erlang.html">require Erlang/OTP 20.3</a>.
        </p>
        <p>
          Binary builds and packages of the new release can be found on <a href="https://github.com/rabbitmq/rabbitmq-server/releases/">GitHub</a>,
          <a href="https://packagecloud.io/rabbitmq">Package Cloud</a> and <a href="https://bintray.com/rabbitmq/">Bintray</a>.
          See <a href="https://rabbitmq.com/download.html">RabbitMQ downloads</a> page for installation guides.
        </p>
        <p>
          We encourage all users of earlier versions of RabbitMQ to upgrade to this latest release.
        </p>
        <p>
          As always, we welcome any questions, bug reports, and other feedback
          on this release, as well as general suggestions for features and
          enhancements in future releases. Contact us via the
          <a href="https://groups.google.com/forum/#!forum/rabbitmq-users">rabbitmq-users</a>
          Google group.
        </p>
      </doc:text>
    </doc:item>

    <doc:item>
      <doc:date iso="2019-01-07T17:00:00+00:00">7 January 2019</doc:date>
      <doc:title>New Erlang/OTP Support Policy Goes into Effect</doc:title>
      <doc:link>https://groups.google.com/d/msg/rabbitmq-users/G4UJ9zbIYHs/qCeyjkjyCQAJ</doc:link>
      <doc:text>
        <p>
          Starting this month, RabbitMQ support policy for Erlang/OTP <a href="https://groups.google.com/d/msg/rabbitmq-users/G4UJ9zbIYHs/qCeyjkjyCQAJ">changes</a>.
        </p>
        <p>
          All RabbitMQ releases starting with January 2019 will support two most recent major Erlang release series,
          starting with <code>20.3.x</code> and <code>21.x</code>. When Erlang <code>22.0</code> ships, after a transition period,
          the supported versions will be <code>21.2.x</code> and <code>22.x</code>.
        </p>
        <p>
          Latest Erlang releases can be provisioned from <a href="https://bintray.com/rabbitmq-erlang/">Bintray</a>, <a href="https://packagecloud.io/rabbitmq/erlang">PackageCloud</a>,
          and built from source with <a href="https://github.com/kerl/kerl">kerl</a>. <a href="https://www.rabbitmq.com/install-debian.html">Debian</a>
          and <a href="https://www.rabbitmq.com/install-rpm.html">RPM</a> installation guides provide more details.
        </p>
        <p>
          The list of supported releases for a given RabbitMQ version can be found in the <a href="https://www.rabbitmq.com/which-erlang.html">Erlang/OTP compatibility guide</a>.
        </p>
        <p>
          As always, we welcome any questions, bug reports, and other feedback
          on this release, as well as general suggestions for features and
          enhancements in future releases. Contact us via the
          <a href="https://groups.google.com/forum/#!forum/rabbitmq-users">rabbitmq-users</a>
          Google group.
        </p>
      </doc:text>
    </doc:item>

    <doc:item>
      <doc:date iso="2019-01-07T17:00:00+00:00">7 January 2019</doc:date>
      <doc:title>RabbitMQ 3.7.10 release</doc:title>
      <doc:link>https://github.com/rabbitmq/rabbitmq-server/releases/tag/v3.7.10</doc:link>
      <doc:text>
        <p>
          The RabbitMQ team is pleased to announce the release of RabbitMQ 3.7.10.
        </p>
        <p>
          This is a bug fix release. Release notes can be found <a href="changelog.html">in the change log</a>.
        </p>
        <p>
          Binary builds and packages of the new release can be found on <a href="https://github.com/rabbitmq/rabbitmq-server/releases/">GitHub</a>,
          <a href="https://packagecloud.io/rabbitmq">Package Cloud</a> and <a href="https://bintray.com/rabbitmq/">Bintray</a>.
          See <a href="https://rabbitmq.com/download.html">RabbitMQ downloads</a> page for installation guides.
        </p>
        <p>
          We encourage all users of earlier versions of RabbitMQ to upgrade to this latest release.
        </p>
        <p>
          This is the last RabbitMQ release to <a href="https://groups.google.com/d/msg/rabbitmq-users/G4UJ9zbIYHs/qCeyjkjyCQAJ">support Erlang/OTP 19.3</a>.
        </p>
        <p>
          As always, we welcome any questions, bug reports, and other feedback
          on this release, as well as general suggestions for features and
          enhancements in future releases. Contact us via the
          <a href="https://groups.google.com/forum/#!forum/rabbitmq-users">rabbitmq-users</a>
          Google group.
        </p>
      </doc:text>
    </doc:item>

    <doc:item>
      <doc:date iso="2018-11-16T17:00:00+00:00">16 November 2018</doc:date>
      <doc:title>RabbitMQ 3.7.9 release</doc:title>
      <doc:link>https://github.com/rabbitmq/rabbitmq-server/releases/tag/v3.7.9</doc:link>
      <doc:text>
        <p>
          The RabbitMQ team is pleased to announce the release of RabbitMQ 3.7.9.
        </p>
        <p>
          This is a bug fix release. Release notes can be found <a href="changelog.html">in the change log</a>.
        </p>
        <p>
          Binary builds and packages of the new release can be found on <a href="https://github.com/rabbitmq/rabbitmq-server/releases/">GitHub</a>,
          <a href="https://packagecloud.io/rabbitmq">Package Cloud</a> and <a href="https://bintray.com/rabbitmq/">Bintray</a>.
          See <a href="https://rabbitmq.com/download.html">RabbitMQ downloads</a> page for installation guides.
        </p>
        <p>
          We encourage all users of earlier versions of RabbitMQ to upgrade to this latest release.
        </p>
        <p>
          As always, we welcome any questions, bug reports, and other feedback
          on this release, as well as general suggestions for features and
          enhancements in future releases. Contact us via the
          <a href="https://groups.google.com/forum/#!forum/rabbitmq-users">rabbitmq-users</a>
          Google group.
        </p>
      </doc:text>
    </doc:item>


    <doc:item>
      <doc:date iso="2018-10-16T12:00:00+00:00">16 October 2018</doc:date>
      <doc:title>PackageCloud Signing Key Migration</doc:title>
      <doc:link></doc:link>
      <doc:text>
        <p>
          PackageCloud is one of the services used by the RabbitMQ team to distribute packages.
          The service signs all packages uploaded to it with their own signing key. Recently PackageCloud
          started migrating to per-repository signing keys instead of a single master key.
        </p>
        <p>
          On December 1st, 2018 (GMT) all repositories under the RabbitMQ account on PackageCloud will be switched to use the new
          signing keys.
          RabbitMQ users who install packages from PackageCloud must import the new signing keys
          before the migration. The recommended way of doing that is by re-running PackageCloud
          setup scripts (<a href="https://packagecloud.io/rabbitmq/rabbitmq-server/install">RabbitMQ</a>, <a href="https://packagecloud.io/rabbitmq/erlang/install">Erlang</a>).
          Signing keys can be downloaded and imported directly as well (<a href="https://packagecloud.io/rabbitmq/rabbitmq-server/gpgkey">RabbitMQ</a>, <a href="https://packagecloud.io/rabbitmq/erlang/gpgkey">Erlang</a>).
          If the new keys are not imported, package installation will start failing with a signature verification
          error.
        </p>
        <p>
          Services and tools that do not use PackageCloud (and thus rely on RabbitMQ's own <a href="/signatures.html">release signing key</a> for signing)
          are not affected by this transition.
        </p>
        <p>
          As always, we welcome any questions, bug reports, and other feedback
          on this release, as well as general suggestions for features and
          enhancements in future releases. Contact us via the
          <a href="https://groups.google.com/forum/#!forum/rabbitmq-users">rabbitmq-users</a>
          Google group.
        </p>
      </doc:text>
    </doc:item>


    <doc:item>
      <doc:date iso="2018-09-20T17:00:00+00:00">20 September 2018</doc:date>
      <doc:title>RabbitMQ 3.7.8 release</doc:title>
      <doc:link>https://github.com/rabbitmq/rabbitmq-server/releases/tag/v3.7.8</doc:link>
      <doc:text>
        <p>
          The RabbitMQ team is pleased to announce the release of RabbitMQ 3.7.8.
        </p>
        <p>
          This is a bug fix release. Release notes can be found <a href="changelog.html">in the change log</a>.
        </p>
        <p>
          Binary builds and packages of the new release can be found on <a href="https://github.com/rabbitmq/rabbitmq-server/releases/">GitHub</a>,
          <a href="https://packagecloud.io/rabbitmq">Package Cloud</a> and <a href="https://bintray.com/rabbitmq/">Bintray</a>.
          See <a href="https://rabbitmq.com/download.html">RabbitMQ downloads</a> page for installation guides.
        </p>
        <p>
          We encourage all users of earlier versions of RabbitMQ to upgrade to this latest release.
        </p>
        <p>
          As always, we welcome any questions, bug reports, and other feedback
          on this release, as well as general suggestions for features and
          enhancements in future releases. Contact us via the
          <a href="https://groups.google.com/forum/#!forum/rabbitmq-users">rabbitmq-users</a>
          Google group.
        </p>
      </doc:text>
    </doc:item>


    <doc:item>
      <doc:date iso="2018-07-05T17:00:00+00:00">5 July 2018</doc:date>
      <doc:title>RabbitMQ 3.7.7 release</doc:title>
      <doc:link>https://github.com/rabbitmq/rabbitmq-server/releases/tag/v3.7.7</doc:link>
      <doc:text>
        <p>
          The RabbitMQ team is pleased to announce the release of RabbitMQ 3.7.7.
        </p>
        <p>
          This release introduces <a href="https://groups.google.com/forum/#!msg/rabbitmq-users/KbOldePfgYw/cjYzldEJAQAJ">Erlang 21 compatibility</a>
          and bug fixes. You can view the changes <a href="changelog.html">in the change log</a>.
        </p>
        <p>
          Binary builds and packages of the new release can be found on <a href="https://bintray.com/rabbitmq/">Bintray</a>,
          <a href="https://packagecloud.io/rabbitmq">Package Cloud</a> and <a href="https://github.com/rabbitmq/rabbitmq-server/releases/">GitHub</a>.
          See <a href="https://www.rabbitmq.com/download.html">RabbitMQ downloads</a> page for installation guides.
        </p>
        <p>
          We encourage all users of earlier versions of RabbitMQ to upgrade to this latest release.
        </p>
        <p>
          As always, we welcome any questions, bug reports, and other feedback
          on this release, as well as general suggestions for features and
          enhancements in future releases. Contact us via the
          <a href="https://groups.google.com/forum/#!forum/rabbitmq-users">rabbitmq-users</a>
          Google group.
        </p>
      </doc:text>
    </doc:item>


    <doc:item>
      <doc:date iso="2018-06-13T17:00:00+00:00">13 June 2018</doc:date>
      <doc:title>RabbitMQ 3.7.6 release</doc:title>
      <doc:link>https://github.com/rabbitmq/rabbitmq-server/releases/tag/v3.7.6</doc:link>
      <doc:text>
        <p>
          The RabbitMQ team is pleased to announce the release of RabbitMQ 3.7.6.
        </p>
        <p>
          This release primarily contains bug fixes.
          You can view the changes <a href="changelog.html">in the change log</a>.
        </p>
        <p>
          Binary and source distributions of the new release can be found on the
          <a href="https://www.rabbitmq.com/download.html">downloads page</a>.
        </p>
        <p>
          We encourage all users of earlier versions of RabbitMQ to upgrade to this latest release.
        </p>
        <p>
          As always, we welcome any questions, bug reports, and other feedback
          on this release, as well as general suggestions for features and
          enhancements in future releases. Contact us via the
          <a href="https://groups.google.com/forum/#!forum/rabbitmq-users">rabbitmq-users</a>
          Google group.
        </p>
      </doc:text>
    </doc:item>


    <doc:item>
      <doc:date iso="2018-05-09T17:00:00+00:00">9 May 2018</doc:date>
      <doc:title>RabbitMQ 3.7.5 release</doc:title>
      <doc:link>https://github.com/rabbitmq/rabbitmq-server/releases/tag/v3.7.5</doc:link>
      <doc:text>
        <p>
          The RabbitMQ team is pleased to announce the release of RabbitMQ 3.7.5.
        </p>
        <p>
          This release primarily contains bug fixes.
          You can view the changes <a href="changelog.html">in the change log</a>.
        </p>
        <p>
          Binary and source distributions of the new release can be found on the
          <a href="https://www.rabbitmq.com/download.html">downloads page</a>.
        </p>
        <p>
          We encourage all users of earlier versions of RabbitMQ to upgrade to this latest release.
        </p>
        <p>
          As always, we welcome any questions, bug reports, and other feedback
          on this release, as well as general suggestions for features and
          enhancements in future releases. Contact us via the
          <a href="https://groups.google.com/forum/#!forum/rabbitmq-users">rabbitmq-users</a>
          Google group.
        </p>
      </doc:text>
    </doc:item>

    <doc:item>
      <doc:date iso="2018-03-08T01:00:00+00:00">23 March 2018</doc:date>
      <doc:title>RabbitMQ 3.6.x Series Reaches End-of-Life on May 1st, 2018</doc:title>
      <doc:link>https://groups.google.com/d/msg/rabbitmq-users/kXkI-f3pgEw/UFowJIK4BQAJ</doc:link>
      <doc:text>
        <p>
          As announced previously on the <a href="https://groups.google.com/forum/#!forum/rabbitmq-users">RabbitMQ mailing list</a>,
          RabbitMQ 3.6.x release series will reach end of life on May 1st, 2018.
        </p>
        <p>
          What this means:

          <ul>
            <li>3.6.x releases after May 2018 are highly unlikely</li>
            <li>Security patches may be provided depending on their severity through September 1st, 2018</li>
            <li>Bugs that only affect 3.6.x releases won't be addressed</li>
            <li>Most recent 3.6.x version packages will continue to be available from Bintray, Package Cloud and GitHub</li>
          </ul>
        </p>
        <p>
          We encourage all 3.6.x users to <a href="/upgrade.html">upgrade</a> to <a href="/changelog.html">the latest release</a>.
        </p>
        <p>
          We welcome any questions you may have on our
          <a href="https://groups.google.com/forum/#!forum/rabbitmq-users">official mailing list, rabbitmq-users</a>.
        </p>
      </doc:text>
    </doc:item>

    <doc:item>
      <doc:date iso="2018-03-08T01:00:00+00:00">8 March 2018</doc:date>
      <doc:title>RabbitMQ 3.7.4 release</doc:title>
      <doc:link>https://github.com/rabbitmq/rabbitmq-server/releases/tag/v3.7.4</doc:link>
      <doc:text>
        <p>
          The RabbitMQ team is pleased to announce the release of RabbitMQ 3.7.4.
        </p>
        <p>
          This release primarily contains bug fixes.
          You can view the changes <a href="changelog.html">in the change log</a>.
        </p>
        <p>
          Binary and source distributions of the new release can be found on the
          <a href="https://www.rabbitmq.com/download.html">downloads page</a>.
        </p>
        <p>
          We encourage all users of earlier versions of RabbitMQ to upgrade to this latest release.
        </p>
        <p>
          As always, we welcome any questions, bug reports, and other feedback
          on this release, as well as general suggestions for features and
          enhancements in future releases. Contact us via the
          <a href="https://groups.google.com/forum/#!forum/rabbitmq-users">rabbitmq-users</a>
          Google group.
        </p>
      </doc:text>
    </doc:item>

    <doc:item>
      <doc:date iso="2018-01-30T10:43:30+01:00">30 January 2018</doc:date>
      <doc:title>RabbitMQ 3.7.3 release</doc:title>
      <doc:link>https://github.com/rabbitmq/rabbitmq-server/releases/tag/v3.7.3</doc:link>
      <doc:text>
        <p>
          The RabbitMQ team is pleased to announce the release of RabbitMQ 3.7.3.
        </p>
        <p>
          This release has a few enhancements and bug fixes.
          You can view the changes <a href="changelog.html">in the change log</a>.
        </p>
        <p>
          Binary and source distributions of the new release can be found on the
          <a href="https://www.rabbitmq.com/download.html">downloads page</a>.
        </p>
        <p>
          We encourage all users of earlier versions of RabbitMQ to upgrade to this latest release.
        </p>
        <p>
          As always, we welcome any questions, bug reports, and other feedback
          on this release, as well as general suggestions for features and
          enhancements in future releases. Contact us via the
          <a href="https://groups.google.com/forum/#!forum/rabbitmq-users">rabbitmq-users</a>
          Google group.
        </p>
      </doc:text>
    </doc:item>

    <doc:item>
      <doc:date iso="2018-01-26T16:27:00+01:00">26 January 2018</doc:date>
      <doc:title>Impact of Meltdown mitigation on RabbitMQ performance</doc:title>
      <doc:link>https://groups.google.com/d/topic/rabbitmq-users/Q1PqJhbuC1A/discussion</doc:link>
      <doc:text>
        <p>
          We tested a few workloads with and without KPTI, the solution
          to mitigate the <a href="https://meltdownattack.com/">Meltdown
	  attack</a> on Linux. You can find our results
	  <a href="https://groups.google.com/d/topic/rabbitmq-users/Q1PqJhbuC1A/discussion">on the mailist-list</a>.
        </p>
      </doc:text>
    </doc:item>

    <doc:item>
      <doc:date iso="2018-01-26T08:00:00+03:00">26 January 2018</doc:date>
      <doc:title>Securing RabbitMQ against the ROBOT TLS attack</doc:title>
      <doc:link>https://groups.google.com/forum/#!topic/rabbitmq-users/MudIwPhZRVo</doc:link>
      <doc:text>
        <p>
          A recently disclosed TLS vulnerability called <a href="https://robotattack.org">ROBOT</a> affects
          Erlang/OTP. Learn what RabbitMQ installations are affected
          and <a href="https://groups.google.com/forum/#!topic/rabbitmq-users/MudIwPhZRVo">how to mitigate</a>.
        </p>
      </doc:text>
    </doc:item>

    <doc:item>
      <doc:date iso="2018-01-17T11:00:00+04:00">17 January 2018</doc:date>
      <doc:title>RabbitMQ 3.6.15 release</doc:title>
      <doc:link>https://github.com/rabbitmq/rabbitmq-server/releases/tag/rabbitmq_v3_6_15</doc:link>
      <doc:text>
        <p>
          The RabbitMQ team is pleased to announce the release of RabbitMQ 3.6.15.
        </p>
        <p>
          This is a bugfix release.
          You can view the changes <a href="changelog.html">in the change log</a>.
        </p>
        <p>
          Binary and source distributions of the new release can be found on the
          <a href="https://www.rabbitmq.com/download.html">downloads page</a>.
        </p>
        <p>
          We encourage all users of earlier versions of RabbitMQ to upgrade to this latest release.
        </p>
        <p>
          As always, we welcome any questions, bug reports, and other feedback
          on this release, as well as general suggestions for features and
          enhancements in future releases. Contact us via the
          <a href="https://groups.google.com/forum/#!forum/rabbitmq-users">rabbitmq-users</a>
          Google group.
        </p>
      </doc:text>
   </doc:item>

    <doc:item>
      <doc:date iso="2018-01-15T18:00:00+03:00">15 January 2018</doc:date>
      <doc:title>RabbitMQ Community Survey</doc:title>
      <doc:link>https://goo.gl/forms/DqbquKSV9c8aVrd12</doc:link>
      <doc:text>
        <p>
          Team RabbitMQ is conducting a <a href="https://goo.gl/forms/DqbquKSV9c8aVrd12">RabbitMQ user survey</a>. Please help us
          understand how you use RabbitMQ and what are your top pain points are. It will only take a few minutes.
        </p>
      </doc:text>
   </doc:item>

    <doc:item>
      <doc:date iso="2018-01-12T18:00:00+03:00">12 January 2018</doc:date>
      <doc:title>Breaking changes in Erlang/OTP 20.2 on Windows</doc:title>
      <doc:link>https://groups.google.com/forum/#!topic/rabbitmq-users/dzetiXNy0Ec</doc:link>
      <doc:text>
        <p>
          RabbitMQ users who run on Windows should be aware that default Erlang cookie
          location in Erlang/OTP 20.2 <a href="https://groups.google.com/forum/#!topic/rabbitmq-users/dzetiXNy0Ec">has changed</a>.
          RabbitMQ documentation guides <a href="/cli.html">were updated</a> to explain the difference.
          Users on other operating systems are not affected.
        </p>
        <p>
          As always, we welcome any questions, bug reports, and other feedback
          on this release, as well as general suggestions for features and
          enhancements in future releases. Contact us via the
          <a href="https://groups.google.com/forum/#!forum/rabbitmq-users">rabbitmq-users</a>
          Google group.
        </p>
      </doc:text>
   </doc:item>

    <doc:item>
      <doc:date iso="2017-12-23T11:00:00+04:00">23 December 2017</doc:date>
      <doc:title>RabbitMQ 3.7.2 release</doc:title>
      <doc:link>https://github.com/rabbitmq/rabbitmq-server/releases/tag/v3.7.2</doc:link>
      <doc:text>
        <p>
          The RabbitMQ team is pleased to announce the release of RabbitMQ 3.7.2.
        </p>
        <p>
          This is a bugfix release.
          You can view the changes <a href="changelog.html">in the change log</a>.
        </p>
        <p>
          Binary and source distributions of the new release can be found on the
          <a href="https://www.rabbitmq.com/download.html">downloads page</a>.
        </p>
        <p>
          We encourage all users of earlier versions of RabbitMQ to upgrade to this latest release.
        </p>
        <p>
          As always, we welcome any questions, bug reports, and other feedback
          on this release, as well as general suggestions for features and
          enhancements in future releases. Contact us via the
          <a href="https://groups.google.com/forum/#!forum/rabbitmq-users">rabbitmq-users</a>
          Google group.
        </p>
      </doc:text>
   </doc:item>

   <doc:item>
      <doc:date iso="2017-12-21T16:00:00+04:00">21 December 2017</doc:date>
      <doc:title>RabbitMQ 3.7.1 release</doc:title>
      <doc:link>https://github.com/rabbitmq/rabbitmq-server/releases/tag/v3.7.1</doc:link>
      <doc:text>
        <p>
          The RabbitMQ team is pleased to announce the release of RabbitMQ 3.7.1.
        </p>
        <p>
          This is a bugfix release.
          You can view the changes <a href="changelog.html">in the change log</a>.
        </p>
        <p>
          Binary and source distributions of the new release can be found on the
          <a href="https://www.rabbitmq.com/download.html">downloads page</a>.
        </p>
        <p>
          We encourage all users of earlier versions of RabbitMQ to upgrade to this latest release.
        </p>
        <p>
          As always, we welcome any questions, bug reports, and other feedback
          on this release, as well as general suggestions for features and
          enhancements in future releases. Contact us via the
          <a href="https://groups.google.com/forum/#!forum/rabbitmq-users">rabbitmq-users</a>
          Google group.
        </p>
      </doc:text>
   </doc:item>

   <doc:item>
      <doc:date iso="2017-11-29T08:46:17-08:00">29 November 2017</doc:date>
      <doc:title>RabbitMQ 3.7.0 release</doc:title>
      <doc:link>https://github.com/rabbitmq/rabbitmq-server/releases/tag/v3.7.0</doc:link>
      <doc:text>
        <p>
          The RabbitMQ team is pleased to announce the release of RabbitMQ 3.7.0.
        </p>
        <p>
          This release has new features, a few backwards-incompatible changes, as well as bug fixes.
          You can view the changes <a href="changelog.html">in the change log</a>.
        </p>
        <p>
          Binary and source distributions of the new release can be found on the
          <a href="https://www.rabbitmq.com/download.html">downloads page</a>.
        </p>
        <p>
          We encourage all users of earlier versions of RabbitMQ to upgrade to this latest release.
        </p>
        <p>
          As always, we welcome any questions, bug reports, and other feedback
          on this release, as well as general suggestions for features and
          enhancements in future releases. Contact us via the
          <a href="https://groups.google.com/forum/#!forum/rabbitmq-users">rabbitmq-users</a>
          Google group.
        </p>
      </doc:text>
   </doc:item>

   <doc:item>
      <doc:date iso="2017-11-10T12:00:00+03:00">11 November 2017</doc:date>
      <doc:title>Dropping support for older Erlang versions</doc:title>
      <doc:link>https://github.com/rabbitmq/rabbitmq-server/releases/tag/rabbitmq_v3_6_14</doc:link>
      <doc:text>
        <p>
          RabbitMQ 3.7.0 as well as 3.6.x series starting with 3.6.15 will <a href="https://groups.google.com/d/msg/rabbitmq-users/kXkI-f3pgEw/UFowJIK4BQAJ">drop support for Erlang/OTP versions older than 19.3</a>.
        </p>

        <p>
          List of installation options for modern Erlang releases can be found in
          the <a href="https://www.rabbitmq.com/which-erlang.html">RabbitMQ Erlang compatibility guide</a>.
        </p>

        <p>
          As always, we welcome questions and other feedback
          on this release, as well as general suggestions for features and
          enhancements in future releases. Contact us via the
          <a href="https://groups.google.com/forum/#!forum/rabbitmq-users">rabbitmq-users</a>
          Google group.
        </p>
      </doc:text>
    </doc:item>

   <doc:item>
      <doc:date iso="2017-11-07T18:00:00+03:00">7 November 2017</doc:date>
      <doc:title>RabbitMQ 3.6.14 release</doc:title>
      <doc:link>https://github.com/rabbitmq/rabbitmq-server/releases/tag/rabbitmq_v3_6_14</doc:link>
      <doc:text>
        <p>
          The RabbitMQ team is pleased to announce the release of <a href="https://github.com/rabbitmq/rabbitmq-server/releases/tag/rabbitmq_v3_6_14">RabbitMQ 3.6.14</a>.
        </p>

        <p>
          This release contains a bug fix in packages for systemd-based distributions.
        </p>

        <p>
          All artifacts in this release <a href="https://www.rabbitmq.com/signatures.html">are signed</a>.
          Please refer to the <a href="/install-debian.html">Debian/Ubuntu</a>, <a href="/install-rpm.html">RHEL/CentOS/SUSE</a>, and <a href="/download.html">other installation guides</a>
          for installation instructions.
        </p>

        <p>
          Binary and source distributions of the new release can
          be found on
          <a href="https://github.com/rabbitmq/rabbitmq-server/releases/tag/rabbitmq_v3_6_14">GitHub</a>,
          <a href="https://bintray.com/rabbitmq/">Bintray</a>, <a href="https://packagecloud.io/rabbitmq/">Package Cloud</a>,
          as well as <a href="https://www.rabbitmq.com/download.html">rabbitmq.com</a>.
        </p>
        <p>
          We encourage all users of earlier versions of RabbitMQ to
          upgrade to this latest release.
        </p>
        <p>
          As always, we welcome any questions, bug reports, and other feedback
          on this release, as well as general suggestions for features and
          enhancements in future releases. Contact us via the
          <a href="https://groups.google.com/forum/#!forum/rabbitmq-users">rabbitmq-users</a>
          Google group.
        </p>
      </doc:text>
    </doc:item>

   <doc:item>
      <doc:date iso="2017-11-06T18:00:00+03:00">6 November 2017</doc:date>
      <doc:title>RabbitMQ 3.6.13 release</doc:title>
      <doc:link>https://github.com/rabbitmq/rabbitmq-server/releases/tag/rabbitmq_v3_6_13</doc:link>
      <doc:text>
        <p>
          The RabbitMQ team is pleased to announce the release of <a href="https://github.com/rabbitmq/rabbitmq-server/releases/tag/rabbitmq_v3_6_13">RabbitMQ 3.6.13</a>.
        </p>

        <p>
          This release contains bug fixes and usability improvements.
        </p>

        <p>
          All artifacts in this release <a href="https://www.rabbitmq.com/signatures.html">are signed</a>.
          Please refer to the <a href="/install-debian.html">Debian/Ubuntu</a>, <a href="/install-rpm.html">RHEL/CentOS/SUSE</a>, and <a href="/download.html">other installation guides</a>
          for installation instructions.
        </p>

        <p>
          Binary and source distributions of the new release can
          be found on
          <a href="https://github.com/rabbitmq/rabbitmq-server/releases/tag/rabbitmq_v3_6_13">GitHub</a>,
          <a href="https://bintray.com/rabbitmq/">Bintray</a>, <a href="https://packagecloud.io/rabbitmq/">Package Cloud</a>,
          as well as <a href="https://www.rabbitmq.com/download.html">rabbitmq.com</a>.
        </p>
        <p>
          We encourage all users of earlier versions of RabbitMQ to
          upgrade to this latest release.
        </p>
        <p>
          As always, we welcome any questions, bug reports, and other feedback
          on this release, as well as general suggestions for features and
          enhancements in future releases. Contact us via the
          <a href="https://groups.google.com/forum/#!forum/rabbitmq-users">rabbitmq-users</a>
          Google group.
        </p>
      </doc:text>
    </doc:item>

   <doc:item>
      <doc:date iso="2017-09-11T18:00:00+03:00">11 September 2017</doc:date>
      <doc:title>RabbitMQ 3.6.12 release</doc:title>
      <doc:link>https://github.com/rabbitmq/rabbitmq-server/releases/tag/rabbitmq_v3_6_12</doc:link>
      <doc:text>
        <p>
          The RabbitMQ team is pleased to announce the release of <a href="https://github.com/rabbitmq/rabbitmq-server/releases/tag/rabbitmq_v3_6_12">RabbitMQ 3.6.12</a>.
        </p>

        <p>
          This is a bug fix release.
        </p>

        <p>
          All artifacts in this release <a href="https://www.rabbitmq.com/signatures.html">are signed</a>.
          Please refer to the <a href="/install-debian.html">Debian</a> and <a href="/install-rpm.html">RPM installation guides</a> for Debian/Ubuntu and RHEL/CentOS installation instructions.
        </p>

        <p>
          Binary and source distributions of the new release can
          be found on
          <a href="https://github.com/rabbitmq/rabbitmq-server/releases/tag/rabbitmq_v3_6_12">GitHub</a>,
          <a href="https://bintray.com/rabbitmq/">Bintray</a>, <a href="https://packagecloud.io/rabbitmq/">Package Cloud</a>,
          as well as <a href="https://www.rabbitmq.com/download.html">rabbitmq.com</a>.
        </p>
        <p>
          We encourage all users of earlier versions of RabbitMQ to
          upgrade to this latest release.
        </p>
        <p>
          As always, we welcome any questions, bug reports, and other feedback
          on this release, as well as general suggestions for features and
          enhancements in future releases. Contact us via the
          <a href="https://groups.google.com/forum/#!forum/rabbitmq-users">rabbitmq-users</a>
          Google group.
        </p>
      </doc:text>
    </doc:item>

   <doc:item>
      <doc:date iso="2017-08-16T18:00:00+03:00">16 August 2017</doc:date>
      <doc:title>RabbitMQ 3.6.11 release</doc:title>
      <doc:link>https://github.com/rabbitmq/rabbitmq-server/releases/tag/rabbitmq_v3_6_11</doc:link>
      <doc:text>
        <p>
          The RabbitMQ team is pleased to announce the release of <a href="https://github.com/rabbitmq/rabbitmq-server/releases/tag/rabbitmq_v3_6_11">RabbitMQ 3.6.11</a>.
        </p>

        <p>
          This release contains bug fixes and usability improvements.
        </p>

        <p>
          All artifacts in this release <a href="https://www.rabbitmq.com/signatures.html">are signed</a>.
          Please refer to the <a href="/install-debian.html">Debian</a> and <a href="/install-rpm.html">RPM installation guides</a> for Debian/Ubuntu and RHEL/CentOS installation instructions.
        </p>

        <p>
          Binary and source distributions of the new release can
          be found on
          <a href="https://github.com/rabbitmq/rabbitmq-server/releases/tag/rabbitmq_v3_6_11">GitHub</a>,
          <a href="https://bintray.com/rabbitmq/">Bintray</a>, <a href="https://packagecloud.io/rabbitmq/">Package Cloud</a>,
          as well as <a href="https://www.rabbitmq.com/download.html">rabbitmq.com</a>.
        </p>
        <p>
          We encourage all users of earlier versions of RabbitMQ to
          upgrade to this latest release.
        </p>
        <p>
          As always, we welcome any questions, bug reports, and other feedback
          on this release, as well as general suggestions for features and
          enhancements in future releases. Contact us via the
          <a href="https://groups.google.com/forum/#!forum/rabbitmq-users">rabbitmq-users</a>
          Google group.
        </p>
      </doc:text>
    </doc:item>

   <doc:item>
      <doc:date iso="2017-05-25T18:00:00+03:00">25 May 2017</doc:date>
      <doc:title>RabbitMQ 3.6.10 release</doc:title>
      <doc:link>https://github.com/rabbitmq/rabbitmq-server/releases/tag/rabbitmq_v3_6_10</doc:link>
      <doc:text>
        <p>
          The RabbitMQ team is pleased to announce the release of <a href="https://github.com/rabbitmq/rabbitmq-server/releases/tag/rabbitmq_v3_6_10">RabbitMQ 3.6.10</a>.
        </p>

        <p>
          This release contains bug fixes and usability improvements.
        </p>

        <p>
          All artifacts in this release <a href="https://www.rabbitmq.com/signatures.html">are signed</a>.
          Please refer to the <a href="/install-debian.html">Debian</a> and <a href="/install-rpm.html">RPM installation guides</a> for Debian/Ubuntu and RHEL/CentOS installation instructions.
        </p>

        <p>
          Binary and source distributions of the new release can
          be found on the
          <a href="https://www.rabbitmq.com/download.html">downloads page</a>,
          <a href="https://github.com/rabbitmq/rabbitmq-server/releases/tag/rabbitmq_v3_6_10">GitHub</a>,
          <a href="https://packagecloud.io/rabbitmq/">Package Cloud</a>, and <a href="https://bintray.com/rabbitmq/">Bintray</a>.
        </p>
        <p>
          We encourage all users of earlier versions of RabbitMQ to
          upgrade to this latest release.
        </p>
        <p>
          As always, we welcome any questions, bug reports, and other feedback
          on this release, as well as general suggestions for features and
          enhancements in future releases. Contact us via the
          <a href="https://groups.google.com/forum/#!forum/rabbitmq-users">rabbitmq-users</a>
          Google group.
        </p>
      </doc:text>
    </doc:item>

   <doc:item>
      <doc:date iso="2017-03-29T18:00:00+03:00">29 March 2017</doc:date>
      <doc:title>RabbitMQ 3.6.9 release</doc:title>
      <doc:link>https://github.com/rabbitmq/rabbitmq-server/releases/tag/rabbitmq_v3_6_9</doc:link>
      <doc:text>
        <p>
          The RabbitMQ team is pleased to announce the release of <a href="https://github.com/rabbitmq/rabbitmq-server/releases/tag/rabbitmq_v3_6_9">RabbitMQ 3.6.9</a>.
        </p>

        <p>
          This a maintenance release that includes several security vulnerabilities patched in the management plugin:

           <ul>
             <li>CVE-2017-4965: XSS vulnerabilities in management UI</li>
             <li>CVE-2017-4966: authentication details are stored in browser-local storage without expiration</li>
             <li>CVE-2017-4967: XSS vulnerabilities in management UI</li>
           </ul>

           Details of the above CVEs are pending publishing.
        </p>

        <p>
          All artifacts in this release are signed with a <a href="https://groups.google.com/forum/#!msg/rabbitmq-users/BO5cmEsdEhc/Jupz1_Q4AwAJ">new 4096-bit OpenGPG key</a>.
          Please refer to the <a href="/install-debian.html">Debian</a> and <a href="/install-rpm.html">RPM installation guides</a> for more details.
        </p>

        <p>
          Binary and source distributions of the new release can
          be found on the
          <a href="https://www.rabbitmq.com/download.html">RabbitMQ site</a>,
          <a href="https://github.com/rabbitmq/rabbitmq-server/releases/tag/rabbitmq_v3_6_9">GitHub</a>,
          <a href="https://packagecloud.io/rabbitmq/">Package Cloud</a>, and <a href="https://bintray.com/rabbitmq/">Bintray</a>.
        </p>
        <p>
          We encourage all users of earlier versions of RabbitMQ to
          upgrade to this latest release.
        </p>
        <p>
          As always, we welcome any questions, bug reports, and other feedback
          on this release, as well as general suggestions for features and
          enhancements in future releases. Contact us via the
          <a href="https://groups.google.com/forum/#!forum/rabbitmq-users">rabbitmq-users</a>
          Google group.
        </p>
      </doc:text>
    </doc:item>

   <doc:item>
      <doc:date iso="2017-03-17T18:00:00+03:00">17 March 2017</doc:date>
      <doc:title>RabbitMQ 3.6.8 release</doc:title>
      <doc:link>https://github.com/rabbitmq/rabbitmq-server/releases/tag/rabbitmq_v3_6_8</doc:link>
      <doc:text>
        <p>
          The RabbitMQ team is pleased to announce the release of <a href="https://github.com/rabbitmq/rabbitmq-server/releases/tag/rabbitmq_v3_6_8">RabbitMQ 3.6.8</a>.
        </p>

        <p>
          This release restores Erlang/OTP R16B03 and 17.x
          compatibility that was affected in the 3.6.7 release. It
          also contains a few minor bug fixes.
        </p>

        <p>
          All artifacts in this release are signed with a <a href="https://groups.google.com/forum/#!msg/rabbitmq-users/BO5cmEsdEhc/Jupz1_Q4AwAJ">new 4096-bit OpenGPG key</a>.
          Please refer to the <a href="/install-debian.html">Debian</a> and <a href="/install-rpm.html">RPM installation guides</a> for more details.
        </p>

        <p>
          Binary and source distributions of the new release can
          be found on the
          <a href="https://www.rabbitmq.com/download.html">downloads page</a>,
          <a href="https://github.com/rabbitmq/rabbitmq-server/releases/tag/rabbitmq_v3_6_8">GitHub</a>,
          <a href="https://packagecloud.io/rabbitmq/">Package Cloud</a>, and <a href="https://bintray.com/rabbitmq/">Bintray</a>.
        </p>
        <p>
          We encourage all users of earlier versions of RabbitMQ to
          upgrade to this latest release.
        </p>
        <p>
          As always, we welcome any questions, bug reports, and other feedback
          on this release, as well as general suggestions for features and
          enhancements in future releases. Contact us via the
          <a href="https://groups.google.com/forum/#!forum/rabbitmq-users">rabbitmq-users</a>
          Google group.
        </p>
      </doc:text>
    </doc:item>

   <doc:item>
      <doc:date iso="2017-03-15T18:00:00+03:00">15 March 2017</doc:date>
      <doc:title>RabbitMQ 3.6.7 release</doc:title>
      <doc:link>https://github.com/rabbitmq/rabbitmq-server/releases/tag/rabbitmq_v3_6_7</doc:link>
      <doc:text>
        <p>
          The RabbitMQ team is pleased to announce the release of RabbitMQ
          3.6.7.
        </p>

        <p>
          This release contains a <a href="https://github.com/rabbitmq/rabbitmq-management/issues/236">new distributed management plugin</a>
          as well as bug fixes and usability improvements.
        </p>

        <p>
          All artifacts in this release are signed with a <a href="https://groups.google.com/forum/#!msg/rabbitmq-users/BO5cmEsdEhc/Jupz1_Q4AwAJ">new 4096-bit OpenGPG key</a>.
          Please refer to the Debian and RPM installation guides for more details.
        </p>

        <p>
          Binary and source distributions of the new release can
          be found on the
          <a href="https://www.rabbitmq.com/download.html">downloads page</a>,
          <a href="https://github.com/rabbitmq/rabbitmq-server/releases/tag/rabbitmq_v3_6_7">GitHub</a>,
          <a href="https://packagecloud.io/rabbitmq/">Package Cloud</a>, and <a href="https://bintray.com/rabbitmq/">Bintray</a>.
        </p>
        <p>
          We encourage all users of earlier versions of RabbitMQ to
          upgrade to this latest release.
        </p>
        <p>
          As always, we welcome any questions, bug reports, and other feedback
          on this release, as well as general suggestions for features and
          enhancements in future releases. Contact us via the
          <a href="https://groups.google.com/forum/#!forum/rabbitmq-users">rabbitmq-users</a>
          Google group.
        </p>
      </doc:text>
    </doc:item>


   <doc:item>
      <doc:date iso="2016-11-21T18:00:00+03:00">21 November 2016</doc:date>
      <doc:title>RabbitMQ 3.6.6 release</doc:title>
      <doc:link>https://github.com/rabbitmq/rabbitmq-server/releases/tag/rabbitmq_v3_6_6</doc:link>
      <doc:text>
        <p>
          The RabbitMQ team is pleased to announce the release of RabbitMQ
          3.6.6.
        </p>

        <p>
          This release contains a security vulnerability (<a href="https://pivotal.io/security/cve-2016-9877">CVE-2016-9877</a>) fix in the MQTT plugin and bug fixes.
        </p>

        <p>
          All artifacts in this release are signed with a <a href="https://groups.google.com/forum/#!msg/rabbitmq-users/BO5cmEsdEhc/Jupz1_Q4AwAJ">new 4096-bit OpenGPG key</a>.
          Please refer to the Debian and RPM installation guides for more details.
        </p>

        <p>
          Binary and source distributions of the new release can
          be found on the
          <a href="https://www.rabbitmq.com/download.html">downloads page</a>,
          <a href="https://github.com/rabbitmq/rabbitmq-server/releases/tag/rabbitmq_v3_6_6">GitHub</a>,
          <a href="https://packagecloud.io/rabbitmq/">Package Cloud</a>, and <a href="https://bintray.com/rabbitmq/">Bintray</a>.
        </p>
        <p>
          We encourage all users of earlier versions of RabbitMQ to
          upgrade to this latest release.
        </p>
        <p>
          As always, we welcome any questions, bug reports, and other feedback
          on this release, as well as general suggestions for features and
          enhancements in future releases. Contact us via the
          <a href="https://groups.google.com/forum/#!forum/rabbitmq-users">rabbitmq-users</a>
          Google group.
        </p>
      </doc:text>
    </doc:item>

   <doc:item>
      <doc:date iso="2016-11-21T17:00:00+03:00">21 November 2016</doc:date>
      <doc:title>RabbitMQ 3.5.8 release</doc:title>
      <doc:link>https://github.com/rabbitmq/rabbitmq-server/releases/tag/rabbitmq_v3_5_8</doc:link>
      <doc:text>
        <p>
          The RabbitMQ team is pleased to announce the release of RabbitMQ
          3.5.8.
        </p>

        <p>
          This release contains a security vulnerability (<a href="https://pivotal.io/security/cve-2016-9877">CVE-2016-9877</a>) fix in the MQTT plugin.
        </p>

        <p>
          All artifacts in this release are signed with a <a href="https://groups.google.com/forum/#!msg/rabbitmq-users/BO5cmEsdEhc/Jupz1_Q4AwAJ">new 4096-bit OpenGPG key</a>.
          Please refer to the Debian and RPM installation guides for more details.
        </p>

        <p>
          Binary and source distributions of the new release can
          be found on
          <a href="https://github.com/rabbitmq/rabbitmq-server/releases/tag/rabbitmq_v3_5_8">GitHub</a>,
          <a href="https://packagecloud.io/rabbitmq/">Package Cloud</a>, and <a href="https://bintray.com/rabbitmq/">Bintray</a>.
        </p>
        <p>
          We encourage all users of earlier 3.5.x versions of RabbitMQ to
          upgrade to this release. Note: release 3.5.8 marks the final patch in the 3.5.x series. RabbitMQ 3.5.x is no longer maintained.
          Upgrade, and refer to the current version of RabbitMQ instead.
        </p>
        <p>
          As always, we welcome any questions, bug reports, and other feedback
          on this release, as well as general suggestions for features and
          enhancements in future releases. Contact us via the
          <a href="https://groups.google.com/forum/#!forum/rabbitmq-users">rabbitmq-users</a>
          Google group.
        </p>
      </doc:text>
    </doc:item>


   <doc:item>
      <doc:date iso="2016-08-05T18:00:00+03:00">5 August 2016</doc:date>
      <doc:title>RabbitMQ 3.6.5 release</doc:title>
      <doc:link>https://github.com/rabbitmq/rabbitmq-server/releases/tag/rabbitmq_v3_6_5</doc:link>
      <doc:text>
        <p>
          The RabbitMQ team is pleased to announce the release of RabbitMQ
          3.6.5.
        </p>

        <p>
          This release only contains bug fixes.
        </p>

        <p>
          All artifacts in this release are signed with a <a href="https://groups.google.com/forum/#!msg/rabbitmq-users/BO5cmEsdEhc/Jupz1_Q4AwAJ">new 4096-bit OpenGPG key</a>.
          Please refer to the Debian and RPM installation guides for more details.
        </p>

        <p>
          Binary and source distributions of the new release can
          be found on the
          <a href="https://www.rabbitmq.com/download.html">downloads page</a>.
        </p>
        <p>
          We encourage all users of earlier versions of RabbitMQ to
          upgrade to this latest release, in particular from <code>3.6.2</code>.
        </p>
        <p>
          As always, we welcome any questions, bug reports, and other feedback
          on this release, as well as general suggestions for features and
          enhancements in future releases. Contact us via the
          <a href="https://groups.google.com/forum/#!forum/rabbitmq-users">rabbitmq-users</a>
          Google group.
        </p>
      </doc:text>
    </doc:item>

   <doc:item>
      <doc:date iso="2016-07-29T18:00:00+03:00">29 July 2016</doc:date>
      <doc:title>RabbitMQ 3.6.4 release</doc:title>
      <doc:link>https://github.com/rabbitmq/rabbitmq-server/releases/tag/rabbitmq_v3_6_4</doc:link>
      <doc:text>
        <p>
          The RabbitMQ team is pleased to announce the release of RabbitMQ
          3.6.4.
        </p>

        <p>
          This release fixes a number of bugs and is compatible with Erlang 19.0.
          It also contains minor usability improvements.
        </p>

        <p>
          All artifacts in this release are signed with a <a href="https://groups.google.com/forum/#!msg/rabbitmq-users/BO5cmEsdEhc/Jupz1_Q4AwAJ">new 4096-bit OpenGPG key</a>.
          Please refer to the Debian and RPM installation guides for more details.
        </p>

        <p>
          Binary and source distributions of the new release can
          be found on the
          <a href="https://www.rabbitmq.com/download.html">downloads page</a>.
        </p>
        <p>
          We encourage all users of earlier versions of RabbitMQ to
          upgrade to this latest release, in particular from <code>3.6.2</code>.
        </p>
        <p>
          As always, we welcome any questions, bug reports, and other feedback
          on this release, as well as general suggestions for features and
          enhancements in future releases. Contact us via the
          <a href="https://groups.google.com/forum/#!forum/rabbitmq-users">rabbitmq-users</a>
          Google group.
        </p>
      </doc:text>
    </doc:item>

   <doc:item>
      <doc:date iso="2016-07-06T18:00:00+03:00">6 July 2016</doc:date>
      <doc:title>RabbitMQ 3.6.3 release</doc:title>
      <doc:link>https://github.com/rabbitmq/rabbitmq-server/releases/tag/rabbitmq_v3_6_3</doc:link>
      <doc:text>
        <p>
          The RabbitMQ team is pleased to announce the release of RabbitMQ
          3.6.3.
        </p>

        <p>
          This release fixes a number of bugs in 3.6.2 and earlier
          versions, introduces systemd support in the Debian package,
          <a href="https://groups.google.com/forum/#!topic/rabbitmq-users/orFuEYExcxk">retires Debian package support for Ubuntu versions older than 14.04</a>,
          and includes 3 new plugins into the main distribution. It also contains minor usability improvements.
        </p>

        <p>
          All artifacts in this release are signed with a <a href="https://groups.google.com/forum/#!msg/rabbitmq-users/BO5cmEsdEhc/Jupz1_Q4AwAJ">new 4096-bit OpenGPG key</a>.
          Please refer to the Debian and RPM installation guides for more details.
        </p>

        <p>
          Binary and source distributions of the new release can
          be found on the
          <a href="https://www.rabbitmq.com/download.html">downloads page</a>.
        </p>
        <p>
          We encourage all users of earlier versions of RabbitMQ to
          upgrade to this latest release, in particular from <code>3.6.2</code>.
        </p>
        <p>
          As always, we welcome any questions, bug reports, and other feedback
          on this release, as well as general suggestions for features and
          enhancements in future releases. Contact us via the
          <a href="https://groups.google.com/forum/#!forum/rabbitmq-users">rabbitmq-users</a>
          Google group.
        </p>
      </doc:text>
    </doc:item>

   <doc:item>
     <doc:date iso="2016-05-25T18:00:00+03:00">25 May 2016</doc:date>
     <doc:title>New OpenPGP keys</doc:title>
     <doc:text>
       <p>
         We are replacing our old OpenPGP keys we use to sign releases
         and nightlies with new stronger keys. The old keys were still
         DSA-1024 keys. The new ones are RSA-4096 keys. They are already
         available at the following locations:
       </p>
       <ul>
         <li><a href="https://www.rabbitmq.com/rabbitmq-release-signing-key.asc">Release signing key</a></li>
         <li><a href="https://www.rabbitmq.com/rabbitmq-nightly-signing-key.asc">Nightly signing key</a></li>
       </ul>

       <p>
         You will find below the transition statement for each replaced
         keys. They are each signed with the appropriate old key and
         their corresponding new key. There are links so you can easily
         download the transition statements and verify them.
       </p>

       <p>
         For Deb and RPM packages users, we recommend you import the new
         keys as soon as possible, so the switch from the old to the new
         key is smooth. See the documentation
         <a href="https://www.rabbitmq.com/install-debian.html#apt">for Deb packages</a> and
         <a href="https://www.rabbitmq.com/install-rpm.html">for RPM packages</a>
         for instructions to import it.
       </p>

       <dl>
         <dt><a href="https://www.rabbitmq.com/key-transition-0xF7B8CEA6056E8E56.txt">Transition statement for the release key</a></dt>
         <dd>
           <pre>-----BEGIN PGP SIGNED MESSAGE-----
Hash: SHA1,SHA512

OpenPGP Key Transition Statement for RabbitMQ Release Signing Key

We have created a new OpenPGP key and will be transitioning away from
the old key. The old key has not been compromised and will continue
to be valid for some time, but we will sign release artifacts and
repositories with the new key going forward.

We would like this new key to be re-integrated into the web of trust.
This message is signed by both keys to certify the transition.  The new
and old keys are signed by each other.

The old key, which we are transitioning away from, is:

pub   dsa1024/0xF7B8CEA6056E8E56 2007-07-06 [SC]
      Key fingerprint = F783 72A0 6FF5 0C80 464F  C1B4 F7B8 CEA6 056E 8E56
uid                              RabbitMQ Release Signing Key &lt;info@rabbitmq.com&gt;

The new key, to which we are transitioning, is:

pub   rsa4096/0x6B73A36E6026DFCA 2016-05-17 [SC]
      Key fingerprint = 0A9A F211 5F46 87BD 2980  3A20 6B73 A36E 6026 DFCA
uid                              RabbitMQ Release Signing Key &lt;info@rabbitmq.com&gt;

The entire key may be downloaded from: https://www.rabbitmq.com/rabbitmq-release-signing-key.asc

To fetch the full new key from a public key server using GnuPG, run:

  gpg --recv-key 0x6B73A36E6026DFCA

If you already know my old key, you can now verify that the new key is
signed by the old one:

  gpg --check-sigs 0x6B73A36E6026DFCA

If you'd like any further verification or have any questions about the
transition please contact us directly.

To verify the integrity of this statement:

  wget -q -O- https://www.rabbitmq.com/key-transition-0xF7B8CEA6056E8E56.txt | gpg --verify

The RabbitMQ Team
-----BEGIN PGP SIGNATURE-----

iEYEARECAAYFAlc8IjwACgkQ97jOpgVujlYL3QCfdO0C4R3iSDn+cmmff3xpEmWj
9JcAnRP15QAkjlOeIBRDRM+1rqLGbAMniQIcBAEBCgAGBQJXPCI8AAoJEGtzo25g
Jt/KtgUQALCNCCSnCX5A3jvtQl1iN9QegfSB7wXBkyWzc7wBwknzGCV+29P/y8rr
e8i4nBm+Kdkq55UDkFcX+kPBe+m+H/Xb53fWcoMatUb82C0YEmnJ8C1zXDcHvlVH
eSVRouWY6qa5GPcTIiGnsM5lTTYuo6BQUU7U1DbrGcpK9pi557a4mX+5aE05/hqR
w8LzMv+jhdY0/enaeQ9oqvfIP32WEVhHlzCNU5XDK0z2uOXtNoAK8AOtHufD+JaX
1DS1mHSr+l1LRkH346rW9fa5EaS6qqT1QNkjMwYDsrSiT3Z4/rIaDArPJf4SEL9R
1DGizxVN/I5VY+v+DH0fv07P4+W6mJQEPRmia2NYgHfU39QtiQYi0UW8Ep8yNpEQ
Pq+cjj1pKY9hWAkAQkRrxqM3k6h2OJEW2u9WIxuB6SaZDB1b6VZK1vQcFyybNqTx
zBHr6A+bROU6GvzO+klTrrsqnEYMZavzhzO9nupoRdfJ3+bHJASWwQDgEgNAlI6h
Yni/tbq8gcEGr6ym6cIOPz7Gwqxfpwfw0UMBfEzaZMbZkeJ6ZOzf7OIPhADtJ1S+
ilHqXw1v5uTFdBDb2P6rBkJHkQICGULoW1mbjheG/l2nBz7gRPlq6eeohW7XjJYk
645b/NuitFjWIKnnNO3YH6da92pLddzEuZOh9rdCpam/G9Uxyadk
=GeDx
-----END PGP SIGNATURE-----</pre>
         </dd>
         <dt><a href="https://www.rabbitmq.com/key-transition-0x0697F46E2DF405B6.txt">Transition statement for the nightlies key</a></dt>
         <dd>
           <pre>-----BEGIN PGP SIGNED MESSAGE-----
Hash: SHA1,SHA512

OpenPGP Key Transition Statement for RabbitMQ (Nightly builds)

We have created a new OpenPGP key and will be transitioning away from
the old key. The old key has not been compromised and will continue
to be valid for some time, but we will sign release artifacts and
repositories with the new key going forward.

We would like this new key to be re-integrated into the web of trust.
This message is signed by both keys to certify the transition.  The new
and old keys are signed by each other.

The old key, which we are transitioning away from, is:

pub   dsa1024/0x0697F46E2DF405B6 2010-08-23 [SC]
      Key fingerprint = 9EFB 5FE2 CBEB 7999 23EE  0F58 0697 F46E 2DF4 05B6
uid                              RabbitMQ (Nightly builds) &lt;info@rabbitmq.com&gt;

The new key, to which we are transitioning, is:

pub   rsa4096/0xD441A9DDBA058EF7 2016-05-17 [SC]
      Key fingerprint = C77F 043E C632 A405 91D2  158B D441 A9DD BA05 8EF7
uid                              RabbitMQ Nightly Signing Key &lt;info@rabbitmq.com&gt;

The entire key may be downloaded from: https://www.rabbitmq.com/rabbitmq-nightly-signing-key.asc

To fetch the full new key from a public key server using GnuPG, run:

  gpg --recv-key 0xD441A9DDBA058EF7

If you already know my old key, you can now verify that the new key is
signed by the old one:

  gpg --check-sigs 0xD441A9DDBA058EF7

If you'd like any further verification or have any questions about the
transition please contact us directly.

To verify the integrity of this statement:

  wget -q -O- https://www.rabbitmq.com/key-transition-0x0697F46E2DF405B6.txt | gpg --verify

The RabbitMQ Team
-----BEGIN PGP SIGNATURE-----

iEYEARECAAYFAlc8IiYACgkQBpf0bi30BbbgbQCgkY4xS5z+fSlGYhbYHnLEuEMs
z9QAoKx5erqa0qiO6pXNm+Nt/LOusns2iQIcBAEBCgAGBQJXPCImAAoJENRBqd26
BY73ouEQAJ3lQpKUZw/TbC2AMyKXEqZmikUiZE9cMXR53RAHAwOOxRlJYT4ykfKQ
GQc/xefJ2nbSbRb2f871YYimw+CmOrMfTtz1RNEkcNvD9Shz3qtYPr/JtY+dA4bV
7d8JcpVm4WObG0gijXZsLKSXTzK3NBNop2hmL/Sjk34aabu2o8X3S9XNqpH+qjqx
dfMWifhcvviEPfdCUcGX5IPh25UgJEtu/wDnb1c7pLAnuKhZ7zo7hGWAICjXdLaz
+Khe7YRq/fjabXq6oJXng8o2AZwQsrRfPPF5pWiKpPOth11YYI9tUjpQwIiAl8Yc
VdmxGyF4FvHTF8ERnQugwGYA4BWjp4xBUg7aLoOtfAp92EUVP10qgvFVQo708DIU
hPvQDL4IJtf7qqNhwcz73LP+/a+5Bg1DceICZ5Ki2WyRfF1Ig//XQLhif0/gG0gC
rG3W2TuoGgSMbbnuk42J7JUxRfHMNWy+y8dBBeMVExybZSGZqfJAOXbhY8RIPUK3
4RMTVlsqBwhvix5L4NbbPsY5sIbbEq2RRn7Nepa9JpGEpddjVEpwaPW8op9ImRht
U9Vex5RdGT0uoPDlqBsCffBxxy9MxTFD+NreVrah5NeCWiROG4WwDwOPmR2hH7io
j8ZGl+/bUPvV/SuMHp61DbfBXjbeBmnP3mycMwo6LMr+ZBqwbVJq
=brAw
-----END PGP SIGNATURE-----</pre>
         </dd>
       </dl>
     </doc:text>
   </doc:item>

   <doc:item>
      <doc:date iso="2016-05-19T18:00:00+03:00">19 May 2016</doc:date>
      <doc:title>RabbitMQ 3.6.2 release</doc:title>
      <doc:link>https://github.com/rabbitmq/rabbitmq-server/releases/tag/rabbitmq_v3_6_2</doc:link>
      <doc:text>
        <p>
          The RabbitMQ team is pleased to announce the release of RabbitMQ
          3.6.2.
        </p>

        <p>
          This release fixes a number of bugs in 3.6.1 and earlier
          versions, introduces a <a href="https://github.com/rabbitmq/rabbitmq-management/issues/41">new statistics collector</a> in the management plugin.
          It also contains usability improvements.
        </p>

        <p>
          Binary and source distributions of the new release can
          be found on the
          <a href="https://www.rabbitmq.com/download.html">download page</a>.
        </p>
        <p>
          We encourage all users of earlier versions of RabbitMQ to
          upgrade to this latest release. Note that all cluster nodes running the
          management plugin need to be upgraded in lock step due to significant
          internal plugin changes.
        </p>
        <p>
          As always, we welcome any questions, bug reports, and other feedback
          on this release, as well as general suggestions for features and
          enhancements in future releases. Contact us via the
          <a href="https://groups.google.com/forum/#!forum/rabbitmq-users">rabbitmq-users</a>
          Google group.
        </p>
      </doc:text>
    </doc:item>

   <doc:item>
      <doc:date iso="2016-03-01T18:00:00+03:00">1 March 2016</doc:date>
      <doc:title>RabbitMQ 3.6.1 release</doc:title>
      <doc:link>https://github.com/rabbitmq/rabbitmq-server/releases/tag/rabbitmq_v3_6_1</doc:link>
      <doc:text>
        <p>
          The RabbitMQ team is pleased to announce the release of RabbitMQ
          3.6.1.
        </p>

        <p>
          This release fixes a number of bugs in 3.6.0 and earlier
          versions, as well as one security issue (CVE-2015-8786) in the management plugin.
          It also contains usability improvements.
        </p>

        <p>
          Binary and source distributions of the new release can
          be found on the
          <a href="https://www.rabbitmq.com/download.html">download page</a>.
        </p>
        <p>
          We encourage all users of earlier versions of RabbitMQ to
          upgrade to this latest release.
        </p>
        <p>
          As always, we welcome any questions, bug reports, and other feedback
          on this release, as well as general suggestions for features and
          enhancements in future releases. Contact us via the
          <a href="https://groups.google.com/forum/#!forum/rabbitmq-users">rabbitmq-users</a>
          Google group.
        </p>
      </doc:text>
    </doc:item>

   <doc:item>
      <doc:date iso="2015-12-22T18:00:00+03:00">22 December 2015</doc:date>
      <doc:title>RabbitMQ 3.6.0 release</doc:title>
      <doc:link>https://github.com/rabbitmq/rabbitmq-server/releases/tag/rabbitmq_v3_6_0</doc:link>
      <doc:text>
        <p>
          The RabbitMQ team is pleased to announce the release of RabbitMQ
          3.6.0.
        </p>

        <p>
          This release has new features, a few backwards-incompatible changes, as well as bug fixes.
        </p>

        <p>
          Binary and source distributions of the new release can
          be found on the
          <a href="https://www.rabbitmq.com/download.html">download page</a>.
        </p>
        <p>
          We encourage all users of earlier versions of RabbitMQ to
          upgrade to this latest release.
        </p>
        <p>
          As always, we welcome any questions, bug reports, and other feedback
          on this release, as well as general suggestions for features and
          enhancements in future releases. Contact us via the
          <a href="https://groups.google.com/forum/#!forum/rabbitmq-users">rabbitmq-users</a>
          Google group.
        </p>
      </doc:text>
    </doc:item>

   <doc:item>
      <doc:date iso="2015-12-15T16:00:00+03:00">15 December 2015</doc:date>
      <doc:title>RabbitMQ 3.5.7 release</doc:title>
      <doc:link>https://github.com/rabbitmq/rabbitmq-server/releases/tag/rabbitmq_v3_5_7</doc:link>
      <doc:text>
        <p>
          The RabbitMQ team is pleased to announce the release of RabbitMQ
          3.5.7.
        </p>

        <p>
          This release fixes a number of bugs in 3.5.6 and earlier
          versions. It also contains usability improvements.
        </p>

        <p>
          Binary and source distributions of the new release can
          be found on the
          <a href="https://www.rabbitmq.com/download.html">download page</a>.
        </p>
        <p>
          We encourage all users of earlier versions of RabbitMQ to
          upgrade to this latest release.
        </p>
        <p>
          As always, we welcome any questions, bug reports, and other feedback
          on this release, as well as general suggestions for features and
          enhancements in future releases. Contact us via the
          <a href="https://groups.google.com/forum/#!forum/rabbitmq-users">rabbitmq-users</a>
          Google group.
        </p>
      </doc:text>
    </doc:item>

    <doc:item>
      <doc:date iso="2015-10-07T17:00:00+03:00">7 October 2015</doc:date>
      <doc:title>RabbitMQ 3.5.6 release</doc:title>
      <doc:link>https://github.com/rabbitmq/rabbitmq-server/releases/tag/rabbitmq_v3_5_6</doc:link>
      <doc:text>
        <p>
          The RabbitMQ team is pleased to announce the release of RabbitMQ
          3.5.6.
        </p>

        <p>
          This release fixes a number of bugs in 3.5.5 and earlier
          versions. It also contains usability improvements.
        </p>

        <p>
          Binary and source distributions of the new release can
          be found on the
          <a href="https://www.rabbitmq.com/download.html">download page</a>.
        </p>
        <p>
          We encourage all users of earlier versions of RabbitMQ to
          upgrade to this latest release.
        </p>
        <p>
          As always, we welcome any questions, bug reports, and other feedback
          on this release, as well as general suggestions for features and
          enhancements in future releases. Contact us via the
          <a href="https://groups.google.com/forum/#!forum/rabbitmq-users">rabbitmq-users</a>
          Google group.
        </p>
      </doc:text>
    </doc:item>

    <doc:item>
      <doc:date iso="2015-09-24T17:00:00+03:00">24 September 2015</doc:date>
      <doc:title>RabbitMQ 3.5.5 release</doc:title>
      <doc:link>https://github.com/rabbitmq/rabbitmq-server/releases/tag/rabbitmq_v3_5_5</doc:link>
      <doc:text>
        <p>
          The RabbitMQ team is pleased to announce the release of RabbitMQ
          3.5.5.
        </p>

        <p>
          This release fixes a number of bugs in 3.5.4 and earlier
          versions. In addition, it improves performance, especially
          when a queue is purged or paged to disk.
        </p>

        <p>
          Binary and source distributions of the new release can
          be found on the
          <a href="https://www.rabbitmq.com/download.html">download page</a>.
        </p>
        <p>
          We encourage all users of earlier versions of RabbitMQ to
          upgrade to this latest release.
        </p>
        <p>
          As always, we welcome any questions, bug reports, and other feedback
          on this release, as well as general suggestions for features and
          enhancements in future releases. Contact us via the
          <a href="https://groups.google.com/forum/#!forum/rabbitmq-users">rabbitmq-users</a>
          Google group.
        </p>
      </doc:text>
    </doc:item>

    <doc:item>
      <doc:date iso="2015-07-22T17:00:00+03:00">22 May 2015</doc:date>
      <doc:title>RabbitMQ 3.5.4 release</doc:title>
      <doc:link>https://github.com/rabbitmq/rabbitmq-server/releases/tag/rabbitmq_v3_5_4</doc:link>
      <doc:text>
        <p>
          The RabbitMQ team is pleased to announce the release of RabbitMQ
          3.5.4.
        </p>

        <p>
          This is a bug fix release focused on RabbitMQ server, .NET and Java clients.
        </p>

        <p>
          Binary and source distributions of the new release can
          be found on the
          <a href="https://www.rabbitmq.com/download.html">download page</a>.
        </p>
        <p>
          We encourage all users of earlier versions of RabbitMQ to
          upgrade to this latest release.
        </p>
        <p>
          As always, we welcome any questions, bug reports, and other feedback
          on this release, as well as general suggestions for features and
          enhancements in future releases. Contact us via the
          <a href="https://groups.google.com/forum/#!forum/rabbitmq-users">rabbitmq-users</a>
          Google group.
        </p>
      </doc:text>
    </doc:item>

    <doc:item>
      <doc:date iso="2015-05-22T12:12:00+02:00">22 May 2015</doc:date>
      <doc:title>RabbitMQ 3.5.3 release</doc:title>
      <doc:link>https://github.com/rabbitmq/rabbitmq-server/releases/tag/rabbitmq_v3_5_3</doc:link>
      <doc:text>
        <p>
          The RabbitMQ team is pleased to announce the release of RabbitMQ
          3.5.3.
        </p>

        <p>
          This release fixes a number of bugs in 3.5.2 and earlier
          versions. In particular, two regressions introduced in 3.5.2
          which could prevent the broker from starting are now fixed.
        </p>

        <p>
          As <a href="https://groups.google.com/d/topic/rabbitmq-users/z41DX5ba0go/discussion">announced on the mailing list</a>,
          there is a breakage in the Java client library API to
          <a href="https://github.com/rabbitmq/rabbitmq-java-client/issues/65">fix a bug</a>.
          Of course, if you are not impacted by this bug, you can
          safely continue to use a previous version of the library. We
          are discussing the possibility to release client libraries
          separately from the broker/plugins to have distinct
          versioning and avoid this problem in the future.
        </p>

        <p>
          Binary and source distributions of the new release can
          be found on the
          <a href="https://www.rabbitmq.com/download.html">download page</a>.
        </p>
        <p>
          We encourage all users of earlier versions of RabbitMQ to
          upgrade to this latest release.
        </p>
        <p>
          As always, we welcome any questions, bug reports, and other feedback
          on this release, as well as general suggestions for features and
          enhancements in future releases. Contact us via the
          <a href="https://groups.google.com/forum/#!forum/rabbitmq-users">rabbitmq-users</a>
          Google group.
        </p>
      </doc:text>
    </doc:item>

    <doc:item>
      <doc:date iso="2015-05-12T12:12:00+02:00">12 May 2015</doc:date>
      <doc:title>RabbitMQ 3.5.2 release</doc:title>
      <doc:link>https://github.com/rabbitmq/rabbitmq-server/releases/tag/rabbitmq_v3_5_2</doc:link>
      <doc:text>
        <p>
          The RabbitMQ team is pleased to announce the release of RabbitMQ
          3.5.2.
        </p>

        <p>
          This release fixes a number of bugs in 3.5.1 and earlier
          versions.
        </p>

        <p>
          Binary and source distributions of the new release can
          be found on the
          <a href="https://www.rabbitmq.com/download.html">download page</a>.
        </p>
        <p>
          We encourage all users of earlier versions of RabbitMQ to
          upgrade to this latest release.
        </p>
        <p>
          As always, we welcome any questions, bug reports, and other feedback
          on this release, as well as general suggestions for features and
          enhancements in future releases. Contact us via the
          <a href="https://groups.google.com/forum/#!forum/rabbitmq-users">rabbitmq-users</a>
          Google group.
        </p>
      </doc:text>
    </doc:item>

    <a href="">We're Hiring</a>

    <doc:item>
      <doc:date iso="2015-04-16T08:00:00+03:00">16 April 2015</doc:date>
      <doc:title>RabbitMQ team is Hiring Engineers</doc:title>
      <doc:link>https://groups.google.com/forum/#!msg/rabbitmq-users/UuvnsOV7yS4/14b8pHcs8I0J</doc:link>
      <doc:text>
        <p>
          RabbitMQ team at Pivotal has <a href="https://groups.google.com/forum/#!msg/rabbitmq-users/UuvnsOV7yS4/14b8pHcs8I0J">2 engineering positions open</a>. Come help us make
          RabbitMQ better!
        </p>
      </doc:text>
    </doc:item>

    <doc:item>
      <doc:date iso="2015-04-03T08:00:00+03:00">03 April 2015</doc:date>
      <doc:title>RabbitMQ 3.5.1 release</doc:title>
      <doc:link>https://github.com/rabbitmq/rabbitmq-server/releases/tag/rabbitmq_v3_5_1</doc:link>
      <doc:text>
        <p>
          The RabbitMQ team is pleased to announce the release of RabbitMQ
          3.5.1.
        </p>

        <p>
          This release fixes a number of bugs in 3.5.0 and earlier
          versions.
        </p>

        <p>
          Binary and source distributions of the new release can
          be found on the
          <a href="https://www.rabbitmq.com/download.html">download page</a>.
        </p>
        <p>
          We encourage all users of earlier versions of RabbitMQ to
          upgrade to this latest release.
        </p>
        <p>
          As always, we welcome any questions, bug reports, and other feedback
          on this release, as well as general suggestions for features and
          enhancements in future releases. Contact us via the
          <a href="https://groups.google.com/forum/#!forum/rabbitmq-users">rabbitmq-users</a>
          Google group.
        </p>
      </doc:text>
    </doc:item>

    <doc:item>
      <doc:date iso="2015-03-11T09:50:26+01:00">11 March 2015</doc:date>
      <doc:title>RabbitMQ 3.5.0 release</doc:title>
      <doc:link>release-notes/README-3.5.0.txt</doc:link>
      <doc:text>
        <p>
          The RabbitMQ team is pleased to announce the release of RabbitMQ
          3.5.0.
        </p>

        <p>
          This release adds support for
          <a href="https://www.rabbitmq.com/priority.html">priority queues</a>
          which were available as a plugin before. Performance is improved;
          in particular messages smaller than configurable size are
          <a href="https://www.rabbitmq.com/persistence-conf.html">embedded in the queue index</a>
          to reduce I/O and memory consumption. Stability of clustering and
          autoheal partition handling is improved as well. A new
          <a href="https://www.rabbitmq.com/partitions.html#automatic-handling">pause_if_all_down</a>
          partition handling mode is added. The management web UI now shows
          many more I/O statistics.
        </p>

        <p>
          The .NET client receives many improvements leading to
          <a href="https://groups.google.com/d/topic/rabbitmq-users/sPSP3ulG6sg/discussion">backward-incompatible changes</a>
          to the <a href="https://www.rabbitmq.com/dotnet-api-guide.html">API</a>.
          In the future, NuGet will become the primary distribution method
          for the .NET client.
        </p>

        <p>
          This release also corrects a number of defects in the broker
          and plugins, as well as introducing many smaller new
          features and improvements.
        </p>

        <p>
          Binary and source distributions of the new release can
          be found on the
          <a href="https://www.rabbitmq.com/download.html">download page</a>.
        </p>
        <p>
          We encourage all users of earlier versions of RabbitMQ to
          upgrade to this latest release.
        </p>
        <p>
          As always, we welcome any questions, bug reports, and other feedback
          on this release, as well as general suggestions for features and
          enhancements in future releases. Contact us via the
          <a href="https://groups.google.com/forum/#!forum/rabbitmq-users">rabbitmq-users</a>
          Google group.
        </p>
      </doc:text>
    </doc:item>

    <doc:item>
      <doc:date iso="2015-02-11T18:40:09+03:00">11 February 2015</doc:date>
      <doc:title>RabbitMQ 3.4.4 release</doc:title>
      <doc:link>release-notes/README-3.4.4.txt</doc:link>
      <doc:text>
        <p>
          The RabbitMQ team is pleased to announce the release of RabbitMQ
          3.4.4.
        </p>

        <p>
          This release fixes a number of bugs in 3.4.3 and earlier
          versions.
        </p>

        <p>
          Binary and source distributions of the new release can
          be found on the
          <a href="https://www.rabbitmq.com/download.html">download page</a>.
        </p>
        <p>
          We encourage all users of earlier versions of RabbitMQ to
          upgrade to this latest release.
        </p>
        <p>
          As always, we welcome any questions, bug reports, and other feedback
          on this release, as well as general suggestions for features and
          enhancements in future releases. Contact us via the
          <a href="https://groups.google.com/forum/#!forum/rabbitmq-users">rabbitmq-users</a>
          Google group.
        </p>
      </doc:text>
    </doc:item>

    <doc:item>
      <doc:date iso="2015-01-08T10:14:05+01:00">8 January 2015</doc:date>
      <doc:title>Security issues in RabbitMQ management plugin (3.4.2 or lower) [CVE-2015-0862]</doc:title>
      <doc:link>http://www.cve.mitre.org/cgi-bin/cvename.cgi?name=CVE-2015-0862</doc:link>
      <doc:text>
        <p>
          Several security issues were found in the RabbitMQ management
          plugin. All versions of RabbitMQ up-to 3.4.2 included are
          affected. All issues are <strong>fixed in RabbitMQ 3.4.3</strong>.
        </p>

        <p>
          The management plugin is a web interface which allows users
          to monitor the activity of a RabbitMQ cluster and perform
          administration tasks such as (but not limited to):
        </p>
        <ul>
          <li>adding, modifying or removing users;</li>
          <li>manage virtual hosts;</li>
          <li>manage resources (exchanges and queues);</li>
          <li>consume queued messages.</li>
        </ul>

        <p>
          Some user-controllable content was not properly HTML-escaped
          before being presented to a user in the management web UI:
        </p>
        <ul>
          <li>
            When a user unqueued a message from the management UI,
            message details (header names, arguments, etc.) were
            displayed unescaped.
            An attacker could publish a specially
            crafted message to add content or execute arbitrary Javascript
            code on behalf of a user, if this user unqueued the message
            from the management UI.
          </li>
          <li>
            When viewing policies, their name was displayed
            unescaped.
            An attacker could create a policy with a specially crafted
            name to add content or execute arbitrary Javascript code
            on behalf of a user who is viewing policies.
          </li>
          <li>
            When listing connected AMQP network clients, client details
            such as its version were displayed unescaped.
            An attacker could use a client with a specially crafted
            version field to add content or execute arbitrary Javascript
            code on behalf of a user who is viewing connected clients.
          </li>
        </ul>
        <p>
          In all cases, the attacker needs a valid user account on the
          targetted RabbitMQ cluster.
        </p>

        <p>
          Furthermore, some admin-controllable content was not properly
          escaped:
        </p>
        <ul>
          <li>user names;</li>
          <li>the cluster name.</li>
        </ul>
        <p>
          Likewise, an attacker could add content or execute arbitrary
          Javascript code on behalf of a user using the management web UI.
          However, the attacker must be an administrator on the RabbitMQ
          cluster, thus a trusted user.
        </p>

        <p>
          No workaround is available, but RabbitMQ clusters with the
          management plugin disabled on all nodes are not affected.
        </p>
        <p>
          We strongly encourage you to upgrade to RabbitMQ 3.4.3.
        </p>
      </doc:text>
    </doc:item>

    <doc:item>
      <doc:date iso="2015-01-07T11:51:09+01:00">7 January 2015</doc:date>
      <doc:title>RabbitMQ 3.4.3 release</doc:title>
      <doc:link>release-notes/README-3.4.3.txt</doc:link>
      <doc:text>
        <p>
          The RabbitMQ team is pleased to announce the release of RabbitMQ
          3.4.3.
        </p>

        <p>
          This release fixes a number of bugs in 3.4.2 and earlier
          versions. It also fixes a couple of security issues in the
          management plugin. CVE-IDs were requested; an update will
          be posted as soon as they are assigned.
        </p>

        <p>
          Binary and source distributions of the new release can
          be found on the
          <a href="https://www.rabbitmq.com/download.html">download page</a>.
        </p>
        <p>
          We encourage all users of earlier versions of RabbitMQ to
          upgrade to this latest release.
        </p>
        <p>
          As always, we welcome any questions, bug reports, and other feedback
          on this release, as well as general suggestions for features and
          enhancements in future releases. Contact us via the
          <a href="https://groups.google.com/forum/#!forum/rabbitmq-users">rabbitmq-users</a>
          Google group.
        </p>
      </doc:text>
    </doc:item>

    <doc:item>
      <doc:date iso="2014-11-26T14:39:13Z">26 November 2014</doc:date>
      <doc:title>RabbitMQ 3.4.2 release</doc:title>
      <doc:link>release-notes/README-3.4.2.txt</doc:link>
      <doc:text>
        <p>
          The RabbitMQ team is pleased to announce the release of RabbitMQ
          3.4.2.
        </p>

        <p>
          This release fixes a number of bugs in 3.4.1 and earlier
          versions.
        </p>

        <p>
          Binary and source distributions of the new release can
          be found on the
          <a href="https://www.rabbitmq.com/download.html">download page</a>.
        </p>
        <p>
          We encourage all users of earlier versions of RabbitMQ to
          upgrade to this latest release.
        </p>
        <p>
          As always, we welcome any questions, bug reports, and other feedback
          on this release, as well as general suggestions for features and
          enhancements in future releases. Contact us via the
          <a href="https://groups.google.com/forum/#!forum/rabbitmq-users">rabbitmq-users</a>
          Google group.
        </p>
      </doc:text>
    </doc:item>

    <doc:item>
      <doc:date iso="2014-10-29T14:26:55Z">29 October 2014</doc:date>
      <doc:title>RabbitMQ 3.4.1 release</doc:title>
      <doc:link>release-notes/README-3.4.1.txt</doc:link>
      <doc:text>
        <p>
          The RabbitMQ team is pleased to announce the release of RabbitMQ
          3.4.1.
        </p>

        <p>
          This release fixes a number of bugs in 3.4.0 and earlier
          versions. It also fixes a couple of security issues in the
          management plugin.
        </p>

        <p>
          Binary and source distributions of the new release can
          be found on the
          <a href="https://www.rabbitmq.com/download.html">download page</a>.
        </p>
        <p>
          We encourage all users of earlier versions of RabbitMQ to
          upgrade to this latest release.
        </p>
        <p>
          As always, we welcome any questions, bug reports, and other feedback
          on this release, as well as general suggestions for features and
          enhancements in future releases. Contact us via the
          <a href="https://groups.google.com/forum/#!forum/rabbitmq-users">rabbitmq-users</a>
          Google group.
        </p>
      </doc:text>
    </doc:item>

    <doc:item>
      <doc:date iso="2014-10-21T15:14:17+01:00">21 Oct 2014</doc:date>
      <doc:title>RabbitMQ 3.4.0 release</doc:title>
      <doc:link>release-notes/README-3.4.0.txt</doc:link>
      <doc:text>
        <p>
          The RabbitMQ team is pleased to announce the release of RabbitMQ
          3.4.0.
        </p>

        <p>
          This release adds a fast reply-to mechanism for RPC clients,
          adds monitoring and limiting of queue length in bytes,
          allows plugins to be activated and deactivated without
          server restart, makes crashing queues recover from
          persistent data, and allows .net-based clients to reconnect
          automatically after network failure.
        </p>

        <p>
          This release also corrects a number of defects in the broker
          and plugins, as well as introducing many smaller new
          features and improvements.
        </p>

        <p>
          Binary and source distributions of the new release can
          be found on the
          <a href="https://www.rabbitmq.com/download.html">download page</a>.
        </p>
        <p>
          We encourage all users of earlier versions of RabbitMQ to
          upgrade to this latest release.
        </p>
        <p>
          As always, we welcome any questions, bug reports, and other feedback
          on this release, as well as general suggestions for features and
          enhancements in future releases.  Contact us via the
          <a href="https://groups.google.com/forum/#!forum/rabbitmq-users">rabbitmq-users</a>
          Google group.
        </p>
      </doc:text>
    </doc:item>

    <doc:item>
      <doc:date iso="2014-08-11T14:22:19+01:00">11 August 2014</doc:date>
      <doc:title>RabbitMQ 3.3.5 release</doc:title>
      <doc:link>release-notes/README-3.3.5.txt</doc:link>
      <doc:text>
        <p>
          The RabbitMQ team is pleased to announce the release of RabbitMQ
          3.3.5.
        </p>

        <p>
          This release fixes a number of bugs in 3.3.4 and earlier versions.
        </p>

        <p>
          Binary and source distributions of the new release can
          be found on the
          <a href="https://www.rabbitmq.com/download.html">download page</a>.
        </p>
        <p>
          We encourage all users of earlier versions of RabbitMQ to
          upgrade to this latest release.
        </p>
        <p>
          As always, we welcome any questions, bug reports, and other feedback
          on this release, as well as general suggestions for features and
          enhancements in future releases.  Contact us via the
          <a href="https://groups.google.com/forum/#!forum/rabbitmq-users">rabbitmq-users</a>
          Google group.
        </p>
      </doc:text>
    </doc:item>

    <doc:item>
      <doc:date iso="2014-06-24T13:55:57+01:00">24 June 2014</doc:date>
      <doc:title>RabbitMQ 3.3.4 release</doc:title>
      <doc:link>release-notes/README-3.3.4.txt</doc:link>
      <doc:text>
        <p>
          The RabbitMQ team is pleased to announce the release of RabbitMQ
          3.3.4.
        </p>

        <p>
          This release fixes a small number of bugs in 3.3.3 and
          earlier versions. In particular it fixes a bug introduced in
          3.3.3 which could cause startup to fail under some
          circumstances.
        </p>

        <p>
          Binary and source distributions of the new release can
          be found on the
          <a href="https://www.rabbitmq.com/download.html">download page</a>.
        </p>
        <p>
          We encourage all users of earlier versions of RabbitMQ to
          upgrade to this latest release.
        </p>
        <p>
          As always, we welcome any questions, bug reports, and other feedback
          on this release, as well as general suggestions for features and
          enhancements in future releases.  Contact us via the
          <a href="https://groups.google.com/forum/#!forum/rabbitmq-users">rabbitmq-users</a>
          Google group.
        </p>
      </doc:text>
    </doc:item>

    <doc:item>
      <doc:date iso="2014-06-17T11:23:38+01:00">17 June 2014</doc:date>
      <doc:title>RabbitMQ 3.3.3 release</doc:title>
      <doc:link>release-notes/README-3.3.3.txt</doc:link>
      <doc:text>
        <p>
          The RabbitMQ team is pleased to announce the release of RabbitMQ
          3.3.3.
        </p>

        <p>
          This release fixes a small number of bugs in 3.3.2 and
          earlier versions. In particular it fixes a bug introduced in
          3.3.2 which could cause logging to stop under some
          circumstances.
        </p>

        <p>
          Binary and source distributions of the new release can
          be found on the
          <a href="https://www.rabbitmq.com/download.html">download page</a>.
        </p>
        <p>
          We encourage all users of earlier versions of RabbitMQ to
          upgrade to this latest release.
        </p>
        <p>
          As always, we welcome any questions, bug reports, and other feedback
          on this release, as well as general suggestions for features and
          enhancements in future releases.  Contact us via the
          <a href="https://groups.google.com/forum/#!forum/rabbitmq-users">rabbitmq-users</a>
          Google group.
        </p>
      </doc:text>
    </doc:item>

    <doc:item>
      <doc:date iso="2014-06-09T11:44:04+01:00">9 June 2014</doc:date>
      <doc:title>RabbitMQ 3.3.2 release</doc:title>
      <doc:link>release-notes/README-3.3.2.txt</doc:link>
      <doc:text>
        <p>
          The RabbitMQ team is pleased to announce the release of RabbitMQ
          3.3.2.
        </p>

        <p>
          This release fixes a number of bugs in 3.3.1 and earlier
          versions.
        </p>

        <p>
          Binary and source distributions of the new release can
          be found on the
          <a href="https://www.rabbitmq.com/download.html">download page</a>.
        </p>
        <p>
          We encourage all users of earlier versions of RabbitMQ to
          upgrade to this latest release.
        </p>
        <p>
          As always, we welcome any questions, bug reports, and other feedback
          on this release, as well as general suggestions for features and
          enhancements in future releases.  Contact us via the
          <a href="https://groups.google.com/forum/#!forum/rabbitmq-users">rabbitmq-users</a>
          Google group.
        </p>
      </doc:text>
    </doc:item>

    <doc:item>
      <doc:date iso="2014-04-29T13:50:57+01:00">29 April 2014</doc:date>
      <doc:title>RabbitMQ 3.3.1 release</doc:title>
      <doc:link>release-notes/README-3.3.1.txt</doc:link>
      <doc:text>
        <p>
          The RabbitMQ team is pleased to announce the release of RabbitMQ
          3.3.1.
        </p>

        <p>
          This release fixes a number of bugs in 3.3.0 and earlier
          versions, including security bugs in the MQTT and shovel
          plugins.
        </p>

        <p>
          Binary and source distributions of the new release can
          be found on the
          <a href="https://www.rabbitmq.com/download.html">download page</a>.
        </p>
        <p>
          We encourage all users of earlier versions of RabbitMQ to
          upgrade to this latest release.
        </p>
        <p>
          As always, we welcome any questions, bug reports, and other feedback
          on this release, as well as general suggestions for features and
          enhancements in future releases.  Contact us via the
          <a href="https://groups.google.com/forum/#!forum/rabbitmq-users">rabbitmq-users</a>
          Google group.
        </p>
      </doc:text>
    </doc:item>

    <doc:item>
      <doc:date iso="2014-04-02T15:58:38+01:00">2 April 2014</doc:date>
      <doc:title>RabbitMQ 3.3.0 release</doc:title>
      <doc:link>release-notes/README-3.3.0.txt</doc:link>
      <doc:text>
        <p>
          The RabbitMQ team is pleased to announce the release of RabbitMQ
          3.3.0.
        </p>

        <p>
          This release improves performance in a variety of
          conditions, adds monitoring information to identify
          performance bottlenecks, adds dynamically manageable
          shovels, and allows Java-based clients to reconnect
          automatically after network failure.
        </p>

        <p>
          This release also corrects a number of defects in the broker
          and plugins, as well as introducing a host of smaller
          features.
        </p>

        <p>
          Binary and source distributions of the new release can
          be found on the
          <a href="https://www.rabbitmq.com/download.html">download page</a>.
        </p>
        <p>
          We encourage all users of earlier versions of RabbitMQ to
          upgrade to this latest release.
        </p>
        <p>
          As always, we welcome any questions, bug reports, and other feedback
          on this release, as well as general suggestions for features and
          enhancements in future releases.  Contact us via the
          <a href="https://groups.google.com/forum/#!forum/rabbitmq-users">rabbitmq-users</a>
          Google group.
        </p>
      </doc:text>
    </doc:item>

    <doc:item>
      <doc:date iso="2014-03-04T13:11:00Z">4 March 2014</doc:date>
      <doc:title>RabbitMQ 3.2.4 release</doc:title>
      <doc:link>release-notes/README-3.2.4.txt</doc:link>
      <doc:text>
        <p>
          The RabbitMQ team is pleased to announce the release of RabbitMQ
          3.2.4.
        </p>

        <p>
          This release fixes a number of bugs in 3.2.3 and earlier
          versions.
        </p>

        <p>
          Binary and source distributions of the new release can
          be found on the
          <a href="https://www.rabbitmq.com/download.html">download page</a>.
        </p>
        <p>
          We encourage all users of earlier versions of RabbitMQ to
          upgrade to this latest release.
        </p>
        <p>
          As always, we welcome any questions, bug reports, and other feedback
          on this release, as well as general suggestions for features and
          enhancements in future releases.  Contact us via the
          <a href="https://groups.google.com/forum/#!forum/rabbitmq-users">rabbitmq-users</a>
          Google group.
        </p>
      </doc:text>
    </doc:item>

    <doc:item>
      <doc:date iso="2014-01-23T16:17:35Z">23 January 2014</doc:date>
      <doc:title>RabbitMQ 3.2.3 release</doc:title>
      <doc:link>release-notes/README-3.2.3.txt</doc:link>
      <doc:text>
        <p>
          The RabbitMQ team is pleased to announce the release of RabbitMQ
          3.2.3.
        </p>

        <p>
          This release fixes a number of bugs in the broker and federation plugin.
          Improvements to the LDAP and shovel plugins are also included.
        </p>

        <p>
          Binary and source distributions of the new release can
          be found on the
          <a href="https://www.rabbitmq.com/download.html">download page</a>.
        </p>
        <p>
          We encourage all users of earlier versions of RabbitMQ to
          upgrade to this latest release.
        </p>
        <p>
          As always, we welcome any questions, bug reports, and other feedback
          on this release, as well as general suggestions for features and
          enhancements in future releases.  Contact us via the
          <a href="https://groups.google.com/forum/#!forum/rabbitmq-users">rabbitmq-users</a>
          Google group.
        </p>
      </doc:text>
    </doc:item>
    <doc:item>
      <doc:date iso="2013-12-11T16:27:52Z">11 December 2013</doc:date>
      <doc:title>RabbitMQ 3.2.2 release</doc:title>
      <doc:link>release-notes/README-3.2.2.txt</doc:link>
      <doc:text>
        <p>
          The RabbitMQ team is pleased to announce the release of RabbitMQ
          3.2.2.
        </p>

        <p>
          This release fixes a number of bugs in the broker (including High
          Availability mode) and plugins (LDAP, Management and MQTT).
        </p>

        <p>
          Binary and source distributions of the new release can
          be found on the
          <a href="https://www.rabbitmq.com/download.html">download page</a>.
        </p>
        <p>
          We encourage all users of earlier versions of RabbitMQ to
          upgrade to this latest release.
        </p>
        <p>
          As always, we welcome any questions, bug reports, and other feedback
          on this release, as well as general suggestions for features and
          enhancements in future releases.  Contact us via the
          <a href="https://groups.google.com/forum/#!forum/rabbitmq-users">rabbitmq-users</a>
          Google group.
        </p>
      </doc:text>
    </doc:item>

    <doc:item>
      <doc:date iso="2013-11-07T15:49:14Z">7 November 2013</doc:date>
      <doc:title>RabbitMQ 3.2.1 release</doc:title>
      <doc:link>release-notes/README-3.2.1.txt</doc:link>
      <doc:text>
        <p>
          The RabbitMQ team is pleased to announce the release of RabbitMQ
          3.2.1.
        </p>

        <p>
          This fixes a number of bugs in 3.2.0 and earlier versions.
        </p>

        <p>
          Binary and source distributions of the new release can
          be found on the
          <a href="https://www.rabbitmq.com/download.html">download page</a>.
        </p>
        <p>
          We encourage all users of earlier versions of RabbitMQ to
          upgrade to this latest release.
        </p>
        <p>
          As always, we welcome any questions, bug reports, and other feedback
          on this release, as well as general suggestions for features and
          enhancements in future releases.  Contact us via the
          <a href="https://groups.google.com/forum/#!forum/rabbitmq-users">rabbitmq-users</a>
          Google group.
        </p>
      </doc:text>
    </doc:item>


    <doc:item>
      <doc:date iso="2013-10-23T14:33:18+01:00">23 October 2013</doc:date>
      <doc:title>RabbitMQ 3.2.0 release</doc:title>
      <doc:link>release-notes/README-3.2.0.txt</doc:link>
      <doc:text>
        <p>
          The RabbitMQ team is pleased to announce the release of RabbitMQ
          3.2.0.
        </p>

        <p>
          This release introduces federated queues and features enhanced policies
          for aspects of the broker which previously required AMQP arguments.
          Clients can now obtain better feedback about authentication failures and
          broker alarm conditions.
        </p>

        <p>
          This release corrects a number of defects in the broker and plugins.
          The minimum version of Erlang has been changed from R12B5 to R13B03.
        </p>

        <p>
          Binary and source distributions of the new release can
          be found on the
          <a href="https://www.rabbitmq.com/download.html">download page</a>.
        </p>
        <p>
          We encourage all users of earlier versions of RabbitMQ to
          upgrade to this latest release.
        </p>
        <p>
          As always, we welcome any questions, bug reports, and other feedback
          on this release, as well as general suggestions for features and
          enhancements in future releases.  Contact us via the
          <a href="https://groups.google.com/forum/#!forum/rabbitmq-users">rabbitmq-users</a>
          Google group.
        </p>
      </doc:text>
    </doc:item>
    <doc:item>
      <doc:date iso="2013-08-15T15:16:05+01:00">15 August 2013</doc:date>
      <doc:title>RabbitMQ 3.1.5 release</doc:title>
      <doc:link>release-notes/README-3.1.5.txt</doc:link>
      <doc:text>
        <p>
          The RabbitMQ team is pleased to announce the release of RabbitMQ
          3.1.5.
        </p>

        <p>
          This release fixes a bug in the delegate module leading to various
          crashes and cross-cluster minor version incompatibility, along with
          some other smaller bugs.
        </p>

        <p>
          Note that due to the above mentioned bug, RabbitMQ 3.1.4 cannot be
          deployed in a cluster with other RabbitMQ 3.1.x versions. 3.1.5 can
          be deployed in a cluster with with 3.1.0 to 3.1.3.
        </p>

        <p>
          Binary and source distributions of the new release can
          be found on the
          <a href="https://www.rabbitmq.com/download.html">download page</a>.
        </p>
        <p>
          We encourage all users of earlier versions of RabbitMQ to
          upgrade to this latest release.
        </p>
        <p>
          As always, we welcome any questions, bug reports, and other feedback
          on this release, as well as general suggestions for features and
          enhancements in future releases.  Contact us via the
          <a href="https://groups.google.com/forum/#!forum/rabbitmq-users">rabbitmq-users</a>
          Google group.
        </p>
      </doc:text>
    </doc:item>

    <doc:item>
      <doc:date iso="2013-08-07T12:38:05+01:00">7 August 2013</doc:date>
      <doc:title>RabbitMQ 3.1.4 release</doc:title>
      <doc:link>release-notes/README-3.1.4.txt</doc:link>
      <doc:text>
        <p>
          The RabbitMQ team is pleased to announce the release of RabbitMQ
          3.1.4.
        </p>
        <p>
          This release fixes two security bugs: a directory traversal bug for
          the management plugin (and other HTTP applications) on Windows, and
          a means to subvert publish access control using dead-lettering.
        </p>
        <p>
          This release also fixes a number of bugs in 3.1.0 and earlier
          versions.
        </p>
        <p>
          Binary and source distributions of the new release can
          be found on the
          <a href="https://www.rabbitmq.com/download.html">download page</a>.
        </p>
        <p>
          We encourage all users of earlier versions of RabbitMQ to
          upgrade to this latest release.
        </p>
        <p>
          As always, we welcome any questions, bug reports, and other feedback
          on this release, as well as general suggestions for features and
          enhancements in future releases.  Contact us via the
          <a href="https://groups.google.com/forum/#!forum/rabbitmq-users">rabbitmq-users</a>
          Google group.
        </p>
      </doc:text>
    </doc:item>

    <doc:item>
      <doc:date iso="2013-06-26T13:01:11+01:00">26 June 2013</doc:date>
      <doc:title>RabbitMQ 3.1.3 release</doc:title>
      <doc:link>release-notes/README-3.1.3.txt</doc:link>
      <doc:text>
        <p>
          The RabbitMQ team is pleased to announce the release of RabbitMQ
          3.1.3.
        </p>
        <p>
          This release fixes a bug in the management plugin.
        </p>
        <p>
          Binary and source distributions of the new release can
          be found on the
          <a href="https://www.rabbitmq.com/download.html">download page</a>.
        </p>
        <p>
          We encourage all users of earlier versions of RabbitMQ to
          upgrade to this latest release.
        </p>
        <p>
          As always, we welcome any questions, bug reports, and other feedback
          on this release, as well as general suggestions for features and
          enhancements in future releases.  Contact us via the
          <a href="https://groups.google.com/forum/#!forum/rabbitmq-users">rabbitmq-users</a>
          Google group.
        </p>
      </doc:text>
    </doc:item>
    <doc:item>
      <doc:date iso="2013-06-24T13:44:16+01:00">24 June 2013</doc:date>
      <doc:title>RabbitMQ 3.1.2 release</doc:title>
      <doc:link>release-notes/README-3.1.2.txt</doc:link>
      <doc:text>
        <p>
          The RabbitMQ team is pleased to announce the release of RabbitMQ
          3.1.2.
        </p>
        <p>
          This is primarilly a bug fix release.
        </p>
        <p>
          Binary and source distributions of the new release can
          be found on the
          <a href="https://www.rabbitmq.com/download.html">download page</a>.
        </p>
        <p>
          We encourage all users of earlier versions of RabbitMQ to
          upgrade to this latest release.
        </p>
        <p>
          As always, we welcome any questions, bug reports, and other feedback
          on this release, as well as general suggestions for features and
          enhancements in future releases.  Contact us via the
          <a href="https://groups.google.com/forum/#!forum/rabbitmq-users">rabbitmq-users</a>
          Google group.
        </p>
      </doc:text>
    </doc:item>
    <doc:item>
      <doc:date iso="2013-05-21T15:47:16+01:00">21 May 2013</doc:date>
      <doc:title>RabbitMQ 3.1.1 release</doc:title>
      <doc:link>release-notes/README-3.1.1.txt</doc:link>
      <doc:text>
        <p>
          The RabbitMQ team is pleased to announce the release of RabbitMQ
          3.1.1.
        </p>
        <p>
          This is primarilly a bug fix release.
        </p>
        <p>
          Binary and source distributions of the new release can
          be found on the
          <a href="https://www.rabbitmq.com/download.html">download page</a>.
        </p>
        <p>
          We encourage all users of earlier versions of RabbitMQ to
          upgrade to this latest release.
        </p>
        <p>
          As always, we welcome any questions, bug reports, and other feedback
          on this release, as well as general suggestions for features and
          enhancements in future releases.  Contact us via the
          <a href="https://groups.google.com/forum/#!forum/rabbitmq-users">rabbitmq-users</a>
          Google group.
        </p>
      </doc:text>
    </doc:item>
    <doc:item>
      <doc:date iso="2013-05-14T10:18:42+01:00">14 May 2013</doc:date>
      <doc:title>Proudly part of Pivotal</doc:title>
      <doc:text>
        <p>
          RabbitMQ v3.1.0 is significant because it introduces an important
          <a href="https://www.rabbitmq.com/blog/2013/05/01/rabbitmq-3-1-0-in-images/">set of
          new features</a>, making Rabbit easier to use and manage.
        </p>
        <ul>
          <li>Eager synchronisation of mirror queue mirrors</li>
          <li>Automatic cluster partition healing</li>
          <li>Improved statistics</li>
        </ul>
        <p>
          V3.1.0 has significance for another reason: it is the first release made
          under the banner of our new sponsor company, <a href="http://pivotal.io/">Pivotal</a>.
          Pivotal launched earlier this year as a joint venture between VMware, EMC and with a
          strategic partnership with General Electric Global Software. Billed as "A New Platform
          for a New Era", the Pivotal platform will unite data, application, and cloud
          fabrics. The Rabbit team members are excited to be part of this bold new
          initiative driving open source innovation and collaboration.
        </p>
        <p>
          RabbitMQ will continue to be available under the open source
          <a href="https://www.rabbitmq.com/mpl.html">Mozilla Public License</a>
          or commercial terms. Commercial support, consulting and both self-paced and
          instructor-led training courses are still available worldwide.
          The <a href="https://www.rabbitmq.com/contact.html">rabbitmq-discuss mailing list</a>
          will continue to be the primary channel of communication about open-source RabbitMQ.
          The release cycle is not expected to change as a result of the change of ownership.
        </p>
        <p>
          We invite all customers to continue with us on the journey to become the most
          reliable, scalable and portable messaging system.
        </p>
      </doc:text>
    </doc:item>

    <doc:item>
      <doc:date iso="2013-05-01T15:47:16+01:00">1 May 2013</doc:date>
      <doc:title>RabbitMQ 3.1.0 release</doc:title>
      <doc:link>release-notes/README-3.1.0.txt</doc:link>
      <doc:text>
        <p>
          The RabbitMQ team is pleased to announce the release of RabbitMQ
          3.1.0.
        </p>
        <p>
          This release introduces eager synchronisation of mirror queue
          mirrors, automatic cluster partition healing, and improved statistics
          (including charts) in the management plugin. It also adds many
          smaller new features, bug fixes and performance improvements.
        </p>
        <p>
          Binary and source distributions of the new release can
          be found on the
          <a href="https://www.rabbitmq.com/download.html">download page</a>.
        </p>
        <p>
          We encourage all users of earlier versions of RabbitMQ to
          upgrade to this latest release.
        </p>
        <p>
          As always, we welcome any questions, bug reports, and other feedback
          on this release, as well as general suggestions for features and
          enhancements in future releases.  Contact us via the
          <a href="https://groups.google.com/forum/#!forum/rabbitmq-users">rabbitmq-users</a>
          Google group.
        </p>
      </doc:text>
    </doc:item>

    <doc:item>
      <doc:date iso="2013-03-12T15:51:06Z">12 March 2013</doc:date>
      <doc:title>RabbitMQ 3.0.4 release</doc:title>
      <doc:link>release-notes/README-3.0.4.txt</doc:link>
      <doc:text>
        <p>
          The RabbitMQ team is pleased to announce the release of RabbitMQ
          3.0.4.
        </p>
        <p>
          This release fixes a bug in the federation plugin where upstream
          credentials were leaked in the x-received-from header. This bug had
          been in the federation plugin since RabbitMQ 3.0.0. There are no
          other changes from RabbitMQ 3.0.3.
        </p>
        <p>
          Binary and source distributions of the new release can
          be found on the
          <a href="https://www.rabbitmq.com/download.html">download page</a>.
        </p>
        <p>
          We encourage all users of earlier versions of RabbitMQ to
          upgrade to this latest release.
        </p>
        <p>
          As always, we welcome any questions, bug reports, and other feedback
          on this release, as well as general suggestions for features and
          enhancements in future releases.  Contact us via the
          <a href="https://groups.google.com/forum/#!forum/rabbitmq-users">rabbitmq-users</a>
          Google group.
        </p>
      </doc:text>
    </doc:item>

    <doc:item>
      <doc:date iso="2013-03-06T10:56:22Z">6 March 2013</doc:date>
      <doc:title>RabbitMQ 3.0.3 release</doc:title>
      <doc:link>release-notes/README-3.0.3.txt</doc:link>
      <doc:text>
        <p>
          The RabbitMQ team is pleased to announce the release of RabbitMQ
          3.0.3.
        </p>
        <p>
          This release fixes a small number of bugs in 3.0.2 and earlier
          versions.
        </p>
        <p>
          Binary and source distributions of the new release can
          be found on the
          <a href="https://www.rabbitmq.com/download.html">download page</a>.
        </p>
        <p>
          We encourage all users of earlier versions of RabbitMQ to
          upgrade to this latest release.
        </p>
        <p>
          As always, we welcome any questions, bug reports, and other feedback
          on this release, as well as general suggestions for features and
          enhancements in future releases.  Contact us via the
          <a href="https://groups.google.com/forum/#!forum/rabbitmq-users">rabbitmq-users</a>
          Google group.
        </p>
      </doc:text>
    </doc:item>

    <doc:item>
      <doc:date iso="2013-01-31T13:35:25Z">31 January 2013</doc:date>
      <doc:title>RabbitMQ 3.0.2 release</doc:title>
      <doc:link>release-notes/README-3.0.2.txt</doc:link>
      <doc:text>
        <p>
          The RabbitMQ team is pleased to announce the release of RabbitMQ
          3.0.2.
        </p>
        <p>
          This release fixes a number of bugs in 3.0.1 and earlier
          versions.
        </p>
        <p>
          Binary and source distributions of the new release can
          be found on the
          <a href="https://www.rabbitmq.com/download.html">download page</a>.
        </p>
        <p>
          We encourage all users of earlier versions of RabbitMQ to
          upgrade to this latest release.
        </p>
        <p>
          As always, we welcome any questions, bug reports, and other feedback
          on this release, as well as general suggestions for features and
          enhancements in future releases.  Contact us via the
          <a href="https://groups.google.com/forum/#!forum/rabbitmq-users">rabbitmq-users</a>
          Google group.
        </p>
      </doc:text>
    </doc:item>

    <doc:item>
      <doc:date iso="2012-12-11T12:47:59Z">11 December 2012</doc:date>
      <doc:title>RabbitMQ 3.0.1 release</doc:title>
      <doc:link>release-notes/README-3.0.1.txt</doc:link>
      <doc:text>
        <p>
          The RabbitMQ team is pleased to announce the release of RabbitMQ
          3.0.1.
        </p>
        <p>
          This release fixes a number of bugs in 3.0.0 and earlier
          versions.
        </p>
        <p>
          Binary and source distributions of the new release can
          be found on the
          <a href="https://www.rabbitmq.com/download.html">download page</a>.
        </p>
        <p>
          We encourage all users of earlier versions of RabbitMQ to
          upgrade to this latest release.
        </p>
        <p>
          As always, we welcome any questions, bug reports, and other feedback
          on this release, as well as general suggestions for features and
          enhancements in future releases.  Contact us via the
          <a href="https://groups.google.com/forum/#!forum/rabbitmq-users">rabbitmq-users</a>
          Google group.
        </p>
      </doc:text>
    </doc:item>


    <doc:item>
      <doc:date iso="2012-11-19T11:46:06Z">19 November 2012</doc:date>
      <doc:title>RabbitMQ 3.0.0 release</doc:title>
      <doc:link>release-notes/README-3.0.0.txt</doc:link>
      <doc:text>
        <p>
          The RabbitMQ team is pleased to announce the release of RabbitMQ
          3.0.0.
        </p>
        <p>
          This release introduces dynamic, policy-based control of
          mirroring and federation, improves the user friendliness of
          clustering, adds support for per-message TTL, introduces
          plugins for web-STOMP and MQTT, and adds many smaller new
          features and bug fixes.
        </p>
        <p>
          Binary and source distributions of the new release can
          be found on the
          <a href="https://www.rabbitmq.com/download.html">download page</a>.
        </p>
        <p>
          We encourage all users of earlier versions of RabbitMQ to
          upgrade to this latest release.
        </p>
        <p>
          As always, we welcome any questions, bug reports, and other feedback
          on this release, as well as general suggestions for features and
          enhancements in future releases.  Contact us via the
          <a href="https://groups.google.com/forum/#!forum/rabbitmq-users">rabbitmq-users</a>
          Google group.
        </p>
      </doc:text>
    </doc:item>

    <doc:item>
      <doc:date iso="2012-09-27T16:05:00+01:00">27 September 2012</doc:date>
      <doc:title>RabbitMQ 2.8.7 release</doc:title>
      <doc:link>http://lists.rabbitmq.com/pipermail/rabbitmq-announce/2012-September/000051.html</doc:link>
      <doc:text>
        <p>
          The RabbitMQ team is delighted to announce the release of RabbitMQ
          2.8.7.
        </p>
        <p>
          This release fixes a number of bugs in the broker, Erlang client and
          STOMP and management plugins.
        </p>
        <p>
          Binary and source distributions of the new release can
          be found on the
          <a href="https://www.rabbitmq.com/download.html">download page</a>.
        </p>
        <p>
          We encourage all users of earlier versions of RabbitMQ to
          upgrade to this latest release.
        </p>
        <p>
          As always, we welcome any questions, bug reports, and other feedback
          on this release, as well as general suggestions for features and
          enhancements in future releases.  Contact us via the
          <a href="https://groups.google.com/forum/#!forum/rabbitmq-users">rabbitmq-users</a>
          Google group.
        </p>
      </doc:text>
    </doc:item>


    <doc:item>
      <doc:date iso="2012-08-22T13:05:00+01:00">22 August 2012</doc:date>
      <doc:title>RabbitMQ 2.8.6 release</doc:title>
      <doc:link>http://lists.rabbitmq.com/pipermail/rabbitmq-announce/2012-August/000050.html</doc:link>
      <doc:text>
        <p>
          The RabbitMQ team is delighted to announce the release of RabbitMQ
          2.8.6.
        </p>
        <p>
          This release fixes a number of bugs, including one introduced in 2.8.5
          that could cause an error during shutdown of mirrored queues.
        </p>
        <p>
          Binary and source distributions of the new release can
          be found on the
          <a href="https://www.rabbitmq.com/download.html">download page</a>.
        </p>
        <p>
          We encourage all users of earlier versions of RabbitMQ to
          upgrade to this latest release.
        </p>
        <p>
          As always, we welcome any questions, bug reports, and other feedback
          on this release, as well as general suggestions for features and
          enhancements in future releases.  Contact us via the
          <a href="https://groups.google.com/forum/#!forum/rabbitmq-users">rabbitmq-users</a>
          Google group.
        </p>
      </doc:text>
    </doc:item>


    <doc:item>
      <doc:date iso="2012-08-02T14:55:15+01:00">2 July 2012</doc:date>
      <doc:title>RabbitMQ 2.8.5 release</doc:title>
      <doc:link>http://lists.rabbitmq.com/pipermail/rabbitmq-announce/2012-August/000049.html</doc:link>
      <doc:text>
        <p>
          The RabbitMQ team is pleased to announce the release of RabbitMQ
          2.8.5.
        </p>
        <p>
          This is primarily a bugfix release, with several improvements to HA queues.
        </p>
        <p>
          The new release can be downloaded from the
          <a href="https://www.rabbitmq.com/download.html">download page</a>.
        </p>
        <p>
          As always, we welcome any questions, bug reports, and other feedback
          on this release, as well as general suggestions for features and
          enhancements in future releases.  Contact us via the
          <a href="https://groups.google.com/forum/#!forum/rabbitmq-users">rabbitmq-users</a>
          Google group.
        </p>
      </doc:text>
    </doc:item>


    <doc:item>
      <doc:date iso="2012-06-22T12:52:12+01:00">22 June 2012</doc:date>
      <doc:title>RabbitMQ 2.8.4 release</doc:title>
      <doc:link>http://lists.rabbitmq.com/pipermail/rabbitmq-announce/2012-June/000048.html</doc:link>
      <doc:text>
        <p>
          We've found an unpleasant bug in RabbitMQ 2.8.3 which can
          cause log rotation to trigger a state where the log file
          grows rapidly and without end, eventually exhausting all
          available disk space.
        </p>
        <p>
          If you are running RabbitMQ 2.8.3 you are strongly advised
          to upgrade to 2.8.4 immediately and in the meantime do not
          invoke "rabbitmqctl rotate_logs". This applies particularly
          strongly to users of the RPM and .deb packages, since these
          are configured to rotate logs automatically.
        </p>
        <p>
          Other versions of RabbitMQ are not affected by this bug.
        </p>
        <p>
          Binary and source distributions of the new release can
          be found on the
          <a href="https://www.rabbitmq.com/download.html">download page</a>.
        </p>
        <p>
          We encourage all users of earlier versions of RabbitMQ to
          upgrade to this latest release.
        </p>
        <p>
          As always, we welcome any questions, bug reports, and other feedback
          on this release, as well as general suggestions for features and
          enhancements in future releases.  Contact us via the
          <a href="https://groups.google.com/forum/#!forum/rabbitmq-users">rabbitmq-users</a>
          Google group.
        </p>
      </doc:text>
    </doc:item>


    <doc:item>
      <doc:date iso="2012-06-21T12:52:12+01:00">21 June 2012</doc:date>
      <doc:title>RabbitMQ 2.8.3 release</doc:title>
      <doc:link>http://lists.rabbitmq.com/pipermail/rabbitmq-announce/2012-June/000047.html</doc:link>
      <doc:text>
        <p>
          The RabbitMQ team is pleased to announce the release of RabbitMQ
          2.8.3.
        </p>
        <p>
          This is primarily a bugfix release, with some minor
          enhancements (make disk space monitoring less intrusive by
          default, improve SSL performance with the Java client).
        </p>
        <p>
          Binary and source distributions of the new release can
          be found on the
          <a href="https://www.rabbitmq.com/download.html">download page</a>.
        </p>
        <p>
          We encourage all users of earlier versions of RabbitMQ to
          upgrade to this latest release.
        </p>
        <p>
          As always, we welcome any questions, bug reports, and other feedback
          on this release, as well as general suggestions for features and
          enhancements in future releases.  Contact us via the
          <a href="https://groups.google.com/forum/#!forum/rabbitmq-users">rabbitmq-users</a>
          Google group.
        </p>
      </doc:text>
    </doc:item>



    <doc:item>
      <doc:date iso="2012-04-30T13:00:12+01:00">30 April 2012</doc:date>
      <doc:title>RabbitMQ 2.8.2 release</doc:title>
      <doc:link>http://lists.rabbitmq.com/pipermail/rabbitmq-announce/2012-April/000046.html</doc:link>
      <doc:text>
        <p>
          The RabbitMQ team is pleased to announce the release of RabbitMQ
          2.8.2.
        </p>
        <p>
          This release fixes a number of bugs and improves performance in a
          variety of areas, as well as introducing disc space monitoring and
          federation status reporting.
        </p>
        <p>
          Binary and source distributions of the new release can
          be found on the
          <a href="https://www.rabbitmq.com/download.html">download page</a>.
        </p>
        <p>
          We encourage all users of earlier versions of RabbitMQ to
          upgrade to this latest release.
        </p>
        <p>
          As always, we welcome any questions, bug reports, and other feedback
          on this release, as well as general suggestions for features and
          enhancements in future releases.  Contact us via the
          <a href="https://groups.google.com/forum/#!forum/rabbitmq-users">rabbitmq-users</a>
          Google group.
        </p>
      </doc:text>
    </doc:item>


    <doc:item>
      <doc:date iso="2012-03-22T16:28:54Z">22 March 2012</doc:date>
      <doc:title>RabbitMQ 2.8.1 release</doc:title>
      <doc:link>http://lists.rabbitmq.com/pipermail/rabbitmq-announce/2012-March/000045.html</doc:link>
      <doc:text>
        <p>
          The RabbitMQ team is pleased to announce the release of RabbitMQ
          2.8.1.
        </p>
        <p>
          This release fixes a small number of bugs, including one
          which prevented cluster RAM nodes which had run an earlier
          version from being upgraded.
        </p>
        <p>
          Binary and source distributions of the new release can
          be found on the
          <a href="https://www.rabbitmq.com/download.html">download page</a>.
        </p>
        <p>
          We encourage all users of earlier versions of RabbitMQ to
          upgrade to this latest release.
        </p>
        <p>
          As always, we welcome any questions, bug reports, and other feedback
          on this release, as well as general suggestions for features and
          enhancements in future releases.  Contact us via the
          <a href="https://groups.google.com/forum/#!forum/rabbitmq-users">rabbitmq-users</a>
          Google group.
        </p>
      </doc:text>
    </doc:item>

    <doc:item>
      <doc:date iso="2012-03-19T12:04:08Z">19 March 2012</doc:date>
      <doc:title>RabbitMQ 2.8.0 release</doc:title>
      <doc:link>http://lists.rabbitmq.com/pipermail/rabbitmq-announce/2012-March/000044.html</doc:link>
      <doc:text>
        <p>
          The RabbitMQ team is pleased to announce the release of RabbitMQ
          2.8.0.
        </p>
        <p>
          This release fixes a number of bugs and adds new
          features. Notable new features include:
        </p>
        <ul>
          <li>
            dead lettering - queues can specify an exchange to which
            messages should be redirected when they are rejected or
            expire
          </li>
          <li>
            internal flow control to limit memory use and make performance
            more predictable if the server is overloaded
          </li>
        </ul>
        <p>
          Binary and source distributions of the new release can
          be found on the
          <a href="https://www.rabbitmq.com/download.html">download page</a>.
        </p>
        <p>
          We encourage all users of earlier versions of RabbitMQ to
          upgrade to this latest release.
        </p>
        <p>
          As always, we welcome any questions, bug reports, and other feedback
          on this release, as well as general suggestions for features and
          enhancements in future releases.  Contact us via the
          <a href="https://groups.google.com/forum/#!forum/rabbitmq-users">rabbitmq-users</a>
          Google group.
        </p>
      </doc:text>
    </doc:item>

    <doc:item>
      <doc:date iso="2011-12-20T12:20:50Z">20 December 2011</doc:date>
      <doc:title>
        RabbitMQ 2.7.1 release
      </doc:title>

      <doc:link>http://lists.rabbitmq.com/pipermail/rabbitmq-discuss/2011-December/016941.html</doc:link>

      <doc:text>
        <p>
          The RabbitMQ team is delighted to announce the release of RabbitMQ
          2.7.1.
        </p>
        <p>
          This release includes important fixes to high availability recovery,
          fixes to the STOMP adapter, compatibility with Erlang Release R15B,
          and general improvements to the management interface, performance and
          stability.
        </p>
        <p>
          Binary and source distributions of the new release can
          be found on the
          <a href="https://www.rabbitmq.com/download.html">download page</a>.
        </p>
        <p>
          We encourage all users of earlier versions of
          RabbitMQ to upgrade to this latest release.
        </p>
        <p>
          As always, we welcome any questions, bug reports, and other feedback
          on this release, as well as general suggestions for features and
          enhancements in future releases. Mail us on the RabbitMQ discussion
          list (signup
          <a href="https://lists.rabbitmq.com/cgi-bin/mailman/listinfo/rabbitmq-discuss">here</a>
          and then e-mail to &lt;rabbitmq-discuss at lists.rabbitmq.com&gt;), or
          contact us directly by e-mailing &lt;info at rabbitmq.com&gt;.
        </p>
      </doc:text>
    </doc:item>

    <doc:item>
      <doc:date iso="2011-11-09T11:35:03Z">9 November 2011</doc:date>
      <doc:title>
        RabbitMQ 2.7.0 release
      </doc:title>

      <doc:link>http://lists.rabbitmq.com/pipermail/rabbitmq-discuss/2011-November/016069.html</doc:link>

      <doc:text>
        <p>
          The RabbitMQ team is delighted to announce the release of RabbitMQ
          2.7.0.
        </p>

        <p>
          Features of this release include: order preservation of
          re-queued messages; plugins included with the server download;
          "amqp" URI scheme for client connections; and performance
          improvements and bug fixes.
        </p>

        <p>
          Binary and source distributions of the new release can
          be found on the
          <a href="https://www.rabbitmq.com/download.html">download page</a>.
        </p>

        <p>
          We encourage all users of earlier versions of
          RabbitMQ to upgrade to this latest release.
        </p>

        <p>
          As always, we welcome any questions, bug reports, and other feedback
          on this release, as well as general suggestions for features and
          enhancements in future releases. Mail us on the RabbitMQ discussion
          list (signup
          <a href="https://lists.rabbitmq.com/cgi-bin/mailman/listinfo/rabbitmq-discuss">here</a>
          and then e-mail to rabbitmq-discuss at lists.rabbitmq.com), or contact
          us directly by e-mailing to info at rabbitmq.com.
        </p>
      </doc:text>
    </doc:item>

    <doc:item>
        <doc:date iso="2011-09-12T16:15:42+01:00">12 September 2011</doc:date>
        <doc:title>
          RabbitMQ 2.6.1 release
        </doc:title>

        <doc:link>http://lists.rabbitmq.com/pipermail/rabbitmq-discuss/2011-September/015033.html</doc:link>

        <doc:text>
          <p>
            The RabbitMQ team is pleased to announce the release
            of RabbitMQ 2.6.1.
          </p>

          <p>
            This release fixes a bug in the 2.6.0 version that causes the broker to fail to restart on reboot on some operating systems.
          </p>

          <p>
            Binary and source distributions of the new release can
            be found in the <a
            href="https://www.rabbitmq.com/download.html">usual
            place</a>.
          </p>

          <p>
            We recommend that all users of earlier versions of
            RabbitMQ upgrade to this latest release.
          </p>

          <p>
            As always, we welcome any questions, bug reports,
            and other feedback on this release, as well as
            general suggestions for features and enhancements in
            future releases. Mail us via the RabbitMQ discussion
            list at <a
            href="mailto:rabbitmq-discuss@lists.rabbitmq.com">rabbitmq-discuss@lists.rabbitmq.com</a>,
            or directly at <a
            href="mailto:info@rabbitmq.com">info@rabbitmq.com</a>.
          </p>
        </doc:text>
      </doc:item>


      <doc:item>
        <doc:date iso="2011-08-31T23:50:00+01:00">31 August 2011</doc:date>
        <doc:title>
          RabbitMQ on Heroku
        </doc:title>

        <doc:link>http://blog.cloudfoundry.com/post/8713844574/rabbitmq-cloud-foundry-cloud-messaging-that-just-works</doc:link>

        <doc:text>
          <p>
            The RabbitMQ team is happy to announce that the RabbitMQ
            add-on for <a
            href="http://www.cloudfoundry.com/">Heroku</a> is now
            available in beta.  You can read about it on <a
            href="http://blog.heroku.com/archives/2011/8/31/rabbitmq_add_on_now_available_on_heroku/">on
            the Heroku blog</a> and on <a
            href="https://www.rabbitmq.com/blog/2011/09/01/rabbitmq-on-heroku/">the
            RabbitMQ blog</a>.  And there is more information and
            links to sample code on <a
            href="http://heroku.srs.rabbitmq.com">this page</a>.
          </p>
        </doc:text>
      </doc:item>

      <doc:item>
        <doc:date iso="2011-08-31T16:15:42+01:00">31 August 2011</doc:date>
        <doc:title>
          RabbitMQ 2.6.0 release
        </doc:title>

        <doc:link>http://lists.rabbitmq.com/pipermail/rabbitmq-discuss/attachments/20110831/36015373/attachment.txt</doc:link>

        <doc:text>
          <p>
            The RabbitMQ team is pleased to announce the release
            of RabbitMQ 2.6.0.
          </p>

          <p>
            The highlight of this release is the introduction of
            active-active HA, with queues getting replicated
            across nodes in a cluster. There are many other
            improvements, particularly to the management and
            stomp plug-ins, as well as a number of bug
            fixes. See the release notes for more details.
          </p>

          <p>
            Binary and source distributions of the new release can
            be found in the <a
            href="https://www.rabbitmq.com/download.html">usual
            place</a>.
          </p>

          <p>
            We recommend that all users of earlier versions of
            RabbitMQ upgrade to this latest release.
          </p>

          <p>
            As always, we welcome any questions, bug reports,
            and other feedback on this release, as well as
            general suggestions for features and enhancements in
            future releases. Mail us via the RabbitMQ discussion
            list at <a
            href="mailto:rabbitmq-discuss@lists.rabbitmq.com">rabbitmq-discuss@lists.rabbitmq.com</a>,
            or directly at <a
            href="mailto:info@rabbitmq.com">info@rabbitmq.com</a>.
          </p>
        </doc:text>
      </doc:item>

      <doc:item>
        <doc:date iso="2011-08-15T21:03:02+01:00">15 August 2011</doc:date>
        <doc:title>
          RabbitMQ on CloudFoundry
        </doc:title>

        <doc:link>http://blog.cloudfoundry.com/post/8713844574/rabbitmq-cloud-foundry-cloud-messaging-that-just-works</doc:link>

        <doc:text>
          <p>
            The RabbitMQ team is excited to announce the launch of the
            RabbitMQ service on <a
            href="http://www.cloudfoundry.com/">CloudFoundry.com</a>.
            This service brings the messaging functionality of
            RabbitMQ to developers building applications on Cloud
            Foundry. Please see <a
            href="http://blog.cloudfoundry.com/post/8713844574/rabbitmq-cloud-foundry-cloud-messaging-that-just-works">the
            main announcement</a> over on the Cloud Foundry
            blog. There's also <a
            href="http://support.cloudfoundry.com/entries/20334618-rabbitmq-service-faq">an
            FAQ with more details</a> on the Cloud Foundry knowledge
            base.
          </p>
        </doc:text>
      </doc:item>

      <doc:item>
        <doc:date iso="2011-06-27T16:15:42+01:00">27 June 2011</doc:date>
        <doc:title>
          RabbitMQ 2.5.1 release
        </doc:title>

    <doc:link>http://lists.rabbitmq.com/pipermail/rabbitmq-discuss/2011-June/013449.html</doc:link>

    <doc:text>
          <p>
            The RabbitMQ team is pleased to announce the release of
            RabbitMQ 2.5.1.
          </p>
          <p>
            This release correctly upgrades from RabbitMQ 2.1.1 and
            2.2.0. There are no other changes compared with 2.5.0.
          </p>
          <p>
            For details see the <a href="http://lists.rabbitmq.com/pipermail/rabbitmq-discuss/2011-June/013449.html">release notes</a>.
          </p>
          <p>
            As always, we welcome any questions, bug reports, and
            other feedback on this release, as well as general
            suggestions for features and enhancements in future
            releases. Mail us via the RabbitMQ <a
            href="https://lists.rabbitmq.com/cgi-bin/mailman/listinfo/rabbitmq-discuss">
            discussion list</a>, or directly at <a
            href="mailto:info@rabbitmq.com">info@rabbitmq.com</a>.
          </p>
    </doc:text>
    </doc:item>

    <doc:item>
    <doc:date iso="2011-06-14T23:05:07+01:00">14 June 2011</doc:date>
    <doc:title>
      RabbitMQ 2.5.0 release
    </doc:title>

    <doc:link>http://lists.rabbitmq.com/pipermail/rabbitmq-discuss/2011-June/013248.html</doc:link>

    <doc:text>
          <p>
            The RabbitMQ team is delighted to announce the release of
            RabbitMQ 2.5.0.
          </p>
          <p>
            This release fixes a number of bugs.  In particular:
            <ul>
              <li>recovery has been simplified, improving startup
              times when many exchanges or bindings exist</li>
              <li>bindings are recovered between durable queues and
              non-durable exchanges on restart of individual cluster
              nodes</li>
              <li>better performance under high load and memory pressure</li>
              <li>source compatibility with the new Erlang R14B03 release</li>
            </ul>
            New features include:
            <ul>
              <li>tracing facility for debugging incoming and outgoing messages,
     (see <a href="https://www.rabbitmq.com/firehose.html">firehose</a>)</li>
              <li>improved inbound network performance</li>
              <li>improved routing performance</li>
              <li>new rabbitmqctl commands ('report', 'environment', and
                  'cluster_status')</li>
            </ul>
          </p>
          <p>
            For details see the <a href="http://lists.rabbitmq.com/pipermail/rabbitmq-discuss/2011-June/013249.html">release notes</a>.
          </p>
          <p>
            As always, we welcome any questions, bug reports, and
            other feedback on this release, as well as general
            suggestions for features and enhancements in future
            releases. Mail us via the RabbitMQ <a
            href="https://lists.rabbitmq.com/cgi-bin/mailman/listinfo/rabbitmq-discuss">
            discussion list</a>, or directly at <a
            href="mailto:info@rabbitmq.com">info@rabbitmq.com</a>.
          </p>
    </doc:text>
    </doc:item>

    <doc:item>
    <doc:date iso="2011-04-07T18:41:02+01:00">7 April 2011</doc:date>
    <doc:title>
      RabbitMQ 2.4.1 release
    </doc:title>

    <doc:link>http://lists.rabbitmq.com/pipermail/rabbitmq-discuss/2011-April/012304.html</doc:link>

    <doc:text>
          <p>
            The RabbitMQ team is delighted to announce the release of
            RabbitMQ 2.4.1.
          </p>
          <p>
            This release fixes a number of bugs, in particular one bug
            in 2.4.0 that would break upgrades if durable queues were
            present. A notable enhancement included in this release
            are cluster upgrades.

            For details see the <a
            href="http://lists.rabbitmq.com/pipermail/rabbitmq-discuss/2011-April/012304.html">
            release notes</a>.
          </p>
          <p>
            As always, we welcome any questions, bug reports, and
            other feedback on this release, as well as general
            suggestions for features and enhancements in future
            releases. Mail us via the RabbitMQ <a
            href="https://lists.rabbitmq.com/cgi-bin/mailman/listinfo/rabbitmq-discuss">
            discussion list</a>, or directly at <a
            href="mailto:info@rabbitmq.com">info@rabbitmq.com</a>.
          </p>
    </doc:text>
      </doc:item>
      <doc:item>
        <doc:date iso="2011-04-06T12:00:00Z">6 April 2011</doc:date>
        <doc:title>Messaging Patterns with RabbitMQ</doc:title>
        <doc:link>http://www.erlang-factory.com/conference/London2011/speakers/AlvaroVidela</doc:link>
        <doc:text>
          <p><a href="http://obvioushints.blogspot.com/">Alvaro Videla</a>, co-author of <a href="http://manning.com/videla/">RabbitMQ in Action</a>, will
             be speaking about RabbitMQ and messaging patterns at the next <a href="http://www.erlang-factory.com/conference/London2011/">Erlang
             Factory meeting</a> in London, June 9-10th.</p>
          <p>Alvaro will present how to implement several messaging patterns using RabbitMQ such as:
            <ul class="plain">
              <li>Competing Consumers</li>
              <li>RPC</li>
              <li>Parallel RPC</li>
              <li>Smart Proxy</li>
              <li>Publish/Subscribe</li>
            </ul>
          </p>
          <p>To learn more, visit the <a href="http://www.erlang-factory.com/conference/London2011/speakers/AlvaroVidela">Erlang Factory website</a>.</p>
        </doc:text>
      </doc:item>
      <doc:item>
        <doc:date iso="2011-04-01T00:00:00Z">1 April 2011</doc:date>
        <doc:title>Spring AMQP Project 1.0 RC1 release</doc:title>
        <doc:link>https://jira.springsource.org/secure/ReleaseNote.jspa?projectId=10450&amp;version=11821</doc:link>
        <doc:text>
          <p>The RabbitMQ team and SpringSource are pleased to announce that the Spring AMQP Project (for Java) has reached RC1 status.</p>
          <p>For details see the <a href="https://jira.springsource.org/secure/ReleaseNote.jspa?projectId=10450&amp;version=11821">release notes</a>.</p>
          <p>You can download the <a href="http://www.springsource.org/download/community?project=Spring%20AMQP">distribution zip file</a>. The
             JARs are available in the <a href="http://shrub.appspot.com/maven.springframework.org/milestone/org/springframework/amqp/">SpringSource
             Milestone Maven repository</a>.</p>
          <p>To learn more about the project and provide welcome feedback, please visit the
          <a href="http://www.springsource.org/spring-amqp">Spring AMQP homepage</a> for links to downloads, documentation, the forum and more.</p>
      </doc:text>
    </doc:item>
    <doc:item>
    <doc:date iso="2011-03-23T11:44:52Z">23 March 2011</doc:date>
    <doc:title>
      RabbitMQ 2.4.0 release
    </doc:title>

    <doc:link>http://lists.rabbitmq.com/pipermail/rabbitmq-discuss/2011-March/011985.html</doc:link>

    <doc:text>
          <p>
            The RabbitMQ team is delighted to announce the release of
            RabbitMQ 2.4.0.
          </p>
          <p>
            This release fixes a number of bugs and introduces some
            enhancements, including fast routing for topic exchanges,
            sender-selected distribution and server-side consumer
            cancellation notifications.

            For details see the <a
            href="http://lists.rabbitmq.com/pipermail/rabbitmq-discuss/2011-March/011985.html">
            release notes</a>.
          </p>
          <p>
            As always, we welcome any questions, bug reports, and
            other feedback on this release, as well as general
            suggestions for features and enhancements in future
            releases. Mail us via the RabbitMQ <a
            href="https://lists.rabbitmq.com/cgi-bin/mailman/listinfo/rabbitmq-discuss">
            discussion list</a>, or directly at <a
            href="mailto:info@rabbitmq.com">info@rabbitmq.com</a>.
          </p>
    </doc:text>
      </doc:item>
      <doc:item>
    <doc:date iso="2011-02-03T14:26:10Z">3 February 2011</doc:date>
    <doc:title>
      RabbitMQ 2.3.1 release
    </doc:title>

    <doc:link>http://lists.rabbitmq.com/pipermail/rabbitmq-announce/2011-February/000033.html</doc:link>

    <doc:text>
          <p>
            The RabbitMQ team is pleased to announce the release of RabbitMQ
            2.3.1.
          </p>
          <p>
            This release fixes a small number of bugs, in particular one serious
            bug in 2.3.0 which could lead to queue processes crashing.
            For details see the <a
            href="http://lists.rabbitmq.com/pipermail/rabbitmq-announce/2011-February/000033.html">
            release notes</a>.
          </p>
          <p>
            As always, we welcome any questions, bug reports, and other feedback on
            this release, as well as general suggestions for features and
            enhancements in future releases. Mail us via the RabbitMQ <a
            href="https://lists.rabbitmq.com/cgi-bin/mailman/listinfo/rabbitmq-discuss">
        discussion list</a>, or directly at <a
            href="mailto:info@rabbitmq.com">info@rabbitmq.com</a>.
          </p>
    </doc:text>
      </doc:item>
      <doc:item>
    <doc:date iso="2011-02-02T15:43:42Z">2 February 2011</doc:date>
    <doc:title>
      RabbitMQ 2.3.0 release
    </doc:title>

    <doc:link>http://lists.rabbitmq.com/pipermail/rabbitmq-discuss/2011-February/011019.html</doc:link>

    <doc:text>
          <p>
            Perfectly timed one day before the start of the year of the Rabbit, the
            RabbitMQ team is pleased to announce the release of RabbitMQ
            2.3.0.
          </p>
          <p>
            This release fixes a number of bugs and introduces some enhancements,
            including streaming publish confirmations, new plugin mechanisms for
            authentication and authorisation, and a great deal more.
            For details see the <a
            href="http://lists.rabbitmq.com/pipermail/rabbitmq-discuss/2011-February/011019.html">
            release notes</a>.
          </p>
          <p>
            As always, we welcome any questions, bug reports, and other feedback on
            this release, as well as general suggestions for features and
            enhancements in future releases. Mail us via the RabbitMQ <a
            href="https://lists.rabbitmq.com/cgi-bin/mailman/listinfo/rabbitmq-discuss">
        discussion list</a>, or directly at <a
            href="mailto:info@rabbitmq.com">info@rabbitmq.com</a>.
          </p>
    </doc:text>
      </doc:item>
      <doc:item>
        <doc:date iso="2010-12-13T00:00:00Z">13 December 2010</doc:date>
        <doc:title>RabbitMQ Webinar: Messaging that just works (update)</doc:title>
        <doc:link>http://www.youtube.com/user/SpringSourceDev/videos?query=rabbitmq+messaging+that+just+works</doc:link>
        <doc:text>
          <p>A <a href="http://www.youtube.com/user/SpringSourceDev/videos?query=rabbitmq+messaging+that+just+works">recording</a> of the webinar is available.</p>
        </doc:text>
      </doc:item>
      <doc:item>
        <doc:date iso="2010-12-09T00:00:00Z">9 December 2010</doc:date>
        <doc:title>RabbitMQ Webinar: Messaging that just works</doc:title>
        <doc:link>http://www.springsource.org/news-events</doc:link>
        <doc:text>
          <p>We are pleased to announce that we will be hosting our first, live (and free)
          webinar today at 1500 GMT and repeated at 1300 EST / 1000 PST.</p>
          <p>Emile, from the RabbitMQ engineering team, will look at the relevance
          of Erlang/OTP as an implementation platform, the benefits of a messaging
          system and common messaging patterns. Some important features in recent
          releases will be discussed with examples. Join us to find out how RabbitMQ
          can help to scale your application, whether it's on a device, the web, in
          the data centre, or the cloud.</p>
          <p>To register, please visit the <a href="http://www.springsource.org/news-events">SpringSource events page</a>.</p>
        </doc:text>
      </doc:item>
      <doc:item>
    <doc:date iso="2010-11-30T00:00:00Z">30 November 2010</doc:date>
    <doc:title>
      RabbitMQ 2.2.0 release
    </doc:title>

    <doc:link>http://lists.rabbitmq.com/pipermail/rabbitmq-discuss/2010-November/010172.html</doc:link>

    <doc:text>
          <p>
        The RabbitMQ team is pleased to announce the release of RabbitMQ
        2.2.0.
          </p>
          <p>
            This release fixes a number of bugs and introduces some enhancements,
            including automatic upgrades of non-clustered brokers, per-queue
            message TTLs and significantly reduced memory usage for pending
            acknowledgements. For details see the <a
            href="http://lists.rabbitmq.com/pipermail/rabbitmq-discuss/2010-November/010172.html">
            release notes</a>.
          </p>
          <p>
            As always, we welcome any questions, bug reports, and other feedback on
            this release, as well as general suggestions for features and
            enhancements in future releases. Mail us via the RabbitMQ <a
            href="https://lists.rabbitmq.com/cgi-bin/mailman/listinfo/rabbitmq-discuss">
        discussion list</a>, or directly at <a
            href="mailto:info@rabbitmq.com">info@rabbitmq.com</a>.
          </p>
    </doc:text>
      </doc:item>

      <doc:item>
    <doc:date iso="2010-10-19T00:00:00Z">19 October 2010</doc:date>
    <doc:title>
      RabbitMQ 2.1.1 release
    </doc:title>

    <doc:link>http://lists.rabbitmq.com/pipermail/rabbitmq-discuss/2010-October/009516.html</doc:link>

    <doc:text>
          <p>
        The RabbitMQ team is pleased to announce the release of RabbitMQ
        2.1.1.
          </p>
          <p>
        This release fixes a number of bugs and introduces some enhancements,
        including exchange to exchange bindings and some performance
        improvements, in the server and clients.
          </p>
          <p>
            As always, we welcome any questions, bug reports, and other feedback on
            this release, as well as general suggestions for features and
            enhancements in future releases. Mail us via the RabbitMQ <a
            href="https://lists.rabbitmq.com/cgi-bin/mailman/listinfo/rabbitmq-discuss">
        discussion list</a>, or directly at <a
            href="mailto:info@rabbitmq.com">info@rabbitmq.com</a>.
          </p>
    </doc:text>
      </doc:item>

      <doc:item>
    <doc:date iso="2010-09-15T00:00:00Z">15 September 2010</doc:date>
    <doc:title>
      RabbitMQ 2.1.0 release
    </doc:title>

    <doc:link>http://lists.rabbitmq.com/pipermail/rabbitmq-announce/attachments/20100915/ee935f85/attachment.txt</doc:link>

    <doc:text>
          <p>
        The RabbitMQ team is pleased to announce the release of RabbitMQ
        2.1.0.
          </p>
          <p>
        This release fixes a number of bugs, including some race
        conditions and introduces minor enhancements in the server
        and clients.
          </p>
          <p>
            As always, we welcome any questions, bug reports, and
            other feedback on this release, as well as general
            suggestions for features and enhancements in future
            releases. Mail us via the RabbitMQ <a
            href="https://lists.rabbitmq.com/cgi-bin/mailman/listinfo/rabbitmq-discuss">
        discussion list</a>, or directly at <a
            href="mailto:info@rabbitmq.com">info@rabbitmq.com</a>.
          </p>
    </doc:text>
      </doc:item>

      <doc:item>
    <doc:date iso="2010-08-25T00:00:00Z">25 August 2010</doc:date>
    <doc:title>
      RabbitMQ 2.0.0 release
    </doc:title>

    <doc:link>http://lists.rabbitmq.com/pipermail/rabbitmq-announce/2010-August/000028.html</doc:link>

    <doc:text>
          <p>
            We the RabbitMQ team are delighted to announce the release
            of RabbitMQ 2.0.0.
          </p>
          <p>
            This release includes a rewritten message store that pages
            messages to disk to relieve memory pressure, and support
            for AMQP 0-9-1.  There are many other more modest
            additions, such as an implementation of basic.reject, and
            queue leases.  For details see the <a
            href="http://lists.rabbitmq.com/pipermail/rabbitmq-announce/attachments/20100825/2c672695/attachment.txt">release
            notes</a>.
          </p>
          <p>
            Binary and source distributions of the new release can be
            found in <a
            href="https://www.rabbitmq.com/download.html">the usual
            place</a>.
          </p>
          <p>
            This now includes <a
            href="https://www.rabbitmq.com/plugins.html">binary
            packages of plugins</a>.  Please note the caveats there.
          </p>
          <p>
            We recommend that all users of earlier versions of
            RabbitMQ upgrade to this latest release.
          </p>
          <p>
            As always, we welcome any questions, bug reports, and
            other feedback on this release, as well as general
            suggestions for features and enhancements in future
            releases. Mail us via the RabbitMQ <a
            href="mailto:rabbitmq-discuss@lists.rabbitmq.com">discussion
            list</a>, or directly at <a
            href="mailto:info@rabbitmq.com">info@rabbitmq.com</a>.
          </p>
    </doc:text>
      </doc:item>
      <doc:item>
        <doc:date iso="2010-07-21T00:00:00Z">21 July 2010</doc:date>
        <doc:title>Spring AMQP Project 1.0 M1 release</doc:title>
        <doc:link>http://www.springsource.org/node/2715</doc:link>
        <doc:text>
          <p>The RabbitMQ team and SpringSource are pleased to announce the first milesone release of the Spring AMQP Project 1.0 M1.</p>
          <p><a href="http://www.springsource.org/spring-amqp">Spring AMQP</a> makes common Spring idoms
          available to developers who are building AMQP-based messaging solutions. For example, building a messaging
          application that uses RabbitMQ as broker will feel quite similar to building an application based on Spring's
          JMS support. The project consists of both Java and .NET versions.</p>
        <p>To learn more about the project, visit the
        <a href="http://www.springsource.org/spring-amqp">Spring AMQP homepage</a> for links to downloads, documentation, the forum and more.</p>
      </doc:text>
    </doc:item>
      <doc:item>
    <doc:date iso="2010-07-15T00:00:00Z">15 July 2010</doc:date>
    <doc:title>
      RabbitMQ 1.8.1 release
    </doc:title>

    <doc:link>http://lists.rabbitmq.com/pipermail/rabbitmq-announce/2010-July/000027.html</doc:link>

    <doc:text>
      <p>The RabbitMQ team is pleased to announce the release of RabbitMQ 1.8.1.</p>

          <p>This release of RabbitMQ can now be compiled with Erlang
          R14A. This is expected to bring relief for MacPorts users and
          Debian (unstable) users who build from source. Administration
          tools are now easier to use on MacPorts. Further enhancements
          include the ability to observe channel.flow events from the
          Java API and clustering usability improvements.</p>

      <p>For details see
      <a href="http://lists.rabbitmq.com/pipermail/rabbitmq-announce/2010-July/000027.html">the release notes</a>.</p>

      <p>Binary and source distributions of the new release can be found in the
      <a href="https://www.rabbitmq.com/download.html">usual place</a>.</p>

      <p>We recommend that all users of earlier versions of RabbitMQ upgrade to
      this latest release.</p>

      <p>As always, we welcome any questions, bug reports, and other feedback
      on this release, as well as general suggestions for features and
      enhancements in future releases. Mail us via the RabbitMQ discussion
      list at <a href="mailto:rabbitmq-discuss@lists.rabbitmq.com">rabbitmq-discuss@lists.rabbitmq.com</a>,
      or directly at <a href="mailto:info@rabbitmq.com">info@rabbitmq.com</a>.</p>

    </doc:text>
      </doc:item>

      <doc:item>
    <doc:date iso="2010-06-16T00:00:00Z">16 June 2010</doc:date>
    <doc:title>
      RabbitMQ 1.8.0 release
    </doc:title>

    <doc:link>http://lists.rabbitmq.com/pipermail/rabbitmq-announce/2010-June/000025.html</doc:link>

    <doc:text>
      <p>The RabbitMQ team is pleased to announce the release of RabbitMQ 1.8.0.</p>

          <p>This release introduces several APIs to extend Rabbit in
          a pluggable way, first with pluggable exchange types, and
          then with pluggable backing queues. Other improvements
          include optimisations for cross-node routing within a
          cluster, and more rigorous enforcement of channel.flow to
          ensure that Rabbit can stop producers who are failing to
          obey the instruction to stop sending messages to Rabbit when
          Rabbit comes under memory pressure.</p>

      <p>For details see
      <a href="http://lists.rabbitmq.com/pipermail/rabbitmq-announce/2010-June/000025.html">the release notes</a>.</p>

      <p>Binary and source distributions of the new release can be found in the
      <a href="https://www.rabbitmq.com/download.html">usual place</a>.</p>

      <p>We recommend that all users of earlier versions of RabbitMQ upgrade to
      this latest release.</p>

      <p>As always, we welcome any questions, bug reports, and other feedback
      on this release, as well as general suggestions for features and
      enhancements in future releases. Mail us via the RabbitMQ discussion
      list at <a href="mailto:rabbitmq-discuss@lists.rabbitmq.com">rabbitmq-discuss@lists.rabbitmq.com</a>,
      or directly at <a href="mailto:info@rabbitmq.com">info@rabbitmq.com</a>.</p>

    </doc:text>
      </doc:item>

      <doc:item>
    <doc:date iso="2010-04-13T00:00:00Z">13 April 2010</doc:date>
    <doc:title>
      Rabbit Technologies announce acquisition by SpringSource
    </doc:title>

    <doc:link>/resources/SpringSourceAcquiresRabbitTech.pdf</doc:link>

    <doc:text>

    <p>Rabbit Technologies Ltd. (RTL), the company behind RabbitMQ, today announced that the company
    is to be acquired by SpringSource, a division of VMware, Inc.. RTL was founded in February 2007
    and is a spin out from LShift Ltd., the UK software consultancy, and Cohesive FT, the US
    virtualization and cloud computing company. </p>

    <p>The Rabbit Team are very excited about the deal. “RabbitMQ is an extremely successful
    technology and forms the backbone for many varied cloud messaging systems,” said Alexis
    Richardson, chief executive officer and co-founder, Rabbit Technologies, Ltd. “By
    providing a multi-protocol, completely open, portable messaging system, our technology
    can be a key enabler of tomorrow’s applications. By joining with enterprise leaders,
    SpringSource and VMware, RabbitMQ expects to continue to be at the forefront of the
    movement toward cloud computing. Users and customers will benefit from an organization
    offering deep and immediate experience with the challenges of managing highly available
    and stable operations.”</p>

    <p>RabbitMQ will continue to be open source and distributed in the same way as before.
    The RabbitMQ community can expect to see increased investment in this outstanding technology
    which should result in significant improvements to the open source release.</p>

    <p>RabbitMQ customers will see an increase in availability of training, professional
    services and support offerings as the RabbitMQ business is integrated with SpringSource. </p>

    <p>For more details please see <a href="/resources/SpringSourceAcquiresRabbitTech.pdf">the
    full press release</a>.</p>

    <p>Contacts:</p>

    <p><strong>SpringSource and VMware</strong><br />
    Charlie Purdom, <a href="mailto:cpurdom@vmware.com">cpurdom@vmware.com</a> <br />
    Ross Levanto or Christine McKeown, <a href="mailto:springsource@schwartz-pr.com">springsource@schwartz-pr.com</a></p>

    <p><strong>Rabbit Technologies Ltd.</strong><br />
    Alexis Richardson, <a href="mailto:alexis@rabbitmq.com">alexis@rabbitmq.com</a></p>

    <p><strong>LShift Ltd.</strong><br />
    Mike Rowlands, <a href="mailto:press@lshift.net">press@lshift.net</a></p>

    <p><strong>Cohesive FT</strong><br />
    Dwight Koop, <a href="mailto:dwight.koop@cohesiveft.com">dwight.koop@cohesiveft.com</a></p>

    <p>Acknowledgements:</p>
    <p>Rabbit Technologies would like to thank <strong>Orrick, Herrington &amp; Sutcliffe LLP (London)</strong> for acting
    as counsel throughout the acquisition process. Visit
    <a href="http://www.orrick.com/offices/london/index.asp">their website</a>.</p>
    </doc:text>
      </doc:item>

      <doc:item>
    <doc:date iso="2010-04-12T00:00:00Z">12 April 2010</doc:date>
    <doc:title>
      Alexis will be speaking at Cloud &amp; Grid Exchange 2010
    </doc:title>

    <doc:link>http://skillsmatter.com/event/cloud-grid/cloud-grid-exchange-2010/wd-777</doc:link>

    <doc:text>
      <p>Alexis Richardson, Rabbit Technologies CEO, will be speaking at the Cloud &amp; Grid
      Exchange in London, 23rd April. In his talk, Alexis will present use cases for cloud
      messaging: what is messaging and why it is useful for cloud computing? This talk will
      answer these questions by way of illustrating use cases from RabbitMQ customers.</p>
      <p><a href="http://skillsmatter.com/event/cloud-grid/cloud-grid-exchange-2010/wd-777">Read more</a></p>
    </doc:text>
      </doc:item>

      <doc:item>
    <doc:date iso="2010-02-16T00:00:00Z">16 February 2010</doc:date>
    <doc:title>
      RabbitMQ 1.7.2 release
    </doc:title>

    <doc:link>http://lists.rabbitmq.com/pipermail/rabbitmq-discuss/2010-January/005993.html</doc:link>

    <doc:text>
      <p>The RabbitMQ team is pleased to announce the release of RabbitMQ 1.7.2.</p>

      <p>This release fixes yet more bugs specific to Windows in regards to
      memory monitoring, and works around various bat inadequacies.
      Other fixes include enforcing codec size limits, and handling some
      corner cases of basic.qos.</p>

      <p>The rabbitmqctl tool has been extended with several new commands.
      There have also been enhancements to the plugin system, and network
      performance over high-latency links. The exception reporting in the
      Java client has been improved and there are several bug fixes and
      enhancements to the AMQP Tracer tool.</p>

      <p>For details see
      <a href="http://lists.rabbitmq.com/pipermail/rabbitmq-discuss/2010-February/006353.html">the release notes</a>.</p>

      <p>Binary and source distributions of the new release can be found in the
      <a href="https://www.rabbitmq.com/download.html">usual place</a>.</p>

      <p>We recommend that all users of earlier versions of RabbitMQ upgrade to
      this latest release.</p>

      <p>As always, we welcome any questions, bug reports, and other feedback
      on this release, as well as general suggestions for features and
      enhancements in future releases. Mail us via the RabbitMQ discussion
      list at <a href="mailto:rabbitmq-discuss@lists.rabbitmq.com">rabbitmq-discuss@lists.rabbitmq.com</a>,
      or directly at <a href="mailto:info@rabbitmq.com">info@rabbitmq.com</a>.</p>

    </doc:text>
      </doc:item>

      <doc:item>
    <doc:date iso="2010-01-25T00:00:00Z">25 January 2010</doc:date>
    <doc:title>
      RabbitMQ 1.7.1 release
    </doc:title>

    <doc:link>http://lists.rabbitmq.com/pipermail/rabbitmq-discuss/2010-January/005993.html</doc:link>

    <doc:text>
      <p>The RabbitMQ team is pleased to announce the release of RabbitMQ 1.7.1.</p>

      <p>This release fixes a number of bugs specific to Windows, several
      problems in the ssl support and plug-in system, some race conditions
      and corner cases in the AMQP protocol and connection lifecycle
      handling, breakages in Debian and RPM package removal, as well as some
      minor bugs in rabbitmqctl.</p>

      <p>There are also some noteworthy enhancements, such as the support for
      complete short node names in all the startup and control scripts
      (making it easier to install RabbitMQ on systems with changing host
      names), improved memory monitoring and producer throttling, an
      extension of the AMQP codec with array types, better support for
      MacPorts, and improved performance and error reporting in the Java and
      .Net clients.</p>

      <p>For details see
      <a href="http://lists.rabbitmq.com/pipermail/rabbitmq-discuss/2010-January/005993.html">the release notes</a>.</p>

      <p>Binary and source distributions of the new release can be found in the
      <a href="https://www.rabbitmq.com/download.html">usual place</a>.</p>

      <p>We recommend that all users of earlier versions of RabbitMQ upgrade to
      this latest release.</p>

      <p>As always, we welcome any questions, bug reports, and other feedback
      on this release, as well as general suggestions for features and
      enhancements in future releases. Mail us via the RabbitMQ discussion
      list at <a href="mailto:rabbitmq-discuss@lists.rabbitmq.com">rabbitmq-discuss@lists.rabbitmq.com</a>,
      or directly at <a href="mailto:info@rabbitmq.com">info@rabbitmq.com</a>.</p>

    </doc:text>
      </doc:item>

      <doc:item>
    <doc:date iso="2010-01-05T00:00:00Z">05 January 2010</doc:date>
    <doc:title>
      RabbitMQ Wins 2009 Cloudies Award for Best Cloud Application Provider
    </doc:title>

    <doc:link>http://www.johnmwillis.com/other/the-2009-cloudies-awards/</doc:link>

    <doc:text>
    <p>RabbitMQ was listed as one of the <strong>Best Cloud Application Providers</strong> in John M Willis
    second annual 'Cloudies' awards. John has worked in the IT management industry for 30 years and is
    known internationally for his <a href="http://www.johnmwillis.com">IT Management and Cloud blog</a>.
    </p>

    </doc:text>
      </doc:item>

      <doc:item>
    <doc:date iso="2009-12-07T00:00:00Z">07 December 2009</doc:date>
    <doc:title>
   RabbitMQ is now in Fedora and EPEL
    </doc:title>

    <doc:link>https://admin.fedoraproject.org/updates/rabbitmq-server</doc:link>

    <doc:text>
    <p>RabbitMQ 1.7.0 is now in Fedora 10, 11, and 12, and EPEL. So, for all Fedora users RabbitMQ is now just a
    <code>yum install rabbitmq-server</code> away!
    </p>

    <p>For the full package details see <a href="https://admin.fedoraproject.org/updates/rabbitmq-server">the Fedora Project website</a>.</p>

    </doc:text>
      </doc:item>



      <doc:item>
    <doc:date iso="2009-10-08T00:00:00Z">08 October 2009</doc:date>
    <doc:title>
   Rabbit Technologies and Canonical announce teaming agreement
    </doc:title>

    <doc:link>https://www.rabbitmq.com/resources/RabbitMQ_CanonicalTeaming_PR.pdf</doc:link>

    <doc:text>
    <p>Rabbit Technologies Limited, the company behind RabbitMQ, today
    announced the signing of a formal teaming agreement with Ubuntu sponsor
    Canonical. The goal of the partnership is to promote open standards in
    the emerging cloud computing space.</p>

    <p>"We want to be sure our users can navigate safely into the cloud", said
    Simon Wardley, software services manager for Canonical, "and we see this
    working according to three rules. Rule one is to build on their own
    infrastructure. Rule two is moving between their infrastructure and an external
    provider. Rule three is switching between providers. RabbitMQ provides an
    important message bus in the cloud that enables applications to interoperate
    without dependency upon a proprietary solution. It will play a significant
    role in the future of cloud switching."</p>

    <p>For details see <a href="https://www.rabbitmq.com/resources/RabbitMQ_CanonicalTeaming_PR.pdf">the
    full press release</a>.</p>

    </doc:text>
      </doc:item>



      <doc:item>
    <doc:date iso="2009-10-07T00:00:00Z">07 October 2009</doc:date>
    <doc:title>
   RabbitMQ 1.7.0 release
    </doc:title>

    <doc:link>https://www.rabbitmq.com/download.html</doc:link>

    <doc:text>
<p>The RabbitMQ team is pleased to announce the release of RabbitMQ 1.7.0.</p>

<p>This release has 'beta' status and introduces a number of new
features, such as native SSL support, a plugin mechanism, and a
Windows installer for the .net client. There are also improvements to
error reporting and diagnostics, performance and stability, the
windows bundle (which now includes the .net client and a more recent
version of Erlang/OTP), server installation and
configuration. Finally, there are a number of small bug fixes.</p>

<p>For details see <a href="http://lists.rabbitmq.com/pipermail/rabbitmq-discuss/attachments/20091007/3aaed239/attachment.txt">the release notes</a>.</p>

<p>Binary and source distributions of the new release can be found in  <a href="https://www.rabbitmq.com/download.html">the usual
place</a></p>

<p>We recommend that all users of earlier versions of RabbitMQ upgrade to this
latest release.</p>

<p>As always, we welcome any questions, bug reports, and other feedback on this
release, as well as general suggestions for features and enhancements in future
releases. Mail us via the RabbitMQ discussion list at
<a href="mailto:rabbitmq-discuss@lists.rabbitmq.com">rabbitmq-discuss@lists.rabbitmq.com</a>,
or directly at <a href="mailto:info@rabbitmq.com">info@rabbitmq.com</a>.</p>

    </doc:text>
      </doc:item>


      <doc:item>
    <doc:date iso="2009-09-30T00:00:00Z">30 September 2009</doc:date>
    <doc:title>
   RabbitMQ provides VMware users with a reliable cloud bus based on open AMQP messaging
    </doc:title>

    <doc:link>http://www.vmware.com/appliances/</doc:link>

    <doc:text>
<p>We are delighted to be providing RabbitMQ open messaging to support the
VMware vCloud  Initiative, their customers and the growing cloud
ecosystem," Alexis Richardson, CEO, RabbitMQ.  "Customers want choice, and
RabbitMQ delivers choice by lowering the cost of scale, and by removing
lock-in.  RabbitMQ is the market leading implementation of AMQP, the
interoperable open business messaging protocol, and is distributed on most
major development platforms. Already businesses are using RabbitMQ to scale up
business-critical application functionality on multiple leading public and
private cloud infrastructures.  Our support for the VMware vCloud Initiative
is a natural extension.  RabbitMQ has an open source license making it ideal
for elastic deployments, and for integration in platforms such as Spring and
Ruby on Rails.</p>

    <p>The virtual appliance is available to download for free from the <a href="http://www.vmware.com/appliances/">VMware virtual appliance marketplace</a>.</p>

    </doc:text>
      </doc:item>
      <doc:item>
    <doc:date iso="2009-07-22T00:00:00Z">22 July 2009</doc:date>
    <doc:title>
   Catch up online
    </doc:title>

    <doc:link>http://delicious.com/alexisrichardson/rabbitmq+video</doc:link>

    <doc:text>
<p>The RabbitMQ team have been busy giving presentations about the use of RabbitMQ at events
like Google London, Oxford Geek Night, Erlang Factory etc. Many of these presentations were
filmed, and you can catch up online.</p>



    <p>Check out
<a href="http://delicious.com/alexisrichardson/rabbitmq+video">these bookmarks on Delicious</a>.</p>

<p>There have also been many exciting developments in the RabbitMQ community recently. Keep an eye
on <a href="how.html">this page</a> for a summary of who is doing what, and how, with RabbitMQ.</p>

    </doc:text>
      </doc:item>

      <doc:item>
    <doc:date iso="2009-07-15T00:00:00Z">15 July 2009</doc:date>
    <doc:title>
   Kaazing adds support for AMQP and RabbitMQ
    </doc:title>

    <doc:link>http://news.prnewswire.com/ViewContent.aspx?ACCT=109&amp;STORY=/www/story/07-14-2009/0005059766&amp;EDATE=</doc:link>

    <doc:text>

<p>Kaazing Corporation, makers of gateways that connect web-based applications to high-volume, real-time message traffic, today announced support for the Advanced Message Queuing Protocol (AMQP) in the most recent release of the company's flagship product, Kaazing Enterprise Gateway (KEG).</p>

<p>For details see <a href="http://news.prnewswire.com/ViewContent.aspx?ACCT=109&amp;STORY=/www/story/07-14-2009/0005059766&amp;EDATE=">the full release</a>.</p>

    </doc:text>
      </doc:item>


      <doc:item>
    <doc:date iso="2009-06-17T00:00:00Z">17 June 2009</doc:date>
    <doc:title>
   RabbitMQ 1.6.0 release
    </doc:title>

    <doc:link>https://www.rabbitmq.com/download.html</doc:link>

    <doc:text>
<p>The RabbitMQ team is pleased to announce the release of RabbitMQ 1.6.0.</p>

<p>This release has 'beta' status and introduces a number of new features,
such as prefetch count limiting, headers exchanges, fine-grained access
control, and alternate exchanges. There are also improvements to
performance and stability under high load, improved compatibility with
other software (such as ejabberd and PowerShell), and a number of small
bug fixes.</p>

<p>For details see <a href="http://lists.rabbitmq.com/pipermail/rabbitmq-discuss/attachments/20090617/c0781ab0/attachment.txt">the release notes</a>.</p>

<p>Binary and source distributions of the new release can be found in  <a href="https://www.rabbitmq.com/download.html">the usual
place</a></p>

<p>We recommend that all users of earlier versions of RabbitMQ upgrade to this
latest release.</p>

<p>As always, we welcome any questions, bug reports, and other feedback on this
release, as well as general suggestions for features and enhancements in future
releases. Mail us via the RabbitMQ discussion list at
<a href="mailto:rabbitmq-discuss@lists.rabbitmq.com">rabbitmq-discuss@lists.rabbitmq.com</a>,
or directly at <a href="mailto:info@rabbitmq.com">info@rabbitmq.com</a>.</p>

    </doc:text>
      </doc:item>




      <doc:item>
    <doc:date iso="2009-06-03T00:00:00Z">03 June 2009</doc:date>
    <doc:title>
   RabbitMQ is now included in the Fedora Linux distribution
    </doc:title>

    <doc:link>https://admin.fedoraproject.org/updates/rabbitmq-server</doc:link>

    <doc:text>
<p>RabbitMQ is now included in the Fedora Linux distribution. See <a href="https://admin.fedoraproject.org/updates/rabbitmq-server">
fedoraproject.org</a> for the package
details.</p>

<p>So, for all Fedora users RabbitMQ is now just a
<code>yum install rabbitmq-server</code> away.</p>

<p>Thanks go to the Fedora community for their guidance in getting our RPM packages into shape
for inclusion.</p>


    </doc:text>
      </doc:item>

      <doc:item>
    <doc:date iso="2009-05-20T00:00:00Z">20 May 2009</doc:date>
    <doc:title>
   RabbitMQ 1.5.5 release
    </doc:title>

    <doc:link>https://www.rabbitmq.com/download.html</doc:link>

    <doc:text>
<p>The RabbitMQ team is pleased to announce the release of RabbitMQ 1.5.5</p>

<p>This release has 'final' status and fixes a small number of bugs in the server,
the startup and control scripts on Windows, and the Debian/RPM packaging. Also
included are some minor enhancements to the way the server can be configured. The
RabbitMQ clients have remained unchanged.</p>
<p>For details see <a href="http://lists.rabbitmq.com/pipermail/rabbitmq-discuss/attachments/20090520/dbf9c694/attachment.txt">the release notes</a>.</p>

<p>Binary and source distributions of the new release can be found in  <a href="https://www.rabbitmq.com/download.html">the usual
place</a></p>

<p>We recommend that all users of earlier versions of RabbitMQ upgrade to this
latest release.</p>

<p>As always, we welcome any questions, bug reports, and other feedback on this
release, as well as general suggestions for features and enhancements in future
releases. Mail us via the RabbitMQ discussion list at
<a href="mailto:rabbitmq-discuss@lists.rabbitmq.com">rabbitmq-discuss@lists.rabbitmq.com</a>,
or directly at <a href="mailto:info@rabbitmq.com">info@rabbitmq.com</a>.</p>

    </doc:text>
      </doc:item>


 <doc:item>
    <doc:date iso="2009-04-23T00:00:00Z">23 April 2009</doc:date>
    <doc:title>
   Canonical adds RabbitMQ AMQP to Ubuntu 9.04
    </doc:title>

    <doc:link>http://www.emediawire.com/releases/2009/4/prweb2340344.htm</doc:link>

    <doc:text>
<p>
   Yes, Ubuntu 9.04 Server Edition, aka "Jaunty Jackalope", now
   includes support for the emerging standard for messaging through RabbitMQ.</p>

<p>
   See Canonical's <a href="http://www.emediawire.com/releases/2009/4/prweb2340344.htm">press release</a> for more information on the release.</p>

<p>
   We look forward to hearing more from Ubuntu users and would welcome
   more feedback, bug requests and other contributions. Talk to us on irc.freenode.net #rabbitmq (see <a href="http://dev.rabbitmq.com/irclog/">logs</a>), or <a href="http://lists.rabbitmq.com/cgi-bin/mailman/listinfo">join our mailing list</a> (or see <a href="http://old.nabble.com/RabbitMQ-f25704.html">archived messages</a>).</p>

    </doc:text>
      </doc:item>




      <doc:item>
    <doc:date iso="2009-04-06T00:00:00Z">6 April 2009</doc:date>
    <doc:title>
   RabbitMQ 1.5.4 release
    </doc:title>

    <doc:link>https://www.rabbitmq.com/download.html</doc:link>

    <doc:text>
<p>The RabbitMQ team is pleased to announce the release of RabbitMQ 1.5.4.</p>

<p>This release has 'final' status and fixes a small number of bugs in the server,
the startup and control scripts on Windows, and the Debian/RPM packaging. Also
included are some minor enhancements to the way the server can be configured. The
RabbitMQ clients have remained unchanged.</p>

<p>For details see <a href="http://lists.rabbitmq.com/pipermail/rabbitmq-discuss/attachments/20090406/fffcc5a0/attachment.txt">the release notes</a>.</p>

<p>Binary and source distributions of the new release can be found in  <a href="https://www.rabbitmq.com/download.html">the usual
place</a></p>

<p>We recommend that all users of earlier versions of RabbitMQ upgrade to this
latest release.</p>

<p>As always, we welcome any questions, bug reports, and other feedback on this
release, as well as general suggestions for features and enhancements in future
releases. Mail us via the RabbitMQ discussion list at
<a href="mailto:rabbitmq-discuss@lists.rabbitmq.com">rabbitmq-discuss@lists.rabbitmq.com</a>,
or directly at <a href="mailto:info@rabbitmq.com">info@rabbitmq.com</a>.</p>

    </doc:text>
      </doc:item>


      <doc:item>
    <doc:date iso="2009-03-16T00:00:00Z">16 March 2009</doc:date>
    <doc:title>
   RabbitMQ and AMQP team speak at QCon
    </doc:title>

    <doc:link>/resources/RabbitMQcon.pdf</doc:link>

    <doc:text>
      <p>The RabbitMQ and AMQP team gave a presentation at QCon London last week. Slides presented are available here:</p>
  <ul class="plain">
    <li><a href="/resources/RabbitMQcon.pdf">RabbitMQ slides</a></li>
    <li><a href="/resources/AMQP-QCon-London-2000-5.pdf">AMQP chairman's slides</a></li>
  </ul>
  <p>See also:</p>
      <ul class="plain">
    <li><a href="http://gojko.net/2009/03/11/qcon-london-2009-mom-interoperability-finally/">Gojko Adzic's review</a></li>
  </ul>
  <p>If you're looking for a place to start <a href="/how">try here</a>.</p>

    </doc:text>
      </doc:item>



      <doc:item>
    <doc:date iso="2009-03-11T00:00:00Z">11 March 2009</doc:date>
    <doc:title>
   RabbitMQ team is at Qcon London
    </doc:title>
    <doc:link>http://qconlondon.com/london-2009/conference/</doc:link>

    <doc:text>
      <p>The LShift/RabbitMQ team is pleased to announce its second visit to Qcon London, please do come and say hello.</p>
      <p>In honour of the event, and while we work on a new website, we produced this overview of <a href="https://www.rabbitmq.com/how">how to use RabbitMQ</a>.</p>

    </doc:text>
      </doc:item>

      <doc:item>
    <doc:date iso="2009-02-24T00:00:00Z">24 February 2009</doc:date>
    <doc:title>
      The RabbitMQ team is pleased to announce the release of RabbitMQ 1.5.3.
    </doc:title>
    <doc:link>http://lists.rabbitmq.com/pipermail/rabbitmq-discuss/2009-February/003089.html</doc:link>
    <doc:text>
      <p>The RabbitMQ team is pleased to announce the release of RabbitMQ 1.5.3.</p>

      <p>This release has 'final' status and fixes a number of bugs in the
      server, the Java client, the .net client, and the Debian/RPM packaging.</p>

      <p>For details see the <a href="http://lists.rabbitmq.com/pipermail/rabbitmq-discuss/2009-February/003089.html">release notes</a>.</p>

      <p>Binary and source distributions of the new release can be found in the
      usual place, at <a href="download.html">https://www.rabbitmq.com/download.html</a>.</p>


      <p>We recommend that all users of earlier versions of RabbitMQ upgrade to
      this latest release.</p>

      <p>As always, we welcome any questions, bug reports, and other feedback on
      this release, as well as general suggestions for features and
      enhancements in future releases. Mail us via the RabbitMQ discussion
      list at <a href="mailto:rabbitmq-discuss@lists.rabbitmq.com">rabbitmq-discuss@lists.rabbitmq.com</a>, or directly at
      <a href="mailto:info@rabbitmq.com">info@rabbitmq.com</a>.</p>
    </doc:text>
      </doc:item>

      <doc:item>
    <doc:date iso="2009-01-21T00:00:00Z">21 January 2009</doc:date>
    <doc:title>
      The RabbitMQ team is pleased to announce the release of RabbitMQ 1.5.1.
    </doc:title>
    <doc:link>http://lists.rabbitmq.com/pipermail/rabbitmq-discuss/2009-January/002668.html</doc:link>
    <doc:text>


      <p>The RabbitMQ team is pleased to announce the release of RabbitMQ 1.5.1.</p>

      <p>This release has 'final' status and fixes a number of bugs in the
      server, the .net client, and the Debian/RPM packaging.</p>

      <p>For details see the <a href="http://lists.rabbitmq.com/pipermail/rabbitmq-discuss/2009-January/002668.html">release notes</a>.</p>

      <p>Binary and source distributions of the new release can be found in the
      usual place, at <a href="download.html">https://www.rabbitmq.com/download.html</a>.</p>

      <p>We recommend that all users of earlier versions of RabbitMQ upgrade to
      this latest release.</p>

      <p>As always, we welcome any questions, bug reports, and other feedback
      on this release, as well as general suggestions for features and
      enhancements in future releases. Mail us via the RabbitMQ discussion
      list at <a href="mailto:rabbitmq-discuss@lists.rabbitmq.com">rabbitmq-discuss@lists.rabbitmq.com</a>, or directly at
      <a href="mailto:info@rabbitmq.com">info@rabbitmq.com</a>.</p>


    </doc:text>
      </doc:item>

      <doc:item>
    <doc:date iso="2008-12-18T00:00:00Z">18 December 2008</doc:date>
    <doc:title>
      The RabbitMQ team is pleased to announce the release of RabbitMQ 1.5.0.
    </doc:title>
    <doc:link>http://lists.rabbitmq.com/pipermail/rabbitmq-discuss/2008-December/002295.html</doc:link>
    <doc:text>

      <p>The RabbitMQ team is pleased to announce the release of RabbitMQ 1.5.0.</p>

      <p>This release has beta status and focuses on the following areas:</p>

      <ul class="plain">
        <li>removal of tickets and realms</li>
        <li>implementation of 'queue.unbind'</li>
        <li>producer throttling when running low on memory</li>
        <li>improved scalability of queue and binding creation and deletion</li>
        <li>disabled Nagle for more consistent latency</li>
        <li>added several management/info commands to rabbitmqctl</li>
        <li>bug fixes in the area of connection and channel closure</li>
        <li>support the latest Erlang/OTP release (R12B-5)</li>
        <li>improved configurability via environment variables</li>
      </ul>
      <p>For details see the <a href="http://lists.rabbitmq.com/pipermail/rabbitmq-discuss/attachments/20081218/35c6c574/attachment.txt">release notes</a>.</p>

      <p>Binary and source distributions of the new release can be found in the
      usual place, at <a href="download.html">https://www.rabbitmq.com/download.html</a>.</p>

      <p>We recommend that all users of earlier versions of RabbitMQ upgrade to
      this latest release.</p>

      <p>As always, we welcome any questions, bug reports, and other feedback
      on this release, as well as general suggestions for features and
      enhancements in future releases. Mail us via the RabbitMQ discussion
      list at <a href="mailto:rabbitmq-discuss@lists.rabbitmq.com">rabbitmq-discuss@lists.rabbitmq.com</a>, or directly at
      <a href="mailto:info@rabbitmq.com">info@rabbitmq.com</a>.</p>


    </doc:text>
      </doc:item>

      <doc:item>
    <doc:date iso="2008-10-14T00:00:00Z">14 October 2008</doc:date>
    <doc:title>
      RabbitMQ talk this Thursday 16th in London
    </doc:title>
    <doc:link>http://lists.rabbitmq.com/pipermail/rabbitmq-discuss/2008-October/001722.html</doc:link>
    <doc:text>

      There is a talk on RabbitMQ this Thursday October 16th. The agenda will be:
      <ol class="plain">
        <li>Overview - why RabbitMQ and AMQP</li>
        <li>How we got away with less then 5k LOC in the server</li>
        <li>Ben's hackathon showing what you can do and how</li>
      </ol>
      <p>
        It will start at 6:30pm and be at the <a href="http://www.lshift.net/contact">LShift offices</a> in London.
        A few beers may be provided and some RabbitMQ t-shirts are available
        for people who don't have one. Please <a href="mailto:info@rabbitmq.com">let us know</a> if you're coming.
      </p>


    </doc:text>
      </doc:item>

      <doc:item>
    <doc:date iso="2008-09-30T00:00:00Z">30 September 2008</doc:date>
    <doc:title>
      RabbitMQ Tech Talk at Google London
    </doc:title>
    <doc:link>http://lists.rabbitmq.com/pipermail/rabbitmq-discuss/2008-September/001659.html</doc:link>
    <doc:text>
      <p>
        Matthias Radestock (LShift TD), Tony Garnock-Jones (LShift Senior Developer) and Alexis Richardson (CohesiveFT CEO) spoke at the Google London meeting.
      </p>
      <p>
        The presentation dealt with the AMQP protocol, how we built our Erlang implementation of it (RabbitMQ), and how it might address, eg., Twitter's scaling problems.
      </p>
      <p>
        Further details are available at <a
        href="http://google-ukdev.blogspot.com/2008/09/rabbitmq-tech-talk-at-google-london.html">Google's developer blog.</a>.
      </p>
    </doc:text>
      </doc:item>

      <doc:item>
    <doc:date iso="2008-07-30T00:00:00Z">30 July 2008</doc:date>
    <doc:title>
      RabbitMQ version 1.4.0 released
    </doc:title>
    <doc:link>http://lists.rabbitmq.com/pipermail/rabbitmq-announce/2008-July/000012.html</doc:link>
    <doc:text>
      <p>
        The RabbitMQ team is pleased to announce the release of
        RabbitMQ 1.4.0.
      </p>
      <p>
        This release has beta status, and switches to the use of a
        DFSG-free JSON-formatted specification document, includes
        bug fixes for a number of race conditions and
        non-compliances with the protocol specification, includes
        several performance improvements for large numbers of
        queues, fixes aspects of the Debian and RPM packaging, and
        improves upon the error reporting and general performance
        of the server.
      </p>
      <p>
        Further details are available <a
        href="http://lists.rabbitmq.com/pipermail/rabbitmq-announce/2008-July/000012.html">here</a>.
      </p>
    </doc:text>
      </doc:item>
      <doc:item>
    <doc:date iso="2008-07-18T00:00:00Z">18 July 2008</doc:date>
    <doc:title>
      RabbitMQ .Net/C# AMQP client library 1.4.0 released
    </doc:title>
    <doc:link>http://lists.rabbitmq.com/pipermail/rabbitmq-announce/2008-July/000011.html</doc:link>
    <doc:text>
      The RabbitMQ team is pleased to announce the release of
      the RabbitMQ .Net/C# AMQP client library 1.4.0. <br/>
      This release has beta status and focuses on the following areas:
      bug fixes for a number of race conditions, improved shutdown protocol,
      bug fix for usage of read timeouts in .Net sockets.
      Further details
      are available <a
      href="http://lists.rabbitmq.com/pipermail/rabbitmq-announce/2008-July/000011.html">here</a>.
    </doc:text>
      </doc:item>
      <doc:item>
    <doc:date iso="2008-07-09T00:00:00Z">09 July 2008</doc:date>
    <doc:title>
      AMQP: Secure business messaging for the future
    </doc:title>
    <doc:link>resources/AMQP_Solution_Brief_final.pdf</doc:link>
    <doc:text>
      Intel believe the remarkable results of RabbitMQ perfomance tests in their Low Latency Lab indicate that AMQP is set to revolutionise the financial messaging industry <a href="resources/AMQP_Solution_Brief_final.pdf">AMQP: Secure business messaging for the future</a>.
    </doc:text>
      </doc:item>
      <doc:item>
    <doc:date iso="2008-04-01T00:00:00Z">01 April 2008</doc:date>
    <doc:title>
      RabbitMQ 1.3.0 released
    </doc:title>
    <doc:link>http://lists.rabbitmq.com/pipermail/rabbitmq-announce/2008-April/000010.html</doc:link>
    <doc:text>
      The RabbitMQ team is pleased to announce the release of
      RabbitMQ 1.3.0.<br/> This release has beta status. It fixes
      a number of race conditions and other bugs, improves
      performance and has better error reporting. Further details
      are available <a
      href="http://lists.rabbitmq.com/pipermail/rabbitmq-announce/2008-April/000010.html">here</a>.
    </doc:text>
      </doc:item>
      <doc:item>
    <doc:date iso="2007-09-27T00:00:00Z">27 September 2007</doc:date>
    <doc:title>
      RabbitMQ 1.2.0 released
    </doc:title>
    <doc:link>http://lists.rabbitmq.com/pipermail/rabbitmq-announce/2007-September/000009.html</doc:link>
    <doc:text>
      The RabbitMQ team is pleased to announce the release of
      RabbitMQ 1.2.0.<br/> This release has beta status. It
      improves performance when running a server close to capacity
      and simplifies cluster configuration, along with the
      usual bug fixes and minor enhancements. Further details are
      available <a
      href="http://lists.rabbitmq.com/pipermail/rabbitmq-announce/2007-September/000009.html">here</a>.
    </doc:text>
      </doc:item>
      <doc:item>
    <doc:date iso="2007-08-29T00:00:00Z">29 August 2007</doc:date>
    <doc:title>
      RabbitMQ 1.1.1 released
    </doc:title>
    <doc:link>http://lists.rabbitmq.com/pipermail/rabbitmq-announce/2007-August/000008.html</doc:link>
    <doc:text>
      The RabbitMQ team is pleased to announce the release of
      RabbitMQ 1.1.1.<br/> This release has beta status and
      focuses on two areas: improved interoperability with Qpid M1
      Java client and server, and some bug fixes and minor
      enhancements. Further details are available <a
      href="http://lists.rabbitmq.com/pipermail/rabbitmq-announce/2007-August/000008.html">here</a>.
    </doc:text>
      </doc:item>
      <doc:item>
    <doc:date iso="2007-08-01T00:00:00Z">01 August 2007</doc:date>
    <doc:title>
      RabbitMQ 1.1.0 released
    </doc:title>
    <doc:link>http://lists.rabbitmq.com/pipermail/rabbitmq-announce/2007-August/000007.html</doc:link>
    <doc:text>
      The RabbitMQ team is pleased to announce the release of
      RabbitMQ 1.1.0. <br/> This release has alpha status and
      contains several bug fixes and enhancements in the RabbitMQ
      server, the Java client libraries, and the examples, as well
      as improvements to the documentation and packaging. Further
      details are available <a
      href="http://lists.rabbitmq.com/pipermail/rabbitmq-announce/2007-August/000007.html">here</a>.
    </doc:text>
      </doc:item>
      <doc:item>
    <doc:date iso="2007-03-18T00:00:00Z">18 March 2007</doc:date>
    <doc:title>Rabbit Technologies joins AMQP working group</doc:title>
    <doc:link>resources/RabbitMQ_WorkingGroupRelease_180307.pdf</doc:link>
    <doc:text>
      Rabbit Technologies, a joint venture between <a href="http://www.lshift.net/">LShift</a>
      and <a href="http://www.cohesiveft.com/">Cohesive FT</a>, is
      pleased to announce its appointment to the AMQP Working Group. The goal
      of the working group is to create specifications for defining and
      building messaging infrastructure that provides developers with a simple
      and more powerful way of constructing messaging dependent applications.
      You can read the full press release <a href="resources/RabbitMQ_WorkingGroupRelease_180307.pdf">here</a>.
    </doc:text>
      </doc:item>
      <doc:item>
    <doc:date iso="2007-02-08T00:00:00Z">08 February 2007</doc:date>
    <doc:title>Launch of RabbitMQ Open Source Enterprise Messaging</doc:title>
    <doc:link>resources/RabbitMQ_PressRelease_080207.pdf</doc:link>
    <doc:text>
      <a href="http://www.lshift.net/">LShift</a> and <a href="http://www.cohesiveft.com/">CohesiveFT</a> have launched RabbitMQ, a complete
      open source implementation of Advanced Message Queuing Protocol (<a href="">AMQP</a>),
      the emerging standard for high performance enterprise
      messaging. You can read the full press release <a href="resources/RabbitMQ_PressRelease_080207.pdf">here</a>.
    </doc:text>
      </doc:item>
    </doc:feed>

    <p>You can also  <a href="http://lists.rabbitmq.com">
    join our mailing list </a> to keep up-to-date with the latest developments
    and discussion.</p>

  </body>
</html><|MERGE_RESOLUTION|>--- conflicted
+++ resolved
@@ -36,8 +36,6 @@
     -->
 
     <doc:item>
-<<<<<<< HEAD
-=======
       <doc:date iso="2020-09-28T08:00:00+00:00">3 September 2020</doc:date>
       <doc:title>RabbitMQ 3.8.9 release</doc:title>
       <doc:link>https://github.com/rabbitmq/rabbitmq-server/releases/tag/v3.8.9</doc:link>
@@ -105,7 +103,6 @@
     </doc:item>
 
     <doc:item>
->>>>>>> be322096
       <doc:date iso="2020-08-17T18:00:00+00:00">17 August 2020</doc:date>
       <doc:title>RabbitMQ 3.8.7 release</doc:title>
       <doc:link>https://github.com/rabbitmq/rabbitmq-server/releases/tag/v3.8.7</doc:link>
@@ -114,12 +111,7 @@
           The RabbitMQ team is pleased to announce the release of RabbitMQ 3.8.7.
         </p>
         <p>
-<<<<<<< HEAD
-          This is a maintenance release that includes a security vulnerability fix (CVE details are
-          to be announced at a later point).
-=======
           This is a maintenance release that includes a security vulnerability fix (<a href="https://tanzu.vmware.com/security/cve-2020-5419">CVE-2020-5419</a>).
->>>>>>> be322096
           Release notes can be found <a href="/changelog.html">in the change log</a>.
         </p>
         <p>
@@ -149,12 +141,7 @@
           The RabbitMQ team is pleased to announce the release of RabbitMQ 3.7.28.
         </p>
         <p>
-<<<<<<< HEAD
-          This is a maintenance release that includes a security vulnerability fix (CVE details are
-          to be announced at a later point).
-=======
           This is a maintenance release that includes a security vulnerability fix (<a href="https://tanzu.vmware.com/security/cve-2020-5419">CVE-2020-5419</a>).
->>>>>>> be322096
           Release notes can be found <a href="/changelog.html">in the change log</a>.
           RabbitMQ 3.7 series are now <a href="/versions.html">only covered under the limited extended support policy</a>.
         </p>
