--- conflicted
+++ resolved
@@ -512,20 +512,6 @@
 
 ### <a id="detailed-endpoint" class="anchor" href="#detailed-endpoint">Prometheus endpoints: `/metrics/detailed`</a>
 
-<<<<<<< HEAD
-As mentioned in the previous sections, returning a lot of per-object metrics is quite computationally expensive. One of the reasons is that `/metrics/per-object` returns every possible metric for every possible object - even if having them makes no sense in the day-to-day monitoring activity.
-
-That's why there is an additional endpoint that always returns per-object metrics and allows one to explicitly query only the things that are relevant - `/metrics/detailed`. By default it doesn't return anything at all, but it's possible to specify required metric groups and virtual host filters in the GET-parameters. Scraping `/metrics/detailed?vhost=vhost-1&vhost=vhost-2&family=queue_coarse_metrics&family=queue_consumer_count`. will only return requested metrics (and not, for example, channel metrics that include erlang PID in labels).
-
-This endpoint supports the following parameters:
-
-* Zero or more `family` - only the requested metric families will be returned. The full list is documented in [metrics-detailed](metrics-detailed.md).
-* Zero or more `vhost` - if it's given, queue related metrics (`queue_coarse_metrics`, `queue_consumer_count` and `queue_metrics`) will be returned only for given vhost(s).
-
-The returned metrics use different prefix `rabbitmq_detailed_` (instead of plain `rabbitmq_` used by other  endpoints), so that endpoint can be used simultaneously with `/metrics`, and existing dashboards won't be affected.
-
-Here are the performance gains you can expect from using this endpoint. On a test system with 10k queues/10k consumer/10k producers, `/metrics/per-object` took a bit over 2 minutes. Querying `/metrics/detailed?family=queue_coarse_metrics&family=queue_consumer_count` provides just enough metrics to see how many messages sit in every queue and how much consumers each of these queues have. And it takes only 2 seconds, a significant improvement over indiscriminate `/metrics/per-object`.
-=======
 As mentioned earlier, using per-object metrics in environments with a lot of entitites is very computationally expensive.
 For example, `/metrics/per-object` returns all metrics for all entities in the system, even if many of them are not used
 by most clients (such as monitoring tools).
@@ -564,7 +550,6 @@
 provides just enough metrics to determine how many messages are enqueued and how many consumers those queues have.
 In some environments this query is **up to 60 times more efficient** than querying `GET /metrics/per-object` to get
 only a couple of metrics from the response.
->>>>>>> 6e2056f3
 
 #### Generic metrics
 
