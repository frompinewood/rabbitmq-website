--- conflicted
+++ resolved
@@ -33,14 +33,9 @@
  * [Single active consumer](#single-active-consumer)
  * [Consumer activity](#active-consumer)
  * [Consumer priority](#priority)
-<<<<<<< HEAD
- * [Exception handling](#exceptions)
- * [Concurrency consideration](#concurrency)
-=======
  * [Connection failure recovery](#connection-recovery)
  * [Exception Handling](#exceptions)
  * [Concurrency Consideration](#concurrency)
->>>>>>> 1a90baea
 
 and more.
 
@@ -431,7 +426,7 @@
 
 ## <a id="active-consumer" class="anchor" href="#active-consumer">Consumer Activity</a>
 
-The [management UI](/management.html) and the `list_consumers` 
+The [management UI](/management.html) and the `list_consumers`
 [CLI](/rabbitmqctl.8.html#list_consumers) command report an `active`
 flag for consumers. The value of this flag depends on several parameters.
 
