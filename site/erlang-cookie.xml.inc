<?xml version="1.0" encoding="utf-8" ?>
<!DOCTYPE doc:subsection [
<!ENTITY % entities SYSTEM "rabbit.ent" >
%entities;
]>
<!--
Copyright (C) 2007-2015 Pivotal Software, Inc. 

All rights reserved. This program and the accompanying materials
are made available under the terms of the under the Apache License, 
Version 2.0 (the "License”); you may not use this file except in compliance 
with the License. You may obtain a copy of the License at

http://www.apache.org/licenses/LICENSE-2.0

Unless required by applicable law or agreed to in writing, software
distributed under the License is distributed on an "AS IS" BASIS,
WITHOUT WARRANTIES OR CONDITIONS OF ANY KIND, either express or implied.
See the License for the specific language governing permissions and
limitations under the License.
-->
<doc:subsection xmlns:doc="http://www.rabbitmq.com/namespaces/ad-hoc/doc" name="erlang-cookie">
  <doc:heading>Erlang cookie</doc:heading>
  <p>
    Erlang nodes use a cookie to determine whether they are allowed to
    communicate with each other - for two nodes to be able to
    communicate they must have the same cookie.  The cookie is just a
    string of alphanumeric characters. It can be as long or short as
    you like. Every cluster node must have
    the same cookie. The cookie is also used for tools such as <code>rabbitmqctl</code>
    and <code>rabbitmq-plugins</code>.
  </p>
  <p>
    Erlang will automatically create a random cookie file when
    the RabbitMQ server starts up. The easiest way to proceed is to allow
    one node to create the file, and then copy it to all the
    other nodes in the cluster.
  </p>
  <p>
    On Unix systems, the cookie will be typically
    located in <code>/var/lib/rabbitmq/.erlang.cookie</code>
    or <code>$HOME/.erlang.cookie</code>.
  </p>
  <p>
    On Windows, the locations are <code>C:\Users\<i>Current User</i>\.erlang.cookie</code> (<code>%HOMEDRIVE% + %HOMEPATH%\.erlang.cookie</code>)
    or <code>C:\Documents and Settings\<i>Current User</i>\.erlang.cookie</code>, and
    <code>C:\Windows\.erlang.cookie</code> for RabbitMQ Windows service.
    If Windows service is used, the cookie should be placed in both places.
  </p>
  <p>
    As an alternative, you can insert the option "<code>-setcookie
    <i>cookie</i></code>" in the <code>erl</code> call in the
    <code>rabbitmq-server</code> and <code>rabbitmqctl</code>
    scripts.
  </p>
  <p>
<<<<<<< HEAD
    When setting up a cluster each cluster member must have the same
    erlang cookie or the cluster members will not be able to connect, resulting
    in errors like "Connection attempt from disallowed node" and
    "Could not auto-cluster". To fix this make sure that you set the same cookie
    to every instance by either creating the appropriate cookie file manually
    or supplying the cookie from the command line.
=======
     When the cookie is misconfigured (for example, not identical), RabbitMQ will log errors
     such as "Connection attempt from disallowed node" and "Could not auto-cluster".
>>>>>>> d505b5d6
  </p>
</doc:subsection><|MERGE_RESOLUTION|>--- conflicted
+++ resolved
@@ -54,16 +54,7 @@
     scripts.
   </p>
   <p>
-<<<<<<< HEAD
-    When setting up a cluster each cluster member must have the same
-    erlang cookie or the cluster members will not be able to connect, resulting
-    in errors like "Connection attempt from disallowed node" and
-    "Could not auto-cluster". To fix this make sure that you set the same cookie
-    to every instance by either creating the appropriate cookie file manually
-    or supplying the cookie from the command line.
-=======
      When the cookie is misconfigured (for example, not identical), RabbitMQ will log errors
      such as "Connection attempt from disallowed node" and "Could not auto-cluster".
->>>>>>> d505b5d6
   </p>
 </doc:subsection>