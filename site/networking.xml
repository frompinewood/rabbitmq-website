--- conflicted
+++ resolved
@@ -507,12 +507,7 @@
     {tcp_listen_options, [
                           {backlog,       4096},
                           {nodelay,       true},
-<<<<<<< HEAD
-                          {linger,        {true, 0}},
-                          {exit_on_close, false}
-=======
-                          {linger,        {true,0}}
->>>>>>> b22cea23
+                          {linger,        {true, 0}}
                          ]}
   ]}
 ].
