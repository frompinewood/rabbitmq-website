<?xml-stylesheet type="text/xml" href="page.xsl"?>
<!--
Copyright (c) 2007-2016 Pivotal Software, Inc.

All rights reserved. This program and the accompanying materials
are made available under the terms of the under the Apache License,
Version 2.0 (the "License”); you may not use this file except in compliance
with the License. You may obtain a copy of the License at

http://www.apache.org/licenses/LICENSE-2.0

Unless required by applicable law or agreed to in writing, software
distributed under the License is distributed on an "AS IS" BASIS,
WITHOUT WARRANTIES OR CONDITIONS OF ANY KIND, either express or implied.
See the License for the specific language governing permissions and
limitations under the License.
-->
<html xmlns="http://www.w3.org/1999/xhtml"
      xmlns:doc="http://www.rabbitmq.com/namespaces/ad-hoc/doc"
      xmlns:xi="http://www.w3.org/2003/XInclude"
      xmlns:x="http://www.rabbitmq.com/2011/extensions">
  <head>
    <title>Networking and RabbitMQ</title>
  </head>
  <body>
    <doc:section name="intro">
      <doc:heading>Introduction</doc:heading>

      <doc:subsection name="intro">
        <p>
          Clients communicate with RabbitMQ over the network. All
          protocols supported by the broker are TCP-based. Both
          RabbitMQ and the operating system provide a number
          of knobs that can be tweaked. Some of them are directly
          related to TCP and IP operations, others have to do with
          application-level protocols such as TLS. This guide covers
          multiple topics related to networking in the context of
          RabbitMQ. This guide is not meant to be an extensive
          reference but rather an overview. Some tuneable parameters
          discussed are OS-specific. This guide focuses on Linux when
          covering OS-specific subjects, as it is the most common
          platform RabbitMQ is deployed on.
        </p>
        <p>
          There are several areas which can be configured or tuned:

          <ul>
            <li>Interfaces and ports</li>
            <li>TLS</li>
            <li>TCP socket settings</li>
            <li>Kernel TCP settings</li>
            <li>(AMQP 0-9-1, STOMP) Heartbeats</li>
            <li>Hostnames and DNS</li>
          </ul>

          Except for OS kernel parameters and DNS, all RabbitMQ settings
          are <a href="/configure.html">configured the same way</a>.
        </p>
        <p>
          Networking is a broad topic. There are many configuration options
          that can have positive or negative effect on certain workloads.
          As such, this guide does not try to be a complete reference but rather
          offer an index of key tunable parameters and serve as a starting
          point.
        </p>
      </doc:subsection>
    </doc:section>

    <doc:section name="interfaces">
      <doc:heading>Network Interfaces</doc:heading>

      <doc:subsection name="multiple-interfaces">
        <p>
          For RabbitMQ to accept client connections, it needs to bind to one or more
          interfaces and listen on (protocol-specific) ports. The interfaces are
          configured using the <code>rabbit.tcp_listeners</code> config option.
          By default, RabbitMQ will listen on port 5672 on all available interfaces.
        </p>

        <p>
          TCP listeners configure both interface and port. The following example
          demonstrates how to configure RabbitMQ on a specific IP and standard port:

<pre class="code">
listeners.tcp.1 = 192.168.1.99:5672
</pre>

Or using classic config format:

<pre class="code">
[
  {rabbit, [
    {tcp_listeners, [{"192.168.1.99", 5672}]}
  ]}
].
</pre>
        </p>
      </doc:subsection>

      <doc:subsection name="dual-stack">
        <doc:heading>Listening on Dual Stack (Both IPv4 and IPv6) Interfaces</doc:heading>
        <p>
          The following example demonstrates how to configure RabbitMQ
          to listen on localhost only for both IPv4 and IPv6:

<pre class="code">
listeners.tcp.1 = 127.0.0.1:5672
listeners.tcp.2 = ::1:5672
</pre>

Or, in the <a href="/configure.html#erlang-term-config-file">classic config format</a>:

<pre class="code">
[
  {rabbit, [
    {tcp_listeners, [{"127.0.0.1", 5672},
                     {"::1",       5672}]}
  ]}
].
</pre>
        </p>
        <p>
          With modern Linux kernels and Windows versions after Vista,
          when a port is specified and RabbitMQ is configured to
          listen on all IPv6 addresses but IPv4 is not disabled
          explicitly, IPv4 address will be included, so

<pre class="code">
listeners.tcp.1 = :::5672
</pre>

is equivalent to

<pre class="code">
listeners.tcp.1 = 0.0.0.0:5672
listeners.tcp.2 = :::5672
</pre>

In the <a href="/configure.html#erlang-term-config-file">classic config format</a>:

<pre class="code">
[
  {rabbit, [
    {tcp_listeners, [{"::",       5672}]}
  ]}
].
</pre>

is equivalent to

<pre class="code">
[
  {rabbit, [
    {tcp_listeners, [{"0.0.0.0", 5672},
                     {"::",      5672}]}
  ]}
].
</pre>
        </p>
      </doc:subsection>

      <doc:subsection name="single-stack-ipv4">
        <doc:heading>Listening on IPv4 Interfaces Only</doc:heading>
        <p>
          In this example RabbitMQ will listen on an IPv4 interface only:

<pre class="code">
listeners.tcp.1 = 192.168.1.99:5672
</pre>

In the <a href="/configure.html#erlang-term-config-file">classic config format</a>:

<pre class="code">
[
  {rabbit, [
    {tcp_listeners, [{"192.168.1.99", 5672}]}
  ]}
].
</pre>
        </p>
        <p>
          Alternatively, if a single stack setup is desired, the interface can be
          configured using the <code>RABBITMQ_NODE_IP</code> environment variable.
          See our <a href="/configure.html">Configuration guide</a> for detalis.
        </p>
      </doc:subsection>

      <doc:subsection name="single-stack-ipv6">
        <doc:heading>Listening on IPv6 Interfaces Only</doc:heading>
        <p>
          In this example RabbitMQ will listen on an IPv6 interface only:

<pre class="code">
listeners.tcp.1 = fe80::2acf:e9ff:fe17:f97b:5672
</pre>

In the <a href="/configure.html#erlang-term-config-file">classic config format</a>:

<pre class="code">
[
  {rabbit, [
    {tcp_listeners, [{"fe80::2acf:e9ff:fe17:f97b", 5672}]}
  ]}
].
</pre>
        </p>
        <p>
          Alternatively, if a single stack setup is desired, the interface can be
          configured using the <code>RABBITMQ_NODE_IP</code> environment variable.
          See our <a href="/configure.html">Configuration guide</a> for detalis.
        </p>
      </doc:subsection>
    </doc:section>

    <xi:include href="install-selinux-ports.xml.inc" />

    <doc:section name="tls-support">
      <p>
        It is possible to encrypt connections using TLS with RabbitMQ. Authentication
        using peer certificates is also possible. Please refer to the <a href="/ssl.html">TLS/SSL guide</a>
        for more information.
      </p>
    </doc:section>

    <doc:section name="tuning-for-throughput">
      <doc:heading>Tuning for Throughput</doc:heading>

      <doc:subsection name="tuning-for-throughput-intro">
        <p>
          Tuning for throughput is a common goal. Improvements can be achieved by

          <ul>
            <li>Increasing TCP buffer sizes</li>
            <li>Ensuring Nagle's algorithm is disabled</li>
            <li>Enabling optional TCP features and extensions</li>
          </ul>

          For the latter two, see the OS-level tuning section below.

          Note that tuning for throughput will involve trade-offs. For example, increasing TCP buffer
          sizes will increase the amount of RAM used by every connection, which can be a significant
          total server RAM use increase.
        </p>
      </doc:subsection>

      <doc:subsection name="tuning-for-throughput-tcp-buffers">
        <doc:heading>TCP Buffer Size</doc:heading>
        <p>
          This is one of the key tunable parameters. Every TCP connection has buffers
          allocated for it. Generally speaking, the larger these buffers are, the more RAM
          is used per connection and better the throughput. On Linux, the OS will automatically
          tune TCP buffer size by default, typically settling on a value between 80 and 120 KB.
          For maximum throughput, it is possible to
          increase buffer size using the
          <code>rabbit.tcp_listen_options</code>,
          <code>rabbitmq_mqtt.tcp_listen_options</code>,
          <code>rabbitmq_amqp1_0.tcp_listen_options</code>, and
          related config keys.
        </p>
        <p>
          The following example sets TCP buffers for AMQP 0-9-1 connections to 192 KiB:

<pre class="code">
tcp_listen_options.backlog = 128
tcp_listen_options.nodelay = true
tcp_listen_options.linger.on      = true
tcp_listen_options.linger.timeout = 0
tcp_listen_options.sndbuf = 196608
tcp_listen_options.recbuf = 196608
</pre>

In the <a href="/configure.html#erlang-term-config-file">classic config format</a>:

<pre class="code">
[
  {rabbit, [
    {tcp_listen_options, [
                          {backlog,       128},
                          {nodelay,       true},
                          {linger,        {true,0}},
                          {exit_on_close, false},
                          {sndbuf,        196608},
                          {recbuf,        196608}
                         ]}
  ]}
].
</pre>

          The same example for MQTT and STOMP connections:

<pre class="code">
[
  {rabbitmq_mqtt, [
    {tcp_listen_options, [
                          {backlog,       128},
                          {nodelay,       true},
                          {linger,        {true,0}},
                          {exit_on_close, false},
                          {sndbuf,        196608},
                          {recbuf,        196608}
                         ]}
                         ]},
  {rabbitmq_stomp, [
    {tcp_listen_options, [
                          {backlog,       128},
                          {nodelay,       true},
                          {linger,        {true,0}},
                          {exit_on_close, false}
                          {sndbuf,        196608},
                          {recbuf,        196608}
                         ]}
  ]}
].
</pre>

         Note that setting send and receive buffer sizes to different values is dangerous
         and is not recommended.
        </p>
      </doc:subsection>

      <doc:subsection name="tuning-for-throughput-async-thread-pool">
        <doc:heading>Erlang VM I/O Thread Pool</doc:heading>

        <p>
          Erlang runtime uses a pool of threads for performing I/O
          operations asynchronously. The size of the pool is <a href="/configure.html">configured</a> via
          the <code>+A</code> VM command line flag, e.g. <code>+A 128</code>. We highly recommend
          overriding the flag using the `RABBITMQ_SERVER_ADDITIONAL_ERL_ARGS` environment
          variable:

<pre class="code">
RABBITMQ_SERVER_ADDITIONAL_ERL_ARGS="+A 128"
</pre>

          Default value in recent RabbitMQ releases is 128 (30 previously). Nodes that have 8 or more cores available are recommended
          to use values higher than 96, that is, 12 or more I/O threads for every core available.
          Note that higher values do not necessarily mean better throughput or lower CPU
          burn due to waiting on I/O.
        </p>
      </doc:subsection>
    </doc:section>

    <doc:section name="tuning-for-large-number-of-connections">
      <doc:heading>Tuning for a Large Number of Connections</doc:heading>

      <doc:subsection name="tuning-for-large-number-of-connections-intro">
        <p>
          Some workloads, often referred to as "the Internet of
          Things", assume a large number of client connections per
          node, and a relatively low volume of traffic from each node.
          One such workload is sensor networks: there can be hundreds
          of thousands or millions of sensors deployed, each emitting
          data every several minutes. Optimising for the maximum
          number of concurrent clients can be more important than for
          total throughput.
        </p>
      </doc:subsection>

      <doc:subsection name="tuning-for-large-number-of-connections-limitations">
        <p>
          Several factors can limit how many concurrent connections a single node can support:

          <ul>
            <li>Maximum number of open file handles (including sockets) as well as other kernel-enforced resource limits</li>
            <li>Amount of RAM used by each connection</li>
            <li>Amount of CPU resources used by each connection</li>
            <li>Maximum number of Erlang processes the VM is configured to allow</li>
          </ul>
        </p>
      </doc:subsection>

      <doc:subsection name="tuning-for-large-number-of-connections-open-file-handles-limit">
        <doc:heading>Open File Handles Limit</doc:heading>
        <p>
          Most operating systems limit the number of file handles that
          can be opened at the same time. <a href="http://docs.basho.com/riak/latest/ops/tuning/linux/">How
          the limit is configured</a> varies from OS to OS.

          When optimising for the number of concurrent connections,
          making sure your system has enough file descriptors to
          support not only client connections but also files the node
          may use. To calculate a ballpark limit, multiply the number
          of connections per node by 1.5. For example, to support 100,000
          connections, set the limit to 150,000.

          Increasing the limit slightly increases the amount of
          RAM idle machine uses but this is a reasonable trade-off.
        </p>
      </doc:subsection>

      <doc:subsection name="tuning-for-large-number-of-connections-tcp-buffer-size">
        <doc:heading>TCP Buffer Size</doc:heading>
        <p>
          See the section above for an overview. It is possible to
          decrease buffer size using the
          <code>rabbit.tcp_listen_options</code>,
          <code>rabbitmq_mqtt.tcp_listen_options</code>,
          <code>rabbitmq_amqp1_0.tcp_listen_options</code>, and
          related config keys to reduce the amount of RAM by the
          server used per connection. This is often necessary in
          environments where the number of concurrent connections
          sustained per node is more important than throughput.
        </p>
        <p>
          The following example sets TCP buffers for AMQP 0-9-1 connections to 32 KiB:

<pre class="code">
tcp_lsiten_options.backlog = 128
tcp_lsiten_options.nodelay = true
tcp_listen_options.linger.on      = true
tcp_listen_options.linger.timeout = 0
tcp_lsiten_options.sndbuf  = 32768
tcp_lsiten_options.recbuf  = 32768
</pre>

In the <a href="/configure.html#erlang-term-config-file">classic config format</a>:

<pre class="code">
[
  {rabbit, [
    {tcp_listen_options, [
                          {backlog,       128},
                          {nodelay,       true},
                          {linger,        {true,0}},
                          {exit_on_close, false},
                          {sndbuf,        32768},
                          {recbuf,        32768}
                         ]}
  ]}
].
</pre>

          The same example for MQTT and STOMP connections:

<pre class="code">
[
  {rabbitmq_mqtt, [
    {tcp_listen_options, [
                          {backlog,       128},
                          {nodelay,       true},
                          {linger,        {true,0}},
                          {exit_on_close, false},
                          {sndbuf,        32768},
                          {recbuf,        32768}
                         ]}
                         ]},
  {rabbitmq_stomp, [
    {tcp_listen_options, [
                          {backlog,       128},
                          {nodelay,       true},
                          {linger,        {true,0}},
                          {exit_on_close, false},
                          {sndbuf,        32768},
                          {recbuf,        32768}
                         ]}
  ]}
].
</pre>

         Note that lower TCP buffer sizes will result in a significant throughput drop,
         so an optimal value between throughput and per-connection RAM use needs to be
         found for every workload.

         Setting send and receive buffer sizes to different values is dangerous
         and is not recommended. Values lower than 8 KiB are not recommended.
        </p>
      </doc:subsection>

      <doc:subsection name="tuning-for-large-number-of-connections-nodelay">
        <doc:heading>Nagle's Algorithm ("nodelay")</doc:heading>
        <p>
          Disabling <a
          href="http://en.wikipedia.org/wiki/Nagle's_algorithm">Nagle's
          algorithm</a> is primarily useful for reducing latency but
          can also improve
          throughput. <code>kernel.inet_default_connect_options</code>
          and <code>kernel.inet_default_listen_options</code> must
          include <code>{nodelay, true}</code> to disable Nagle's
          algorithm for inter-node connections.  When configuring
          sockets that serve client connections,
          <code>rabbit.tcp_listen_options</code> must include the same
          option. This is the default.

          The following example demonstrates that:

In <code>rabbitmq.conf</code>

<pre class="code">
    tcp_listen_options.backlog = 4096
    tcp_listen_options.nodelay = true
</pre>

together with the following bits in the <a href="/configure.html#advanced-config-file">advanced config file</a>:

<pre class="code">
[
  {kernel, [
    {inet_default_connect_options, [{nodelay, true}]},
    {inet_default_listen_options,  [{nodelay, true}]}
  ]}].
</pre>

When using the <a href="/configure.html#erlang-term-config-file">classic config format</a>,
everything is configured in a single file:

<pre class="code">
[
  {kernel, [
    {inet_default_connect_options, [{nodelay, true}]},
    {inet_default_listen_options,  [{nodelay, true}]}
  ]},
  {rabbit, [
    {tcp_listen_options, [
                          {backlog,       4096},
                          {nodelay,       true},
<<<<<<< HEAD
                          {linger,        {true, 0}}
=======
                          {linger,        {true,0}},
                          {exit_on_close, false}
>>>>>>> 2e42e0f7
                         ]}
  ]}
].
</pre>
        </p>
      </doc:subsection>

      <doc:subsection name="tuning-for-large-number-of-connections-async-thread-pool">
        <doc:heading>Erlang VM I/O Thread Pool Tuning</doc:heading>
        <p>
          Adequate Erlang VM I/O thread pool size is also important when tuning for a large number of
          concurrent connections. See the section above.
        </p>
      </doc:subsection>

      <doc:subsection name="tuning-for-large-number-of-connections-connection-backlog">
        <doc:heading>Connection Backlog</doc:heading>
        <p>
          With a low number of clients, new connection rate is very unevenly distributed
          but is also small enough to not make much difference. When the number reaches tens of thousands
          or more, it is important to make sure that the server can accept inbound connections.
          Unaccepted TCP connections are put into a queue with bounded length. This length has to be
          sufficient to account for peak load hours and possible spikes, for instance, when many clients
          disconnect due to a network interruption or choose to reconnect.
          This is configured using the <code>rabbit.tcp_listen_options.backlog</code>
          option:

<pre class="code">
tcp_listen_options.backlog = 4096
tcp_listen_options.nodelay = true
</pre>

In the <a href="/configure.html#erlang-term-config-file">classic config format</a>:

<pre class="code">
[
  {rabbit, [
    {tcp_listen_options, [
                          {backlog,       4096},
                          {nodelay,       true},
                          {linger,        {true, 0}},
                          {exit_on_close, false}
                         ]}
  ]}
].
</pre>

           Default value is 128. When pending connection queue length grows beyond this value,
           connections will be rejected by the operating system. See also <code>net.core.somaxconn</code>
           in the kernel tuning section.
        </p>
      </doc:subsection>
    </doc:section>

    <doc:section name="os-tuning">
      <doc:heading>OS Level Tuning</doc:heading>

      <doc:subsection name="os-tuning-intro">
        <p>
          Operating system settings can affect operation of RabbitMQ.
          Some are directly related to networking (e.g. TCP settings), others
          affect TCP sockets as well as other things (e.g. open file handles limit).

          Understanding these limits is important, as they may change depending on
          the workload.
        </p>
      </doc:subsection>

      <doc:subsection name="os-tuning-important-options">
        <p>
          A few important configurable kernel options include (for IPv4):

          <dl>
            <dt><code>fs.file-max</code></dt>
            <dd>
              Max number of files the kernel will allocate. Limits and current value
              can be inspected using <code>/proc/sys/fs/file-nr</code>.
            </dd>

            <dt><code>net.ipv4.ip_local_port_range</code></dt>
            <dd>
              Local IP port range, define as a pair of values. The range must provide enough
              entries for the peak number of concurrent connections.
            </dd>

            <dt><code>net.ipv4.tcp_tw_reuse</code></dt>
            <dd>
              When enabled, allows the kernel to reuse sockets in <code>TIME_WAIT</code>
              state when it's safe to do so. See <a href="http://vincent.bernat.im/en/blog/2014-tcp-time-wait-state-linux.html">Coping with the TCP TIME_WAIT connections on busy servers</a> for details.
              This option is dangerous when used behind NAT.
            </dd>

            <dt><code>net.ipv4.tcp_fin_timeout</code></dt>
            <dd>
              Lowering this value to 5-10 reduces the amount of time closed connections
              will stay in the TIME_WAIT state. Recommended for cases when a large
              number of concurrent connections is expected.
            </dd>

            <dt><code>net.core.somaxconn</code></dt>
            <dd>
              Size of the listen queue (how many connections are in
              the process of being established at the same time).
              Default is 128. Increase to 4096 or higher to support
              inbound connection bursts, e.g. when clients reconnect
              en masse.
            </dd>

            <dt><code>net.ipv4.tcp_max_syn_backlog</code></dt>
            <dd>
              Maximum number of remembered connection requests which
              did not receive an acknowledgment yet from
              connecting client. Default is 128, max value is 65535. 4096 and 8192 are
              recommended starting values when optimising for throughput.
            </dd>

            <dt><code>net.ipv4.tcp_keepalive_*</code></dt>
            <dd>
              <code>net.ipv4.tcp_keepalive_time</code>, <code>net.ipv4.tcp_keepalive_intvl</code>,
              and <code>net.ipv4.tcp_keepalive_probes</code> configure TCP keepalive.

              AMQP 0-9-1 and STOMP have <a href="/heartbeats.html">Heartbeats</a> which partially
              undo its effect, namely that it can take minutes to detect an unresponsive peer,
              e.g. in case of a hardware or power failure.

              When enabling TCP keepalive, we recommend setting heartbeat timeout to 8-20 seconds.
            </dd>

            <dt><code>net.ipv4.conf.default.rp_filter</code></dt>
            <dd>
              Enabled reverse path filtering. If <a href="http://en.wikipedia.org/wiki/IP_address_spoofing">IP address spoofing</a>
              is not a concern for your system, disable it.
            </dd>
          </dl>


          Note that default values for these vary between Linux kernel releases and distributions.
          Using a recent kernel (3.9 or later) is recommended.
        </p>
      </doc:subsection>

      <doc:subsection name="os-tuning-important-how-to-configure">
        <p>
          Kernel parameter tuning differs from OS to OS. This guide focuses on Linux.
          To configure a kernel parameter interactively, use <code>sysctl -w</code> (requires superuser
          privileges), for example:

<pre class="code">
sysctl -w fs.file-max 200000
</pre>

          To make the changes permanent (stick between reboots), they need to be added to
          <code>/etc/sysctl.conf</code>. See <a href="http://man7.org/linux/man-pages/man8/sysctl.8.html">sysctl(8)</a>
          and <a href="http://man7.org/linux/man-pages/man5/sysctl.conf.5.html">sysctl.conf(5)</a>
          for more details.
        </p>
      </doc:subsection>

      <doc:subsection name="os-tuning-outro">
        <p>
          TCP stack tuning is a broad topic that is covered in much detail elsewhere:

          <ul>
            <li><a href="http://www.psc.edu/index.php/networking/641-tcp-tune">Enabling High Performance Data Transfers</a></li>
            <li><a href="https://fasterdata.es.net/network-tuning/">Network Tuning Guide</a></li>
          </ul>
        </p>
      </doc:subsection>
    </doc:section>

    <doc:section name="socket-gen-tcp-options">
      <doc:heading>TCP Socket Options</doc:heading>

      <doc:subsection name="socket-gen-tcp-options-common">
        <doc:heading>Common Options</doc:heading>
        <dl>
          <dt><code>tcp_listen_options.nodelay</code></dt>
          <dd>
            When set to <code>true</code>, disables
            <a href="http://en.wikipedia.org/wiki/Nagle's_algorithm">Nagle's algorithm</a>.
            Default is true. Highly recommended for most users.
          </dd>
          <dt><code>tcp_listen_options.sndbuf</code></dt>
          <dd>
            See TCP buffers discussion earlier in this guide. Default value is
            automatically tuned by the OS, typically in the 88 KiB to 128 KiB range on
            modern Linux versions. Increasing buffer size improves consumer throughput
            and RAM use for every connection. Decreasing has the opposite effect.
          </dd>
          <dt><code>tcp_listen_options.recbuf</code></dt>
          <dd>
            See TCP buffers discussion earlier in this guide. Default value effects
            are similar to that of <code>rabbit.tcp_listen_options.sndbuf</code> but
            for publishers and protocol operations in general.
          </dd>
          <dt><code>tcp_listen_options.backlog</code></dt>
          <dd>
            Maximum size of the unaccepted TCP connections queue. When this size
            is reached, new connections will be rejected. Set to 4096 or higher for
            environments with thousands of concurrent connections and possible bulk client
            reconnections.
          </dd>
          <dt><code>tcp_listen_options.keepalive</code></dt>
          <dd>
            When set to <code>true</code>, enables TCP keepalives (see above).
            Default is <code>false</code>. Makes sense for environments where
            connections can go idle for a long time (at least 10 minutes),
            although using <a href="/heartbeats.html">heartbeats</a> is still recommended over
            this option.
          </dd>
        </dl>

      </doc:subsection>

      <doc:subsection name="socket-gen-tcp-options-defaults">
        <doc:heading>Defaults</doc:heading>

        <p>
          Below is the default TCP socket option configuration used by RabbitMQ:

          <ul>
            <li>TCP connection backlog is limited to 128 connections</li>
            <li>Nagle's algorithm is disabled</li>
            <li>Server socket lingering is enabled with the timeout of 0</li>
          </ul>
        </p>
      </doc:subsection>
    </doc:section>

    <doc:section name="heartbeats">
      <doc:heading>Heartbeats</doc:heading>

      <p>
        Some protocols supported by RabbitMQ, including AMQP 0-9-1, support <em>heartbeats</em>, a way to detect dead
        TCP peers quicker. Please refer to the <a href="/heartbeats.html">Heartbeats guide</a>
        for more information.
      </p>
    </doc:section>

    <doc:section name="nettick">
      <doc:heading>Net Tick Time</doc:heading>

      <p>
        <a href="/heartbeats.html">Heartbeats</a> are used to detect peer or connection failure
        between clients and RabbitMQ nodes. <a href="/net_ticktime.html">net_ticktime</a> serves
        the same purpose but for cluster node communication. Values lower than 5 (seconds)
        may result in false positive and are not recommended.
      </p>
    </doc:section>

    <doc:section name="nettick">
      <doc:heading>Connection Handshake Timeout</doc:heading>

      <p>
        RabbitMQ has a timeout for connection handshake, 10 seconds by
        default. When clients run in heavily constrained environments,
        it may be necessary to increase the timeout. This can be done via
        the <code>rabbit.handshake_timeout</code> (in milliseconds):
<pre class="code">
    handshake_timeout = 20000
</pre>

Using the classic config format:

<pre class="code">
[
  {rabbit, [
    %% 20 seconds
    {handshake_timeout, 20000}
  ]}
].
</pre>

        It should be pointed out that this is only necessary with very constrained
        clients and networks. Handshake timeouts in other circumstances indicate
        a problem elsewhere.
      </p>

      <doc:subsection name="tls-handshake">
        <doc:heading>TLS/SSL Handshake</doc:heading>

        <p>
          If TLS/SSL is enabled, it may necessary to increase also the TLS/SSL
          handshake timeout. This can be done via
          the <code>rabbit.ssl_handshake_timeout</code> (in milliseconds):

<pre class="code">
    ssl_handshake_timeout = 10000
</pre>

Using the classic config format:

<pre class="code">
[
  {rabbit, [
    %% 10 seconds
    {ssl_handshake_timeout, 10000}
  ]}
].
</pre>
        </p>
      </doc:subsection>
    </doc:section>

    <doc:section name="dns">
      <doc:heading>Hostname Resolution and DNS</doc:heading>

      <p>
        In many cases, RabbitMQ relies on the Erlang runtime for inter-node communication (including
        tools such as <code>rabbitmqctl</code>, <code>rabbitmq-plugins</code>, etc). Client libraries
        also perform hostname resolution when connecting to RabbitMQ nodes. This section briefly
        covers most common issues associated with that.
      </p>


      <doc:subsection name="dns-resolution-by-clients">
        <doc:heading>Performed by Client Libraries</doc:heading>

        <p>
          If a client library is configured to connect to a hostname, it performs
          hostname resolution. Depending on DNS and local resolver (<code>/etc/hosts</code>
          and similar) configuration, this can take some time. Incorrect configuration
          may lead to resolution timeouts, e.g. when trying to resolve a local hostname
          such as <code>my-dev-machine</code>, over DNS. As a result, client connections
          can take a long time (from tens of seconds to a few minutes).
        </p>
      </doc:subsection>

      <doc:subsection name="dns-resolution-by-nodes">
        <doc:heading>Short and Fully-qualified RabbitMQ Node Names</doc:heading>

        <p>
          RabbitMQ relies on the Erlang runtime for inter-node
          communication. Erlang nodes include a hostname, either short
          (<code>rmq1</code>) or fully-qualified
          (<code>rmq1.dev.megacorp.local</code>). Mixing short and
          fully-qualified hostnames is not allowed by the
          runtime. Every node in a cluster must be able to resolve
          every other node's hostname, short or fully-qualified.

          By default RabbitMQ will use short hostnames. Set the
          <code>RABBITMQ_USE_LONGNAME</code> environment variable to
          make RabbitMQ nodes use fully-qualified names,
          e.g. <code>rmq1.dev.megacorp.local</code>.
        </p>
      </doc:subsection>

      <doc:subsection name="dns-reverse-dns-lookups">
        <doc:heading>Reverse DNS Lookups</doc:heading>

        <p>
          If the <code>rabbit.reverse_dns_lookups</code> configuration option is set to <code>true</code>,
          RabbitMQ will perform reverse DNS lookups for client IP addresses and list hostnames
          in connection information (e.g. in the <a href="/management.html">Management UI</a>).
        </p>
      </doc:subsection>
    </doc:section>
  </body>
</html><|MERGE_RESOLUTION|>--- conflicted
+++ resolved
@@ -513,12 +513,8 @@
     {tcp_listen_options, [
                           {backlog,       4096},
                           {nodelay,       true},
-<<<<<<< HEAD
-                          {linger,        {true, 0}}
-=======
                           {linger,        {true,0}},
                           {exit_on_close, false}
->>>>>>> 2e42e0f7
                          ]}
   ]}
 ].
