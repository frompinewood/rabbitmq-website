--- conflicted
+++ resolved
@@ -81,17 +81,13 @@
           TCP listeners configure both interface and port. The following example
           demonstrates how to configure RabbitMQ on a specific IP and standard port:
 
-<<<<<<< HEAD
-<pre class="code">
+<pre class="sourcecode ini">
 listeners.tcp.1 = 192.168.1.99:5672
 </pre>
 
 Or using classic config format:
 
-<pre class="code">
-=======
-<pre class="sourcecode erlang">
->>>>>>> e8d97cbb
+<pre class="sourcecode erlang">
 [
   {rabbit, [
     {tcp_listeners, [{"192.168.1.99", 5672}]}
@@ -107,18 +103,14 @@
           The following example demonstrates how to configure RabbitMQ
           to listen on localhost only for both IPv4 and IPv6:
 
-<<<<<<< HEAD
-<pre class="code">
+<pre class="sourcecode ini">
 listeners.tcp.1 = 127.0.0.1:5672
 listeners.tcp.2 = ::1:5672
 </pre>
 
 Or, in the <a href="/configure.html#erlang-term-config-file">classic config format</a>:
 
-<pre class="code">
-=======
-<pre class="sourcecode erlang">
->>>>>>> e8d97cbb
+<pre class="sourcecode erlang">
 [
   {rabbit, [
     {tcp_listeners, [{"127.0.0.1", 5672},
@@ -132,25 +124,21 @@
           when a port is specified and RabbitMQ is configured to
           listen on all IPv6 addresses but IPv4 is not disabled
           explicitly, IPv4 address will be included, so
-<<<<<<< HEAD
-
-<pre class="code">
+
+<pre class="sourcecode ini">
 listeners.tcp.1 = :::5672
 </pre>
 
 is equivalent to
 
-<pre class="code">
+<pre class="sourcecode ini">
 listeners.tcp.1 = 0.0.0.0:5672
 listeners.tcp.2 = :::5672
 </pre>
 
 In the <a href="/configure.html#erlang-term-config-file">classic config format</a>:
 
-<pre class="code">
-=======
-<pre class="sourcecode erlang">
->>>>>>> e8d97cbb
+<pre class="sourcecode erlang">
 [
   {rabbit, [
     {tcp_listeners, [{"::",       5672}]}
@@ -176,17 +164,13 @@
         <p>
           In this example RabbitMQ will listen on an IPv4 interface only:
 
-<<<<<<< HEAD
-<pre class="code">
+<pre class="sourcecode ini">
 listeners.tcp.1 = 192.168.1.99:5672
 </pre>
 
 In the <a href="/configure.html#erlang-term-config-file">classic config format</a>:
 
-<pre class="code">
-=======
-<pre class="sourcecode erlang">
->>>>>>> e8d97cbb
+<pre class="sourcecode erlang">
 [
   {rabbit, [
     {tcp_listeners, [{"192.168.1.99", 5672}]}
@@ -206,17 +190,13 @@
         <p>
           In this example RabbitMQ will listen on an IPv6 interface only:
 
-<<<<<<< HEAD
-<pre class="code">
+<pre class="sourcecode ini">
 listeners.tcp.1 = fe80::2acf:e9ff:fe17:f97b:5672
 </pre>
 
 In the <a href="/configure.html#erlang-term-config-file">classic config format</a>:
 
-<pre class="code">
-=======
-<pre class="sourcecode erlang">
->>>>>>> e8d97cbb
+<pre class="sourcecode erlang">
 [
   {rabbit, [
     {tcp_listeners, [{"fe80::2acf:e9ff:fe17:f97b", 5672}]}
@@ -376,8 +356,7 @@
         <p>
           The following example sets TCP buffers for AMQP 0-9-1 connections to 192 KiB:
 
-<<<<<<< HEAD
-<pre class="code">
+<pre class="sourcecode ini">
 tcp_listen_options.backlog = 128
 tcp_listen_options.nodelay = true
 tcp_listen_options.linger.on      = true
@@ -388,10 +367,7 @@
 
 In the <a href="/configure.html#erlang-term-config-file">classic config format</a>:
 
-<pre class="code">
-=======
-<pre class="sourcecode erlang">
->>>>>>> e8d97cbb
+<pre class="sourcecode erlang">
 [
   {rabbit, [
     {tcp_listen_options, [
@@ -524,8 +500,7 @@
         <p>
           The following example sets TCP buffers for AMQP 0-9-1 connections to 32 KiB:
 
-<<<<<<< HEAD
-<pre class="code">
+<pre class="sourcecode ini">
 tcp_lsiten_options.backlog = 128
 tcp_lsiten_options.nodelay = true
 tcp_listen_options.linger.on      = true
@@ -536,10 +511,7 @@
 
 In the <a href="/configure.html#erlang-term-config-file">classic config format</a>:
 
-<pre class="code">
-=======
-<pre class="sourcecode erlang">
->>>>>>> e8d97cbb
+<pre class="sourcecode erlang">
 [
   {rabbit, [
     {tcp_listen_options, [
@@ -607,17 +579,16 @@
 
           The following example demonstrates that:
 
-<<<<<<< HEAD
 In <code>rabbitmq.conf</code>
 
-<pre class="code">
-    tcp_listen_options.backlog = 4096
-    tcp_listen_options.nodelay = true
+<pre class="sourcecode ini">
+tcp_listen_options.backlog = 4096
+tcp_listen_options.nodelay = true
 </pre>
 
 together with the following bits in the <a href="/configure.html#advanced-config-file">advanced config file</a>:
 
-<pre class="code">
+<pre class="sourcecode erlang">
 [
   {kernel, [
     {inet_default_connect_options, [{nodelay, true}]},
@@ -628,10 +599,7 @@
 When using the <a href="/configure.html#erlang-term-config-file">classic config format</a>,
 everything is configured in a single file:
 
-<pre class="code">
-=======
-<pre class="sourcecode erlang">
->>>>>>> e8d97cbb
+<pre class="sourcecode erlang">
 [
   {kernel, [
     {inet_default_connect_options, [{nodelay, true}]},
@@ -670,18 +638,14 @@
           This is configured using the <code>rabbit.tcp_listen_options.backlog</code>
           option:
 
-<<<<<<< HEAD
-<pre class="code">
+<pre class="sourcecode ini">
 tcp_listen_options.backlog = 4096
 tcp_listen_options.nodelay = true
 </pre>
 
 In the <a href="/configure.html#erlang-term-config-file">classic config format</a>:
 
-<pre class="code">
-=======
-<pre class="sourcecode erlang">
->>>>>>> e8d97cbb
+<pre class="sourcecode erlang">
 [
   {rabbit, [
     {tcp_listen_options, [
@@ -868,25 +832,12 @@
 
         <p>
           Below is the default TCP socket option configuration used by RabbitMQ:
-<<<<<<< HEAD
 
           <ul>
             <li>TCP connection backlog is limited to 128 connections</li>
             <li>Nagle's algorithm is disabled</li>
             <li>Server socket lingering is enabled with the timeout of 0</li>
           </ul>
-=======
-<pre class="sourcecode erlang">
-[
-  {rabbit, [
-    {tcp_listen_options, [{backlog,       128},
-                          {nodelay,       true},
-                          {linger,        {true, 0}},
-                          {exit_on_close,  false}]
-  ]}
-].
-</pre>
->>>>>>> e8d97cbb
         </p>
       </doc:subsection>
     </doc:section>
@@ -977,17 +928,13 @@
           handshake timeout. This can be done via
           the <code>rabbit.ssl_handshake_timeout</code> (in milliseconds):
 
-<<<<<<< HEAD
-<pre class="code">
-    ssl_handshake_timeout = 10000
+<pre class="sourcecode ini">
+ssl_handshake_timeout = 10000
 </pre>
 
 Using the classic config format:
 
-<pre class="code">
-=======
-<pre class="sourcecode erlang">
->>>>>>> e8d97cbb
+<pre class="sourcecode erlang">
 [
   {rabbit, [
     %% 10 seconds
