<?xml-stylesheet type="text/xml" href="page.xsl"?>
<!--
Copyright (c) 2007-2016 Pivotal Software, Inc.

All rights reserved. This program and the accompanying materials
are made available under the terms of the under the Apache License,
Version 2.0 (the "License”); you may not use this file except in compliance
with the License. You may obtain a copy of the License at

http://www.apache.org/licenses/LICENSE-2.0

Unless required by applicable law or agreed to in writing, software
distributed under the License is distributed on an "AS IS" BASIS,
WITHOUT WARRANTIES OR CONDITIONS OF ANY KIND, either express or implied.
See the License for the specific language governing permissions and
limitations under the License.
-->
<html xmlns="http://www.w3.org/1999/xhtml"
      xmlns:doc="http://www.rabbitmq.com/namespaces/ad-hoc/doc"
      xmlns:xi="http://www.w3.org/2003/XInclude"
      xmlns:x="http://www.rabbitmq.com/2011/extensions">
  <head>
    <title>Networking and RabbitMQ</title>
  </head>
  <body>
    <doc:section name="intro">
      <doc:heading>Introduction</doc:heading>

      <doc:subsection name="intro">
        <p>
          Clients communicate with RabbitMQ over the network. All
          protocols supported by the broker are TCP-based. Both
          RabbitMQ and the operating system provide a number
          of knobs that can be tweaked. Some of them are directly
          related to TCP and IP operations, others have to do with
          application-level protocols such as TLS. This guide covers
          multiple topics related to networking in the context of
          RabbitMQ. This guide is not meant to be an extensive
          reference but rather an overview. Some tuneable parameters
          discussed are OS-specific. This guide focuses on Linux when
          covering OS-specific subjects, as it is the most common
          platform RabbitMQ is deployed on.
        </p>
        <p>
          There are several areas which can be configured or tuned:

          <ul>
            <li>Interfaces and ports</li>
            <li>TLS</li>
            <li>TCP socket settings</li>
            <li>Kernel TCP settings</li>
            <li>(AMQP 0-9-1, STOMP) Heartbeats</li>
            <li>Hostnames and DNS</li>
          </ul>

          Except for OS kernel parameters and DNS, all RabbitMQ settings
          are <a href="/configure.html">configured the same way</a>.
        </p>
        <p>
          Networking is a broad topic. There are many configuration options
          that can have positive or negative effect on certain workloads.
          As such, this guide does not try to be a complete reference but rather
          offer an index of key tunable parameters and serve as a starting
          point.
        </p>
      </doc:subsection>
    </doc:section>

    <doc:section name="interfaces">
      <doc:heading>Network Interfaces</doc:heading>

      <doc:subsection name="multiple-interfaces">
        <p>
          For RabbitMQ to accept client connections, it needs to bind to one or more
          interfaces and listen on (protocol-specific) ports. The interfaces are
          configured using the <code>rabbit.tcp_listeners</code> config option.
          By default, RabbitMQ will listen on port 5672 on all available interfaces.
        </p>

        <p>
          TCP listeners configure both interface and port. The following example
          demonstrates how to configure RabbitMQ on a specific IP and standard port:

<pre class="code">
listeners.tcp.1 = 192.168.1.99:5672
</pre>

Or using classic config format:

<pre class="code">
[
  {rabbit, [
    {tcp_listeners, [{"192.168.1.99", 5672}]}
  ]}
].
</pre>
        </p>
      </doc:subsection>

      <doc:subsection name="dual-stack">
        <doc:heading>Listening on Dual Stack (Both IPv4 and IPv6) Interfaces</doc:heading>
        <p>
          The following example demonstrates how to configure RabbitMQ
          to listen on localhost only for both IPv4 and IPv6:

<pre class="code">
listeners.tcp.1 = 127.0.0.1:5672
listeners.tcp.2 = ::1:5672
</pre>

Or, in the <a href="/configure.html#erlang-term-config-file">classic config format</a>:

<pre class="code">
[
  {rabbit, [
    {tcp_listeners, [{"127.0.0.1", 5672},
                     {"::1",       5672}]}
  ]}
].
</pre>
        </p>
        <p>
          With modern Linux kernels and Windows versions after Vista,
          when a port is specified and RabbitMQ is configured to
          listen on all IPv6 addresses but IPv4 is not disabled
          explicitly, IPv4 address will be included, so

<pre class="code">
listeners.tcp.1 = :::5672
</pre>

is equivalent to

<pre class="code">
listeners.tcp.1 = 0.0.0.0:5672
listeners.tcp.2 = :::5672
</pre>

In the <a href="/configure.html#erlang-term-config-file">classic config format</a>:

<pre class="code">
[
  {rabbit, [
    {tcp_listeners, [{"::",       5672}]}
  ]}
].
</pre>

is equivalent to

<pre class="code">
[
  {rabbit, [
    {tcp_listeners, [{"0.0.0.0", 5672},
                     {"::",      5672}]}
  ]}
].
</pre>
        </p>
      </doc:subsection>

      <doc:subsection name="single-stack-ipv4">
        <doc:heading>Listening on IPv4 Interfaces Only</doc:heading>
        <p>
          In this example RabbitMQ will listen on an IPv4 interface only:

<pre class="code">
listeners.tcp.1 = 192.168.1.99:5672
</pre>

In the <a href="/configure.html#erlang-term-config-file">classic config format</a>:

<pre class="code">
[
  {rabbit, [
    {tcp_listeners, [{"192.168.1.99", 5672}]}
  ]}
].
</pre>
        </p>
        <p>
          Alternatively, if a single stack setup is desired, the interface can be
          configured using the <code>RABBITMQ_NODE_IP</code> environment variable.
          See our <a href="/configure.html">Configuration guide</a> for detalis.
        </p>
      </doc:subsection>

      <doc:subsection name="single-stack-ipv6">
        <doc:heading>Listening on IPv6 Interfaces Only</doc:heading>
        <p>
          In this example RabbitMQ will listen on an IPv6 interface only:

<pre class="code">
listeners.tcp.1 = fe80::2acf:e9ff:fe17:f97b:5672
</pre>

In the <a href="/configure.html#erlang-term-config-file">classic config format</a>:

<pre class="code">
[
  {rabbit, [
    {tcp_listeners, [{"fe80::2acf:e9ff:fe17:f97b", 5672}]}
  ]}
].
</pre>
        </p>
        <p>
          Alternatively, if a single stack setup is desired, the interface can be
          configured using the <code>RABBITMQ_NODE_IP</code> environment variable.
          See our <a href="/configure.html">Configuration guide</a> for detalis.
        </p>
      </doc:subsection>
    </doc:section>

    <xi:include href="install-selinux-ports.xml.inc" />

    <doc:section name="tls-support">
      <p>
        It is possible to encrypt connections using TLS with RabbitMQ. Authentication
        using peer certificates is also possible. Please refer to the <a href="/ssl.html">TLS/SSL guide</a>
        for more information.
      </p>
    </doc:section>

    <doc:section name="tuning-for-throughput">
      <doc:heading>Tuning for Throughput</doc:heading>

      <doc:subsection name="tuning-for-throughput-intro">
        <p>
          Tuning for throughput is a common goal. Improvements can be achieved by

          <ul>
            <li>Increasing TCP buffer sizes</li>
            <li>Ensuring Nagle's algorithm is disabled</li>
            <li>Enabling optional TCP features and extensions</li>
          </ul>

          For the latter two, see the OS-level tuning section below.

          Note that tuning for throughput will involve trade-offs. For example, increasing TCP buffer
          sizes will increase the amount of RAM used by every connection, which can be a significant
          total server RAM use increase.
        </p>
      </doc:subsection>

      <doc:subsection name="tuning-for-throughput-tcp-buffers">
        <doc:heading>TCP Buffer Size</doc:heading>
        <p>
          This is one of the key tunable parameters. Every TCP connection has buffers
          allocated for it. Generally speaking, the larger these buffers are, the more RAM
          is used per connection and better the throughput. On Linux, the OS will automatically
          tune TCP buffer size by default, typically settling on a value between 80 and 120 KB.
          For maximum throughput, it is possible to
          increase buffer size using the
          <code>rabbit.tcp_listen_options</code>,
          <code>rabbitmq_mqtt.tcp_listen_options</code>,
          <code>rabbitmq_amqp1_0.tcp_listen_options</code>, and
          related config keys.
        </p>
        <p>
          The following example sets TCP buffers for AMQP 0-9-1 connections to 192 KiB:

<pre class="code">
tcp_listen_options.backlog = 128
tcp_listen_options.nodelay = true
tcp_listen_options.sndbuf = 196608
tcp_listen_options.recbuf = 196608
</pre>

In the <a href="/configure.html#erlang-term-config-file">classic config format</a>:

<pre class="code">
[
  {rabbit, [
    {tcp_listen_options, [
                          {backlog,       128},
                          {nodelay,       true},
                          {linger,        {true,0}},
                          {exit_on_close, false},
                          {sndbuf,        196608},
                          {recbuf,        196608}
                         ]}
  ]}
].
</pre>

          The same example for MQTT and STOMP connections:

<pre class="code">
[
  {rabbitmq_mqtt, [
    {tcp_listen_options, [
                          {backlog,       128},
                          {nodelay,       true},
                          {linger,        {true,0}},
                          {exit_on_close, false},
                          {sndbuf,        196608},
                          {recbuf,        196608}
                         ]}
                         ]},
  {rabbitmq_stomp, [
    {tcp_listen_options, [
                          {backlog,       128},
                          {nodelay,       true},
                          {linger,        {true,0}},
                          {exit_on_close, false}
                          {sndbuf,        196608},
                          {recbuf,        196608}
                         ]}
  ]}
].
</pre>

         Note that setting send and receive buffer sizes to different values is dangerous
         and is not recommended.
        </p>
      </doc:subsection>

      <doc:subsection name="tuning-for-throughput-async-thread-pool">
        <doc:heading>Erlang VM I/O Thread Pool</doc:heading>

        <p>
          Erlang runtime uses a pool of threads for performing I/O
          operations asynchronously. The size of the pool is <a href="/configure.html">configured</a> via
          the <code>+A</code> VM command line flag, e.g. <code>+A 128</code>. We highly recommend
          overriding the flag using the `RABBITMQ_SERVER_ADDITIONAL_ERL_ARGS` environment
          variable:

<pre class="code">
RABBITMQ_SERVER_ADDITIONAL_ERL_ARGS="+A 128"
</pre>

          Default value is 30. Nodes that have 8 or more cores available are recommended
          to use values higher than 96, that is, 12 or more I/O threads for every core available.
          Note that higher values do not necessarily mean better throughput or lower CPU
          burn due to waiting on I/O.
        </p>
      </doc:subsection>
    </doc:section>

    <doc:section name="tuning-for-large-number-of-connections">
      <doc:heading>Tuning for a Large Number of Connections</doc:heading>

      <doc:subsection name="tuning-for-large-number-of-connections-intro">
        <p>
          Some workloads, often referred to as "the Internet of
          Things", assume a large number of client connections per
          node, and a relatively low volume of traffic from each node.
          One such workload is sensor networks: there can be hundreds
          of thousands or millions of sensors deployed, each emitting
          data every several minutes. Optimising for the maximum
          number of concurrent clients can be more important than for
          total throughput.
        </p>
      </doc:subsection>

      <doc:subsection name="tuning-for-large-number-of-connections-limitations">
        <p>
          Several factors can limit how many concurrent connections a single node can support:

          <ul>
            <li>Maximum number of open file handles (including sockets) as well as other kernel-enforced resource limits</li>
            <li>Amount of RAM used by each connection</li>
            <li>Amount of CPU resources used by each connection</li>
            <li>Maximum number of Erlang processes the VM is configured to allow</li>
          </ul>
        </p>
      </doc:subsection>

      <doc:subsection name="tuning-for-large-number-of-connections-open-file-handles-limit">
        <doc:heading>Open File Handles Limit</doc:heading>
        <p>
          Most operating systems limit the number of file handles that
          can be opened at the same time. <a href="http://docs.basho.com/riak/latest/ops/tuning/linux/">How
          the limit is configured</a> varies from OS to OS.

          When optimising for the number of concurrent connections,
          making sure your system has enough file descriptors to
          support not only client connections but also files the node
          may use. To calculate a ballpark limit, multiply the number
          of connections per node by 1.5. For example, to support 100,000
          connections, set the limit to 150,000.

          Increasing the limit slightly increases the amount of
          RAM idle machine uses but this is a reasonable trade-off.
        </p>
      </doc:subsection>

      <doc:subsection name="tuning-for-large-number-of-connections-tcp-buffer-size">
        <doc:heading>TCP Buffer Size</doc:heading>
        <p>
          See the section above for an overview. It is possible to
          decrease buffer size using the
          <code>rabbit.tcp_listen_options</code>,
          <code>rabbitmq_mqtt.tcp_listen_options</code>,
          <code>rabbitmq_amqp1_0.tcp_listen_options</code>, and
          related config keys to reduce the amount of RAM by the
          server used per connection. This is often necessary in
          environments where the number of concurrent connections
          sustained per node is more important than throughput.
        </p>
        <p>
          The following example sets TCP buffers for AMQP 0-9-1 connections to 32 KiB:

<pre class="code">
tcp_lsiten_options.backlog = 128
tcp_lsiten_options.nodelay = true
tcp_lsiten_options.sndbuf  = 32768
tcp_lsiten_options.recbuf  = 32768
</pre>

In the <a href="/configure.html#erlang-term-config-file">classic config format</a>:

<pre class="code">
[
  {rabbit, [
    {tcp_listen_options, [
                          {backlog,       128},
                          {nodelay,       true},
                          {linger,        {true,0}},
                          {exit_on_close, false},
                          {sndbuf,        32768},
                          {recbuf,        32768}
                         ]}
  ]}
].
</pre>

          The same example for MQTT and STOMP connections:

<pre class="code">
[
  {rabbitmq_mqtt, [
    {tcp_listen_options, [
                          {backlog,       128},
                          {nodelay,       true},
                          {linger,        {true,0}},
                          {exit_on_close, false},
                          {sndbuf,        32768},
                          {recbuf,        32768}
                         ]}
                         ]},
  {rabbitmq_stomp, [
    {tcp_listen_options, [
                          {backlog,       128},
                          {nodelay,       true},
                          {linger,        {true,0}},
                          {exit_on_close, false},
                          {sndbuf,        32768},
                          {recbuf,        32768}
                         ]}
  ]}
].
</pre>

         Note that lower TCP buffer sizes will result in a significant throughput drop,
         so an optimal value between throughput and per-connection RAM use needs to be
         found for every workload.

         Setting send and receive buffer sizes to different values is dangerous
         and is not recommended. Values lower than 8 KiB are not recommended.
        </p>
      </doc:subsection>

      <doc:subsection name="tuning-for-large-number-of-connections-nodelay">
        <doc:heading>Nagle's Algorithm ("nodelay")</doc:heading>
        <p>
          Disabling <a
          href="http://en.wikipedia.org/wiki/Nagle's_algorithm">Nagle's
          algorithm</a> is primarily useful for reducing latency but
          can also improve
          throughput. <code>kernel.inet_default_connect_options</code>
          and <code>kernel.inet_default_listen_options</code> must
          include <code>{nodelay, true}</code> to disable Nagle's
          algorithm for inter-node connections.  When configuring
          sockets that serve client connections,
          <code>rabbit.tcp_listen_options</code> must include the same
          option. This is the default.

          The following example demonstrates that:

In <code>rabbitmq.conf</code>

<pre class="code">
    tcp_listen_options.backlog = 4096
    tcp_listen_options.nodelay = true
</pre>

together with the following bits in the <a href="/configure.html#advanced-config-file">advanced config file</a>:

<pre class="code">
[
  {kernel, [
    {inet_default_connect_options, [{nodelay, true}]},
    {inet_default_listen_options,  [{nodelay, true}]}
  ]}].
</pre>

When using the <a href="/configure.html#erlang-term-config-file">classic config format</a>,
everything is configured in a single file:

<pre class="code">
[
  {kernel, [
    {inet_default_connect_options, [{nodelay, true}]},
    {inet_default_listen_options,  [{nodelay, true}]}
  ]},
  {rabbit, [
    {tcp_listen_options, [
                          {backlog,       4096},
                          {nodelay,       true},
                          {linger,        {true,0}},
                          {exit_on_close, false}
                         ]}
  ]}
].
</pre>
        </p>
      </doc:subsection>

      <doc:subsection name="tuning-for-large-number-of-connections-async-thread-pool">
        <doc:heading>Erlang VM I/O Thread Pool Tuning</doc:heading>
        <p>
          Adequate Erlang VM I/O thread pool size is also important when tuning for a large number of
          concurrent connections. See the section above.
        </p>
      </doc:subsection>

      <doc:subsection name="tuning-for-large-number-of-connections-connection-backlog">
        <doc:heading>Connection Backlog</doc:heading>
        <p>
          With a low number of clients, new connection rate is very unevenly distributed
          but is also small enough to not make much difference. When the number reaches tens of thousands
          or more, it is important to make sure that the server can accept inbound connections.
          Unaccepted TCP connections are put into a queue with bounded length. This length has to be
          sufficient to account for peak load hours and possible spikes, for instance, when many clients
          disconnect due to a network interruption or choose to reconnect.
          This is configured using the <code>rabbit.tcp_listen_options.backlog</code>
          option:

<pre class="code">
tcp_listen_options.backlog = 4096
tcp_listen_options.nodelay = true
</pre>

In the <a href="/configure.html#erlang-term-config-file">classic config format</a>:

<pre class="code">
[
  {rabbit, [
    {tcp_listen_options, [
                          {backlog,       4096},
                          {nodelay,       true},
                          {linger,        {true,0}},
                          {exit_on_close, false}
                         ]}
  ]}
].
</pre>

           Default value is 128. When pending connection queue length grows beyond this value,
           connections will be rejected by the operating system. See also <code>net.core.somaxconn</code>
           in the kernel tuning section.
        </p>
      </doc:subsection>
    </doc:section>

    <doc:section name="os-tuning">
      <doc:heading>OS Level Tuning</doc:heading>

      <doc:subsection name="os-tuning-intro">
        <p>
          Operating system settings can affect operation of RabbitMQ.
          Some are directly related to networking (e.g. TCP settings), others
          affect TCP sockets as well as other things (e.g. open file handles limit).

          Understanding these limits is important, as they may change depending on
          the workload.
        </p>
      </doc:subsection>

      <doc:subsection name="os-tuning-important-options">
        <p>
          A few important configurable kernel options include (for IPv4):

          <dl>
            <dt><code>fs.file-max</code></dt>
            <dd>
              Max number of files the kernel will allocate. Limits and current value
              can be inspected using <code>/proc/sys/fs/file-nr</code>.
            </dd>

            <dt><code>net.ipv4.ip_local_port_range</code></dt>
            <dd>
              Local IP port range, define as a pair of values. The range must provide enough
              entries for the peak number of concurrent connections.
            </dd>

            <dt><code>net.ipv4.tcp_tw_reuse</code></dt>
            <dd>
              When enabled, allows the kernel to reuse sockets in <code>TIME_WAIT</code>
              state when it's safe to do so. See <a href="http://vincent.bernat.im/en/blog/2014-tcp-time-wait-state-linux.html">Coping with the TCP TIME_WAIT connections on busy servers</a> for details.
              This option is dangerous when used behind NAT.
            </dd>

            <dt><code>net.ipv4.tcp_fin_timeout</code></dt>
            <dd>
              Lowering this value to 5-10 reduces the amount of time closed connections
              will stay in the TIME_WAIT state. Recommended for cases when a large
              number of concurrent connections is expected.
            </dd>

            <dt><code>net.core.somaxconn</code></dt>
            <dd>
              Size of the listen queue (how many connections are in
              the process of being established at the same time).
              Default is 128. Increase to 4096 or higher to support
              inbound connection bursts, e.g. when clients reconnect
              en masse.
            </dd>

            <dt><code>net.ipv4.tcp_max_syn_backlog</code></dt>
            <dd>
              Maximum number of remembered connection requests which
              did not receive an acknowledgment yet from
              connecting client. Default is 128, max value is 65535. 4096 and 8192 are
              recommended starting values when optimising for throughput.
            </dd>

            <dt><code>net.ipv4.tcp_keepalive_*</code></dt>
            <dd>
              <code>net.ipv4.tcp_keepalive_time</code>, <code>net.ipv4.tcp_keepalive_intvl</code>,
              and <code>net.ipv4.tcp_keepalive_probes</code> configure TCP keepalive.

              AMQP 0-9-1 and STOMP have <a href="/heartbeats.html">Heartbeats</a> which partially
              undo its effect, namely that it can take minutes to detect an unresponsive peer,
              e.g. in case of a hardware or power failure.

              When enabling TCP keepalive, we recommend setting heartbeat timeout to 8-20 seconds.
            </dd>

            <dt><code>net.ipv4.conf.default.rp_filter</code></dt>
            <dd>
              Enabled reverse path filtering. If <a href="http://en.wikipedia.org/wiki/IP_address_spoofing">IP address spoofing</a>
              is not a concern for your system, disable it.
            </dd>
          </dl>


          Note that default values for these vary between Linux kernel releases and distributions.
          Using a recent kernel (3.9 or later) is recommended.
        </p>
      </doc:subsection>

      <doc:subsection name="os-tuning-important-how-to-configure">
        <p>
          Kernel parameter tuning differs from OS to OS. This guide focuses on Linux.
          To configure a kernel parameter interactively, use <code>sysctl -w</code> (requires superuser
          privileges), for example:

<pre class="code">
sysctl -w fs.file-max 200000
</pre>

          To make the changes permanent (stick between reboots), they need to be added to
          <code>/etc/sysctl.conf</code>. See <a href="http://man7.org/linux/man-pages/man8/sysctl.8.html">sysctl(8)</a>
          and <a href="http://man7.org/linux/man-pages/man5/sysctl.conf.5.html">sysctl.conf(5)</a>
          for more details.
        </p>
      </doc:subsection>

      <doc:subsection name="os-tuning-outro">
        <p>
          TCP stack tuning is a broad topic that is covered in much detail elsewhere:

          <ul>
            <li><a href="http://www.psc.edu/index.php/networking/641-tcp-tune">Enabling High Performance Data Transfers</a></li>
            <li><a href="https://fasterdata.es.net/network-tuning/">Network Tuning Guide</a></li>
          </ul>
        </p>
      </doc:subsection>
    </doc:section>

    <doc:section name="socket-gen-tcp-options">
      <doc:heading>TCP Socket Options</doc:heading>

      <doc:subsection name="socket-gen-tcp-options-common">
        <doc:heading>Common Options</doc:heading>
        <dl>
          <dt><code>tcp_listen_options.nodelay</code></dt>
          <dd>
            When set to <code>true</code>, disables
            <a href="http://en.wikipedia.org/wiki/Nagle's_algorithm">Nagle's algorithm</a>.
            Default is true. Highly recommended for most users.
          </dd>
          <dt><code>tcp_listen_options.sndbuf</code></dt>
          <dd>
            See TCP buffers discussion earlier in this guide. Default value is
            automatically tuned by the OS, typically in the 88 KiB to 128 KiB range on
            modern Linux versions. Increasing buffer size improves consumer throughput
            and RAM use for every connection. Decreasing has the opposite effect.
          </dd>
          <dt><code>tcp_listen_options.recbuf</code></dt>
          <dd>
            See TCP buffers discussion earlier in this guide. Default value effects
            are similar to that of <code>rabbit.tcp_listen_options.sndbuf</code> but
            for publishers and protocol operations in general.
          </dd>
          <dt><code>tcp_listen_options.backlog</code></dt>
          <dd>
            Maximum size of the unaccepted TCP connections queue. When this size
            is reached, new connections will be rejected. Set to 4096 or higher for
            environments with thousands of concurrent connections and possible bulk client
            reconnections.
          </dd>
          <dt><code>tcp_listen_options.keepalive</code></dt>
          <dd>
            When set to <code>true</code>, enables TCP keepalives (see above).
            Default is <code>false</code>. Makes sense for environments where
            connections can go idle for a long time (at least 10 minutes),
            although using <a href="/heartbeats.html">heartbeats</a> is still recommended over
            this option.
          </dd>
        </dl>

      </doc:subsection>

      <doc:subsection name="socket-gen-tcp-options-defaults">
        <doc:heading>Defaults</doc:heading>

        <p>
          Below is the default TCP socket option configuration used by RabbitMQ:
<<<<<<< HEAD

          <ul>
            <li>TCP connection backlog is limited to 128 connections</li>
            <li>Nagle's algorithm is disabled</li>
            <li>Server socket lingering is enabled with the timeout of 0</li>
          </ul>
=======
<pre class="code">
[
  {rabbit, [
    {tcp_listen_options, [{backlog,       128},
                          {nodelay,       true},
                          {linger,        {true, 0}},
                          {exit_on_close,  false}]
  ]}
].
</pre>
>>>>>>> 82a9043e
        </p>
      </doc:subsection>
    </doc:section>

    <doc:section name="heartbeats">
      <doc:heading>Heartbeats</doc:heading>

      <p>
        Some protocols supported by RabbitMQ, including AMQP 0-9-1, support <em>heartbeats</em>, a way to detect dead
        TCP peers quicker. Please refer to the <a href="/heartbeats.html">Heartbeats guide</a>
        for more information.
      </p>
    </doc:section>

    <doc:section name="nettick">
      <doc:heading>Net Tick Time</doc:heading>

      <p>
        <a href="/heartbeats.html">Heartbeats</a> are used to detect peer or connection failure
        between clients and RabbitMQ nodes. <a href="/net_ticktime.html">net_ticktime</a> serves
        the same purpose but for cluster node communication. Values lower than 5 (seconds)
        may result in false positive and are not recommended.
      </p>
    </doc:section>

    <doc:section name="nettick">
      <doc:heading>Connection Handshake Timeout</doc:heading>

      <p>
        RabbitMQ has a timeout for connection handshake, 10 seconds by
        default. When clients run in heavily constrained environments,
        it may be necessary to increase the timeout. This can be done via
        the <code>rabbit.handshake_timeout</code> (in milliseconds):
<pre class="code">
    handshake_timeout = 20000
</pre>

Using the classic config format:

<pre class="code">
[
  {rabbit, [
    %% 20 seconds
    {handshake_timeout, 20000}
  ]}
].
</pre>

        It should be pointed out that this is only necessary with very constrained
        clients and networks. Handshake timeouts in other circumstances indicate
        a problem elsewhere.
      </p>

      <doc:subsection name="tls-handshake">
        <doc:heading>TLS/SSL Handshake</doc:heading>

        <p>
          If TLS/SSL is enabled, it may necessary to increase also the TLS/SSL
          handshake timeout. This can be done via
          the <code>rabbit.ssl_handshake_timeout</code> (in milliseconds):

<pre class="code">
    ssl_handshake_timeout = 10000
</pre>

Using the classic config format:

<pre class="code">
[
  {rabbit, [
    %% 10 seconds
    {ssl_handshake_timeout, 10000}
  ]}
].
</pre>
        </p>
      </doc:subsection>
    </doc:section>

    <doc:section name="dns">
      <doc:heading>Hostname Resolution and DNS</doc:heading>

      <p>
        In many cases, RabbitMQ relies on the Erlang runtime for inter-node communication (including
        tools such as <code>rabbitmqctl</code>, <code>rabbitmq-plugins</code>, etc). Client libraries
        also perform hostname resolution when connecting to RabbitMQ nodes. This section briefly
        covers most common issues associated with that.
      </p>


      <doc:subsection name="dns-resolution-by-clients">
        <doc:heading>Performed by Client Libraries</doc:heading>

        <p>
          If a client library is configured to connect to a hostname, it performs
          hostname resolution. Depending on DNS and local resolver (<code>/etc/hosts</code>
          and similar) configuration, this can take some time. Incorrect configuration
          may lead to resolution timeouts, e.g. when trying to resolve a local hostname
          such as <code>my-dev-machine</code>, over DNS. As a result, client connections
          can take a long time (from tens of seconds to a few minutes).
        </p>
      </doc:subsection>

      <doc:subsection name="dns-resolution-by-nodes">
        <doc:heading>Short and Fully-qualified RabbitMQ Node Names</doc:heading>

        <p>
          RabbitMQ relies on the Erlang runtime for inter-node
          communication. Erlang nodes include a hostname, either short
          (<code>rmq1</code>) or fully-qualified
          (<code>rmq1.dev.megacorp.local</code>). Mixing short and
          fully-qualified hostnames is not allowed by the
          runtime. Every node in a cluster must be able to resolve
          every other node's hostname, short or fully-qualified.

          By default RabbitMQ will use short hostnames. Set the
          <code>RABBITMQ_USE_LONGNAME</code> environment variable to
          make RabbitMQ nodes use fully-qualified names,
          e.g. <code>rmq1.dev.megacorp.local</code>.
        </p>
      </doc:subsection>

      <doc:subsection name="dns-reverse-dns-lookups">
        <doc:heading>Reverse DNS Lookups</doc:heading>

        <p>
          If the <code>rabbit.reverse_dns_lookups</code> configuration option is set to <code>true</code>,
          RabbitMQ will perform reverse DNS lookups for client IP addresses and list hostnames
          in connection information (e.g. in the <a href="/management.html">Management UI</a>).
        </p>
      </doc:subsection>
    </doc:section>
  </body>
</html><|MERGE_RESOLUTION|>--- conflicted
+++ resolved
@@ -263,6 +263,8 @@
 <pre class="code">
 tcp_listen_options.backlog = 128
 tcp_listen_options.nodelay = true
+tcp_listen_options.linger.on      = true
+tcp_listen_options.linger.timeout = 0
 tcp_listen_options.sndbuf = 196608
 tcp_listen_options.recbuf = 196608
 </pre>
@@ -405,6 +407,8 @@
 <pre class="code">
 tcp_lsiten_options.backlog = 128
 tcp_lsiten_options.nodelay = true
+tcp_listen_options.linger.on      = true
+tcp_listen_options.linger.timeout = 0
 tcp_lsiten_options.sndbuf  = 32768
 tcp_lsiten_options.recbuf  = 32768
 </pre>
@@ -509,7 +513,7 @@
     {tcp_listen_options, [
                           {backlog,       4096},
                           {nodelay,       true},
-                          {linger,        {true,0}},
+                          {linger,        {true, 0}},
                           {exit_on_close, false}
                          ]}
   ]}
@@ -551,7 +555,7 @@
     {tcp_listen_options, [
                           {backlog,       4096},
                           {nodelay,       true},
-                          {linger,        {true,0}},
+                          {linger,        {true, 0}},
                           {exit_on_close, false}
                          ]}
   ]}
@@ -730,25 +734,12 @@
 
         <p>
           Below is the default TCP socket option configuration used by RabbitMQ:
-<<<<<<< HEAD
 
           <ul>
             <li>TCP connection backlog is limited to 128 connections</li>
             <li>Nagle's algorithm is disabled</li>
             <li>Server socket lingering is enabled with the timeout of 0</li>
           </ul>
-=======
-<pre class="code">
-[
-  {rabbit, [
-    {tcp_listen_options, [{backlog,       128},
-                          {nodelay,       true},
-                          {linger,        {true, 0}},
-                          {exit_on_close,  false}]
-  ]}
-].
-</pre>
->>>>>>> 82a9043e
         </p>
       </doc:subsection>
     </doc:section>
