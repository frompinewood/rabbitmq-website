--- conflicted
+++ resolved
@@ -87,29 +87,37 @@
         required to be free on the database partition (see the description of
         <a href="/relocate.html">file locations</a> for the default database location).
         This configuration file sets the disk free space limit to 1GB:
-<<<<<<< HEAD
-        <pre class="sourcecode">disk_free_limit.absolute = 1000000000</pre>
+
+<pre class="sourcecode init">
+disk_free_limit.absolute = 1000000000
+</pre>
+
         Or you can use memory units (KB, MB GB etc.) like this:
-        <pre class="sourcecode">disk_free_limit.absolute = 1GB</pre>
+
+<pre class="sourcecode">
+disk_free_limit.absolute = 1GB
+</pre>
+
         Or, using the <a href="/configure.html#erlang-term-config-file">classic config format</a>:
-        <pre class="sourcecode">[{rabbit, [{disk_free_limit, 1000000000}]}].</pre>
+
+<pre class="sourcecode erlang">
+[{rabbit, [{disk_free_limit, 1000000000}]}].
+</pre>
       </p>
       <p>
         It is also possible to set a free space limit relative to the RAM in the machine.
         This configuration file sets the disk free space limit to the same
         as the amount of RAM on the machine:
-        <pre class="sourcecode">disk_free_limit.relative = 1.0</pre>
+
+<pre class="sourcecode init">
+disk_free_limit.relative = 1.0
+</pre>
+        
         Or, using the <a href="/configure.html#erlang-term-config-file">classic config format</a>:
-        <pre class="sourcecode">[{rabbit, [{disk_free_limit, {mem_relative, 1.0}}]}].</pre>
-=======
-        <pre class="sourcecode erlang">[{rabbit, [{disk_free_limit, 1000000000}]}].</pre>
-        Or you can use memory units (kB, kiB, MB, MiB, GB, GiB etc.) like this:
-        <pre class="sourcecode erlang">[{rabbit, [{disk_free_limit, "1GB"}]}].</pre>
-        It is also possible to set a free space limit relative to the RAM in the machine.
-        This configuration file sets the disk free space limit to the same
-        as the amount of RAM on the machine:
-        <pre class="sourcecode erlang">[{rabbit, [{disk_free_limit, {mem_relative, 1.0}}]}].</pre>
->>>>>>> e8d97cbb
+
+<pre class="sourcecode erlang">
+[{rabbit, [{disk_free_limit, {mem_relative, 1.0}}]}].
+</pre>
       </p>
       <p>
         The limit can be changed while the broker is running
