--- conflicted
+++ resolved
@@ -113,11 +113,7 @@
           <code>PerfTest</code> benchmarking framework. You can provide
           benchmark specs, and the tool will take care of running the benchmark,
           collecting results and displaying them in an HTML page. Learn more
-<<<<<<< HEAD
-          <a href="https://github.com/rabbitmq/rabbitmq-perf-test/blob/master/html/README.md">here</a>
-=======
-          <a href="https://github.com/rabbitmq/rabbitmq-perf-test/blob/master/HTML_PERFORMANCE_TOOLS.md">here</a>
->>>>>>> cae553f5
+          <a href="https://github.com/rabbitmq/rabbitmq-perf-test/blob/master/html/README.md">here</a>.
         </p>
       </doc:subsection>
 
