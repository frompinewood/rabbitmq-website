<!--
Copyright (c) 2005-2024 Broadcom. All Rights Reserved. The term "Broadcom" refers to Broadcom Inc. and/or its subsidiaries.

All rights reserved. This program and the accompanying materials
are made available under the terms of the under the Apache License,
Version 2.0 (the "License”); you may not use this file except in compliance
with the License. You may obtain a copy of the License at

https://www.apache.org/licenses/LICENSE-2.0

Unless required by applicable law or agreed to in writing, software
distributed under the License is distributed on an "AS IS" BASIS,
WITHOUT WARRANTIES OR CONDITIONS OF ANY KIND, either express or implied.
See the License for the specific language governing permissions and
limitations under the License.
-->

# MQTT Plugin NOSYNTAX

## <a id="overview" class="anchor" href="#overview">Overview</a>

RabbitMQ supports MQTT versions
[3.1](https://public.dhe.ibm.com/software/dw/webservices/ws-mqtt/mqtt-v3r1.html),
[3.1.1](https://docs.oasis-open.org/mqtt/mqtt/v3.1.1/os/mqtt-v3.1.1-os.html), and
[5.0](https://docs.oasis-open.org/mqtt/mqtt/v5.0/os/mqtt-v5.0-os.html)
via a plugin that ships in the core distribution.

This guide covers the following topics:

 * [How to enable the plugin](#enabling-plugin)
 * [Supported MQTT features](#features) and [limitations](#limitations)
 * [MQTT plugin implementation overview](#implementation)
 * When (not) to use [quorum queues](#quorum-queues)
 * [MQTT QoS 0 queue type](#qos0-queue-type)
 * [Users and authentication](#authentication) and [remote connections](#local-vs-remote)
 * [Key configurable settings](#config) of the plugin
 * [TLS support](#tls)
 * [Virtual hosts](#virtual-hosts)
 * [Metrics](#metrics)
 * [Performance and scalability check list](#scalability)
 * [Proxy protocol](#proxy-protocol)
 * [Sparkplug support](#sparkplug-support)

## <a id="enabling-plugin" class="anchor" href="#enabling-plugin">Enabling the Plugin</a>

The MQTT plugin is included in the RabbitMQ distribution. Before clients can successfully
connect, it must be enabled on all cluster nodes using [rabbitmq-plugins](rabbitmq-plugins.8.html):

<pre class="lang-bash">
rabbitmq-plugins enable rabbitmq_mqtt
</pre>

## <a id="features" class="anchor" href="#features"> Supported MQTT features</a>

RabbitMQ supports most MQTT 5.0 features including the following:

* [QoS 0 (at most once)](https://docs.oasis-open.org/mqtt/mqtt/v5.0/os/mqtt-v5.0-os.html#_Toc3901235) and [QoS 1 (at least once)](https://docs.oasis-open.org/mqtt/mqtt/v5.0/os/mqtt-v5.0-os.html#_Toc3901236) publish & subscribe
* TLS, OAuth 2.0
* [Clean](https://docs.oasis-open.org/mqtt/mqtt/v5.0/os/mqtt-v5.0-os.html#_Toc3901039) and non-clean sessions
* [Message Expiry Interval](https://docs.oasis-open.org/mqtt/mqtt/v5.0/os/mqtt-v5.0-os.html#_Toc3901112)
* [Subscription Identifier](https://docs.oasis-open.org/mqtt/mqtt/v5.0/os/mqtt-v5.0-os.html#_Toc3901166) and [Subscription Options](https://docs.oasis-open.org/mqtt/mqtt/v5.0/os/mqtt-v5.0-os.html#_Toc3901169)
* [Will messages](https://docs.oasis-open.org/mqtt/mqtt/v5.0/os/mqtt-v5.0-os.html#_Toc3901040) including [Will Delay Interval](https://docs.oasis-open.org/mqtt/mqtt/v5.0/os/mqtt-v5.0-os.html#_Toc3901062)
* [Request / Response](https://docs.oasis-open.org/mqtt/mqtt/v5.0/os/mqtt-v5.0-os.html#_Toc3901253) including interoperability with other protocols such as AMQP 0.9.1 and AMQP 1.0
* [Topic Alias](https://docs.oasis-open.org/mqtt/mqtt/v5.0/os/mqtt-v5.0-os.html#_Toc3901113)
* [Retained](https://docs.oasis-open.org/mqtt/mqtt/v5.0/os/mqtt-v5.0-os.html#_Toc3901104) messages with the limitations described in section [Retained Messages and Stores](#retained)
* [MQTT over a WebSocket](https://docs.oasis-open.org/mqtt/mqtt/v5.0/os/mqtt-v5.0-os.html#_Toc3901285) via the [RabbitMQ Web MQTT Plugin](web-mqtt.html)

The [MQTT 5.0 blog post](https://blog.rabbitmq.com/posts/2023/07/mqtt5) provides a complete list of supported MQTT 5.0 features including their usage and implementation details.

MQTT clients can interoperate with other protocols.
For example, MQTT publishers can send messages to AMQP 0.9.1 or AMQP 1.0 consumers if these consumers consume from a queue
that is bound to the MQTT [topic exchange](tutorials/amqp-concepts.html#exchange-topic) (configured via `mqtt.exchange` and defaulting to `amq.topic`).
Likewise an AMQP 0.9.1, AMQP 1.0, or STOMP publisher can send messages to an MQTT subscriber if the publisher publishes to the MQTT topic exchange.

## <a id="limitations" class="anchor" href="#limitations">Limitations</a>

The following MQTT features are unsupported:

* [QoS 2 (exactly once)](https://docs.oasis-open.org/mqtt/mqtt/v5.0/os/mqtt-v5.0-os.html#_Toc3901237)
* [Shared subscriptions](https://docs.oasis-open.org/mqtt/mqtt/v5.0/os/mqtt-v5.0-os.html#_Toc3901250)
* A [Will Message](https://docs.oasis-open.org/mqtt/mqtt/v5.0/os/mqtt-v5.0-os.html#_Toc3901040) that is both [delayed](https://docs.oasis-open.org/mqtt/mqtt/v5.0/os/mqtt-v5.0-os.html#_Toc3901062) and [retained](https://docs.oasis-open.org/mqtt/mqtt/v5.0/os/mqtt-v5.0-os.html#_Toc3901042) is not retained.

The following MQTT features are supported with limitations:

* Retained messages are stored and queried only node local. See [Retained Messages and Stores](#retained).
* Overlapping subscriptions with different QoS levels can result in duplicate messages being delivered.
Applications need to account for this.
For example when the same MQTT client creates a QoS 0 subscription for topic filter `/sports/football/epl/#` and a QoS 1 subscription for topic filter `/sports/football/#`,
it will be delivered duplicate messages.

## <a id="implementation" class="anchor" href="#implementation">How the MQTT plugin works</a>

RabbitMQ MQTT plugin targets MQTT 3.1, 3.1.1, and 5.0 supporting a broad range
of MQTT clients. It also makes it possible for MQTT clients to interoperate
with [AMQP 0-9-1, AMQP 1.0, and STOMP](https://www.rabbitmq.com/protocols.html) clients.
There is also support for multi-tenancy.

### Mapping MQTT to the AMQP 0.9.1 model

RabbitMQ core implements the AMQP 0.9.1 protocol.
The plugin builds on top of the AMQP 0.9.1 entities: [exchanges](tutorials/amqp-concepts.html#exchanges), [queues](queues.html), and bindings.
Messages published to MQTT topics are routed by an AMQP 0.9.1 topic exchange.
MQTT subscribers consume from queues bound to the topic exchange.

The MQTT plugin creates a dedicated queue per MQTT subscriber. To be more precise, there could be 0, 1, or 2 queues per MQTT session:

* There are 0 queues for an MQTT session if the MQTT client never sends a [SUBSCRIBE](https://docs.oasis-open.org/mqtt/mqtt/v5.0/os/mqtt-v5.0-os.html#_Toc3901161) packet. The MQTT client is only publishing messages.
* There is 1 queue for an MQTT session if the MQTT client creates one or multiple subscriptions with the same QoS level.
* There are 2 queues for an MQTT session if the MQTT client creates subscriptions with both QoS levels: QoS 0 and QoS 1.

When listing queues you will observe the queue naming pattern `mqtt-subscription-<MQTT client ID>qos[0|1]` where `<MQTT client ID>` is the MQTT [client identifier](https://docs.oasis-open.org/mqtt/mqtt/v5.0/os/mqtt-v5.0-os.html#_Toc3901059) and `[0|1]` is either `0` for a QoS 0 subscription or `1` for a QoS 1 subscription.
Having a separate queue per MQTT subscriber allows every MQTT subscriber to receive its own copy of the application message.

The plugin creates queues transparently for MQTT subscribing clients.
The MQTT specification does not define the concept of queues and MQTT clients are not aware that these queues exist.
A queue is an implementation detail of how RabbitMQ implements the MQTT protocol.

### Queue Types

An MQTT client can publish a message to any queue type.
For that to work, a [classic queue](classic-queues.html), [quorum queue](quorum-queues.html), or [stream](streams.html) must be bound to the topic exchange with a binding key matching the topic of the [PUBLISH](https://docs.oasis-open.org/mqtt/mqtt/v5.0/os/mqtt-v5.0-os.html#_Toc3901100) packet.

The MQTT plugin creates a classic queue, quorum queue, or [MQTT QoS 0 queue](#qos0-queue-type) per MQTT subscriber.
By default, the plugin creates a classic queue.

The plugin can be configured to create quorum queues (instead of classic queues) for subscribers whose MQTT session lasts longer than their MQTT network connection.
This is explained in section [Quorum Queues](#quorum-queues).

If [feature flag](feature-flags.html) `rabbit_mqtt_qos0_queue` is enabled, the plugin creates an MQTT QoS 0 queue for QoS 0 subscribers whose MQTT session last as long as their MQTT network connection.
This is explained in section [MQTT QoS 0 queue type](#qos0-queue-type).

### [Queue Properties](queues.html#properties) and [Arguments](queues.html#optional-arguments)

Since RabbitMQ 3.12 all queues created by the MQTT plugin

* are [durable](queues.html#durability), i.e. queue metadata is stored on disk.
* are [exclusive](queues.html#exclusive-queues) if the MQTT session lasts as long as the MQTT network connection.
In that case, RabbitMQ will delete all state for the MQTT client - including its queue - when the network connection (and session) ends.
Only the subscribing MQTT client can consume from its queue.
* are not `auto-delete`. For example, if an MQTT client subscribes to a topic and subsequently unsubscribes, the queue will not be deleted.
However, the queue will be deleted when the MQTT session ends.
* have a [Queue TTL](ttl.html#queue-ttl) set (queue argument `x-expires`) if the MQTT session expires eventually (i.e. session expiry is not disabled by the RabbitMQ operator, see below) and outlasts the MQTT network connection.
The Queue TTL (in milliseconds) is determined by the minimum of the [Session Expiry Interval](https://docs.oasis-open.org/mqtt/mqtt/v5.0/os/mqtt-v5.0-os.html#_Toc3901048) (in seconds) requested by the MQTT client in the [CONNECT](https://docs.oasis-open.org/mqtt/mqtt/v5.0/os/mqtt-v5.0-os.html#_Toc3901033) packet and the server side configured `mqtt.max_session_expiry_interval_seconds`.

The default value for `mqtt.max_session_expiry_interval_seconds` is 86400 (1 day).
A RabbitMQ operator can force all MQTT sessions to end as soon as their network connections end by setting this parameter to `0`.

A RabbitMQ operator can allow MQTT sessions to last forever by setting this parameter to `infinity`.
This carries a risk: short-lived clients that don't use clean sessions can leave queues and messages behind, which will consume resources and require manual cleanup.

RabbitMQ deletes any state for the MQTT client when the MQTT session ends.
This state includes the client's queue(s) including QoS 0 and QoS 1 messages and the queue bindings (i.e. the client's subscriptions).

### Topic level separator and wildcards

The MQTT protocol specification defines slash ("/") as [topic level separator](https://docs.oasis-open.org/mqtt/mqtt/v5.0/os/mqtt-v5.0-os.html#_Toc3901243) whereas
AMQP 0-9-1 defines a dot (".") as topic level separator. This plugin translates patterns under the hood
to bridge the two.

For example, MQTT topic `cities/london` becomes AMQP 0.9.1 topic `cities.london` and vice versa.
Therefore, when an MQTT client publishes a message with topic `cities/london`, if an AMQP 0.9.1 client wants to receive that message, it should create a binding from its queue
to the topic exchange with binding key `cities.london`.

Vice versa, when an AMQP 0.9.1 client publishes a message with topic `cities.london`, if an MQTT client wants to receive that message, it should create an MQTT subscription with topic filter `cities/london`.

This has one important limitation: MQTT topics that have dots in them won't work as expected and are to be avoided, the same goes for AMQP 0-9-1 routing and binding keys that contains slashes.

Furthermore, MQTT defines the plus sign ("+") as [single-level wildcard](https://docs.oasis-open.org/mqtt/mqtt/v5.0/os/mqtt-v5.0-os.html#_Toc3901245) whereas AMQP 0.9.1
defines the asterisk sign ("*") to match a single word:

| MQTT | AMQP 0.9.1 | Description |
|---|---|---|
| / (slash) | . (dot) | topic level separator |
| + (plus) | * (asterisk) | single-level wildcard (match a single word) |
| # (hash) | # (hash) | multi-level wildcard (match zero or more words) |

## <a id="quorum-queues" class="anchor" href="#quorum-queues">Using Quorum Queues</a>

Using the `mqtt.durable_queue_type` option, it is possible to opt in to use [quorum queues](quorum-queues.html) for subscribers whose MQTT session lasts longer than their MQTT network connection.

**This value must only be enabled for new clusters** before any clients declare durable subscriptions.
Since a queue type cannot be changed after declaration, if the value of this setting is changed for an existing cluster, clients with an existing durable state would run into a queue type mismatch error and **fail to subscribe**.

Below is a [rabbitmq.conf](configure.html#config-file) example that opts in to use quorum queues:

<pre class="lang-ini">
# must ONLY be enabled for new clusters before any clients declare durable subscriptions
mqtt.durable_queue_type = quorum
</pre>

Currently, this setting applies to **all** MQTT clients that:

1. subscribe with QoS 1, and
2. connected with a [Session Expiry Interval](https://docs.oasis-open.org/mqtt/mqtt/v5.0/os/mqtt-v5.0-os.html#_Toc3901048) greater than 0 (MQTT 5.0) or set CleanSession to 0 (MQTT 3.1.1)

The second condition means that the MQTT session outlasts the MQTT network connection.

While quorum queues are designed for data safety and predictable efficient recovery
from replica failures, they also have downsides. A quorum queue by definition requires
at least three replicas in the cluster. Therefore quorum queues take longer to declare
and delete, and are not a good fit for environments with [high client connection churn](networking.html#dealing-with-high-connection-) or
environments with many (hundreds of thousands) subscribers.

Quorum queues are a great fit for a few (hundreds) longer lived clients that actually care a great deal about data safety.

## <a id="qos0-queue-type" class="anchor" href="#qos0-queue-type">MQTT QoS 0 queue type</a>

The MQTT plugin creates an MQTT QoS 0 queue if the following three conditions are met:

1. [Feature flag](feature-flags.html) `rabbit_mqtt_qos0_queue` is enabled.
2. The MQTT client subscribes with QoS 0.
3. The MQTT 5.0 client connects with a [Session Expiry Interval](https://docs.oasis-open.org/mqtt/mqtt/v5.0/os/mqtt-v5.0-os.html#_Toc3901048) of 0, or the MQTT 3.1.1 client connects with CleanSession set to 1.

The third condition means that the MQTT session lasts only as long as the network connection.

The MQTT QoS 0 queue type can be thought of as a “pseudo” or “virtual” queue:
It is very different from the other queue types (classic queues, quorum queues, and streams) in the sense that this new queue type is neither a separate Erlang process nor does it store messages on disk.
Instead, this queue type is a subset of the Erlang process mailbox.
MQTT messages are directly sent to the MQTT connection process of the subscribing client.
In other words, MQTT messages are sent to any “online” MQTT subscribers.

It is more accurate to think of the queue being "skipped".
The fact that sending messages directly to the MQTT connection process is implemented as a queue type is to simplify routing of messages and protocol interoperability,
such that messages can not only be sent from the MQTT publishing connection process, but also from an AMQP 0.9.1 [channel](channels.html) process.
The latter enables sending messages from an AMQP 0.9.1, AMQP 1.0 or STOMP client directly to the MQTT subscriber connection process skipping a dedicated queue process.

The benefits of using the MQTT QoS 0 queues type are:

1. Support for larger fanouts, e.g. sending a message from the "cloud" (RabbitMQ) to all devices (MQTT clients).
1. Lower memory usage
1. Lower publisher confirm latency
1. Lower end-to-end latency

Because the MQTT QoS 0 queue type has no flow control, MQTT messages might arrive faster in the MQTT connection process mailbox than being delivered from the MQTT connection process to the MQTT subscribing client.
This can happen when the network connection between MQTT subscribing client and RabbitMQ is poor or in a large fan-in scenario where many publishers overload a single MQTT subscribing client.

### Overload protection

To protect against high memory usage due to MQTT QoS 0 messages piling up in the MQTT connection process mailbox, RabbitMQ intentionally drops QoS 0 messages from the MQTT QoS 0 queue if both conditions are true:

1. the number of messages in the MQTT connection process mailbox exceeds the configured `mqtt.mailbox_soft_limit` (defaults to 200), and
1. the socket sending to the MQTT client is busy (not sending fast enough due to TCP backpressure).

Note that there can be other messages in the process mailbox (e.g. applications messages sent from the MQTT subscribing client to RabbitMQ or confirmations from another queue type to the MQTT connection process) which are obviously not dropped.
However, these other messages also contribute to the `mqtt.mailbox_soft_limit`.

Setting `mqtt.mailbox_soft_limit` to 0 disables the overload protection mechanism meaning QoS 0 messages are never dropped intentionally by RabbitMQ.
Setting `mqtt.mailbox_soft_limit` to a very high value decreases the likelihood of intentionally dropping QoS 0 messages while increasing the risk of causing a cluster wide memory alarm
(especially if the message payloads are large or if there are many overloaded queues of type `rabbit_mqtt_qos0_queue`).

The `mqtt.mailbox_soft_limit` can be thought of a [queue length limit](maxlength.html) (although not precisely because, as mentioned previously, the Erlang process mailbox can contain other messages than MQTT application messages).
This is why the configuration key `mqtt.mailbox_soft_limit` contains the word `soft`.
The described overload protection mechanism corresponds roughly to [overflow behaviour](maxlength.html#overflow-behaviour) `drop-head` that exists in classic queues and quorum queues.

The following Prometheus metric reported by a given RabbitMQ node shows how many QoS 0 messages were dropped in total across all queues of type `rabbit_mqtt_qos0_queue` during the lifetime of that node:
<pre class="lang-bash">
rabbitmq_global_messages_dead_lettered_maxlen_total{queue_type="rabbit_mqtt_qos0_queue",dead_letter_strategy="disabled"} 0
</pre>

The [Native MQTT](https://blog.rabbitmq.com/posts/2023/03/native-mqtt/#new-mqtt-qos-0-queue-type) blog post describes the MQTT QoS 0 queue type in more detail.

## <a id="authentication" class="anchor" href="#authentication">Users and Authentication</a>
MQTT clients will be able to connect provided that they have a set of credentials for an existing user with the appropriate permissions.

For an MQTT connection to succeed, it must successfully authenticate and the user must
have the [appropriate permissions](./access-control.html) to the virtual host used by the
plugin (see below).

MQTT clients can (and usually do) specify a set of credentials when they connect. The credentials
can be a username and password pair, or a x.509 certificate (see below).

The plugin supports anonymous authentication but its use is highly discouraged and it is a subject
to certain limitations (listed below) enforced for a reasonable level of security
by default.

Users and their permissions can be managed using [rabbitmqctl](./cli.html), [management UI](./management.html)
or [HTTP API](management.html#http-api).

For example, the following commands create a new user for MQTT connections with full access
to the default [virtual host](./vhosts.html) used by this plugin:

<pre class="lang-bash">
# username and password are both "mqtt-test"
rabbitmqctl add_user mqtt-test mqtt-test
rabbitmqctl set_permissions -p / mqtt-test ".*" ".*" ".*"
rabbitmqctl set_user_tags mqtt-test management
</pre>

Note that colons may not appear in usernames.

### <a id="local-vs-remote" class="anchor" href="#local-vs-remote">Local vs. Remote Client Connections</a>

When an MQTT client provides no login credentials, the plugin uses the
`guest` account by default which will not allow non-`localhost`
connections. When connecting from a remote host, here are the options
that make sure remote clients can successfully connect:

 * Create one or more new user(s), grant them full permissions to the virtual host used by the MQTT plugin and make clients
   that connect from remote hosts use those credentials. This is the recommended option.
 * Set `default_user` and `default_pass` via [plugin configuration](#config) to a non-`guest` user who has the
[appropriate permissions](./access-control.html).


### <a id="anonymous-connections" class="anchor" href="#anonymous-connections">Anonymous Connections</a>

MQTT supports optional authentication (clients may provide no credentials) but RabbitMQ
does not. Therefore a default set of credentials is used for anonymous connections.

The `mqtt.default_user` and `mqtt.default_pass` configuration keys are used to specify
the credentials:

<pre class="lang-ini">
mqtt.default_user = some-user
mqtt.default_pass = s3kRe7
</pre>

It is possible to disable anonymous connections:

<pre class="lang-ini">
mqtt.allow_anonymous = false
</pre>

If the `mqtt.allow_anonymous` key is set to `false` then clients **must** provide credentials.

The use of anonymous connections is highly discouraged and it is a subject
to certain limitations (see above) enforced for a reasonable level of security
by default.

## <a id="config" class="anchor" href="#config">Plugin Configuration</a>

Here is a sample [configuration](./configure.html#config-file) that demonstrates a number of MQTT plugin settings:

<pre class="lang-ini">
mqtt.listeners.tcp.default = 1883
## Default MQTT with TLS port is 8883
# mqtt.listeners.ssl.default = 8883

# anonymous connections, if allowed, will use the default
# credentials specified here
mqtt.allow_anonymous  = true
mqtt.default_user     = guest
mqtt.default_pass     = guest

mqtt.vhost            = /
mqtt.exchange         = amq.topic
mqtt.prefetch         = 10
# 24 hours by default
mqtt.max_session_expiry_interval_seconds = 86400
</pre>

### <a id="tcp-listeners" class="anchor" href="#tcp-listeners">TCP Listeners</a>

When no configuration is specified the MQTT plugin will listen on
all interfaces on port 1883 and have a default user login/passcode
of `guest`/`guest`.

To change the listener port, edit your
[Configuration file](./configure.html#configuration-files),
to contain a `tcp_listeners` variable for the `rabbitmq_mqtt` application.

For example, a minimalistic configuration file which changes the listener
port to 12345 would look like:

<pre class="lang-ini">
mqtt.listeners.tcp.1 = 12345
</pre>

while one which changes the listener to listen only on localhost (for
both IPv4 and IPv6) would look like:

<pre class="lang-ini">
mqtt.listeners.tcp.1 = 127.0.0.1:1883
mqtt.listeners.tcp.2 = ::1:1883
</pre>

### <a id="listener-opts" class="anchor" href="#listener-opts">TCP Listener Options</a>

The plugin supports TCP listener option configuration.

The settings use a common prefix, `mqtt.tcp_listen_options`, and control
things such as TCP buffer sizes, inbound TCP connection queue length, whether [TCP keepalives](./heartbeats.html#tcp-keepalives)
are enabled and so on. See the [Networking guide](networking.html) for details.

<pre class="lang-ini">
mqtt.listeners.tcp.1 = 127.0.0.1:1883
mqtt.listeners.tcp.2 = ::1:1883

mqtt.tcp_listen_options.backlog = 4096
mqtt.tcp_listen_options.buffer  = 131072
mqtt.tcp_listen_options.recbuf  = 131072
mqtt.tcp_listen_options.sndbuf  = 131072

mqtt.tcp_listen_options.keepalive = true
mqtt.tcp_listen_options.nodelay   = true

mqtt.tcp_listen_options.exit_on_close = true
mqtt.tcp_listen_options.send_timeout  = 120
</pre>

### <a id="tls" class="anchor" href="#tls">TLS Support</a>

To use TLS for MQTT connections, [TLS must be configured](./ssl.html) in the broker. To enable
TLS-enabled MQTT connections, add a TLS listener for MQTT using the `mqtt.listeners.ssl.*` configuration keys.

The plugin will use core RabbitMQ server
certificates and key (just like AMQP 0-9-1 and AMQP 1.0 listeners do):

<pre class="lang-ini">
ssl_options.cacertfile = /path/to/ca_certificate.pem
ssl_options.certfile   = /path/to/server_certificate.pem
ssl_options.keyfile    = /path/to/server_key.pem
ssl_options.verify     = verify_peer
ssl_options.fail_if_no_peer_cert  = true

# default TLS-enabled port for MQTT connections
mqtt.listeners.ssl.default = 8883
mqtt.listeners.tcp.default = 1883
</pre>

Note that RabbitMQ rejects SSLv3 connections by default because that protocol
is known to be compromised.

See the [TLS configuration guide](https://www.rabbitmq.com/ssl.html) for details.

### <a id="virtual-hosts" class="anchor" href="#virtual-hosts"> Virtual Hosts</a>

RabbitMQ is a multi-tenant system at the core and every connection belongs
to a virtual host. Some messaging protocols have the concept of vhosts,
others don't. MQTT falls into the latter category. Therefore the MQTT plugin
needs to provide a way to map connections to vhosts.

The `vhost` option controls which RabbitMQ vhost the adapter connects to
by default. The `vhost`
configuration is only consulted if no vhost is provided during connection establishment.
There are several (optional) ways to specify the vhost the client will
connect to.

#### Port to Virtual Host Mapping

First way is mapping MQTT plugin (TCP or TLS) listener ports to vhosts. The mapping
is specified thanks to the `mqtt_port_to_vhost_mapping` [global runtime parameter](./parameters.html).
Let's take the following plugin configuration:

<pre class="lang-ini">
mqtt.listeners.tcp.1 = 1883
mqtt.listeners.tcp.2 = 1884

mqtt.listeners.ssl.1 = 8883
mqtt.listeners.ssl.2 = 8884

# (other TLS settings are omitted for brevity)

mqtt.vhost            = /
</pre>

Note the plugin listens on ports 1883, 1884, 8883, and 8884. Imagine you
want clients connecting to ports 1883 and 8883 to connect to the `vhost1` virtual
host, and clients connecting to ports 1884 and 8884 to connect to the `vhost2`
virtual host. You can specify port-to-vhost mapping by setting the
`mqtt_port_to_vhost_mapping` global parameter with `rabbitmqctl`:

<pre class="lang-bash">
rabbitmqctl set_global_parameter mqtt_port_to_vhost_mapping \
    '{"1883":"vhost1", "8883":"vhost1", "1884":"vhost2", "8884":"vhost2"}'
</pre>

with `rabbitmqctl.bat` on Windows:

<pre class="lang-powershell">
rabbitmqctl.bat set_global_parameter mqtt_port_to_vhost_mapping ^
    "{""1883"":""vhost1"", ""8883"":""vhost1"", ""1884"":""vhost2"", ""8884"":""vhost2""}"
</pre>

and with the HTTP API:

<pre class="lang-bash">
PUT /api/global-parameters/mqtt_port_to_vhost_mapping
# => {"value": {"1883":"vhost1", "8883":"vhost1", "1884":"vhost2", "8884":"vhost2"}}
</pre>

If there's no mapping for a given port (because the port cannot be found in
the `mqtt_port_to_vhost_mapping` global parameter JSON document or if the global parameter
isn't set at all), the plugin will try to extract the virtual host from the username
(see below) and will ultimately use the `vhost` plugin config option.

The broker queries the `mqtt_port_to_vhost_mapping` global parameter value at connection time.
If the value changes, connected clients are not notified or disconnected. They need
to reconnect to switch to a new virtual host.

#### Virtual Host as Part of Username

Another and more specific way to specify a vhost while connecting is to prepend the vhost
to the username and to separate with a colon.

For example, connecting with

    /:guest

is equivalent to the default vhost and username.

    mqtt-vhost:mqtt-username

means connecting to the vhost `mqtt-host` with username `mqtt-username`.

Specifying the virtual host in the username takes precedence over the port-to-vhost
mapping specified with the `mqtt_port_to_vhost_mapping` global parameter.


### <a id="tls-certificate-authentication" class="anchor" href="#tls-certificate-authentication">Authentication with TLS/x509 client certificates</a>

The plugin can authenticate TLS-enabled connections by extracting
a name from the client's TLS (x509) certificate, without using a password.

For safety the server must be [configured with the TLS options](#tls)
`fail_if_no_peer_cert` set to `true` and `verify` set to `verify_peer`, to
force all TLS clients to have a verifiable client certificate.

To switch this feature on, set `ssl_cert_login` to `true` for the
`rabbitmq_mqtt` application. For example:

<pre class="lang-ini">
mqtt.ssl_cert_login = true
</pre>

By default this will set the username to an RFC4514-ish string form of
the certificate's subject's Distinguished Name, similar to that
produced by OpenSSL's "-nameopt RFC2253" option.

To use the Common Name instead, add:

<pre class="lang-ini">
ssl_cert_login_from = common_name
</pre>

to your configuration.

Note that:

* The authenticated user must exist in the configured authentication / authorisation backend(s).
* Clients **must not** supply username and password.

You can optionally specify a virtual host for a client certificate by using the `mqtt_default_vhosts`
[global runtime parameter](./parameters.html). The value of this global parameter must contain a JSON document that
maps certificates' subject's Distinguished Name to their target virtual host. Let's see how to
map 2 certificates, `O=client,CN=guest` and `O=client,CN=rabbit`, to the `vhost1` and `vhost2`
virtual hosts, respectively.

Global parameters can be set up with `rabbitmqctl`:

<pre class="lang-bash">
rabbitmqctl set_global_parameter mqtt_default_vhosts \
    '{"O=client,CN=guest": "vhost1", "O=client,CN=rabbit": "vhost2"}'
</pre>

With `rabbitmqctl`, on Windows:

<pre class="lang-powershell">
rabbitmqctl set_global_parameter mqtt_default_vhosts ^
    "{""O=client,CN=guest"": ""vhost1"", ""O=client,CN=rabbit"": ""vhost2""}'
</pre>

And with the HTTP API:

<pre class="lang-bash">
PUT /api/global-parameters/mqtt_default_vhosts
# => {"value": {"O=client,CN=guest": "vhost1", "O=client,CN=rabbit": "vhost2"}}
</pre>

Note that:

* If the virtual host for a certificate cannot be found (because the certificate
subject's DN cannot be found in the `mqtt_default_vhosts` global parameter JSON
document or if the global parameter isn't set at all), the virtual host specified
by the `vhost` plugin config option will be used.
* The broker queries the `mqtt_default_vhosts` global parameter value at connection time.
If the value changes, connected clients are not notified or disconnected. They need
to reconnect to switch to a new virtual host.
* The certificate-to-vhost mapping with the `mqtt_default_vhosts` global parameter
is considered more specific than the port-to-vhost mapping with the `mqtt_port_to_vhost_mapping`
global parameter and so takes precedence over it.

### <a id="flow" class="anchor" href="#flow">[Flow Control](https://docs.oasis-open.org/mqtt/mqtt/v5.0/os/mqtt-v5.0-os.html#_Toc3901251)</a>

The `prefetch` option controls the maximum number of unacknowledged PUBLISH packets with QoS=1 that will be delivered.
This option is interpreted in the same way as [consumer prefetch](consumer-prefetch.html).

An MQTT 5.0 client can define a lower number by setting [Receive Maximum](https://docs.oasis-open.org/mqtt/mqtt/v5.0/os/mqtt-v5.0-os.html#_Toc3901049) in the CONNECT packet.

### <a id="custom-exchanges" class="anchor" href="#custom-exchanges">Custom Exchanges</a>

The `exchange` option determines which exchange messages from MQTT clients are published to.
The exchange must be created before clients publish any messages. The exchange is expected to be a [topic exchange](tutorials/amqp-concepts.html#exchange-topic).

The default topic exchange `amq.topic` is pre-declared: It therefore exists when RabbitMQ is started.

## <a id="retained" class="anchor" href="#retained">Retained Messages and Stores</a>

The plugin supports retained messages with the limitations described in this section.
The message store implementation is pluggable and the plugin ships with two implementation out of the box:

 * [ETS](https://www.erlang.org/doc/man/ets.html)-based (in memory), implemented in module <code>rabbit_mqtt_retained_msg_store_ets</code>
 * [DETS](https://www.erlang.org/doc/man/dets.html)-based (on disk), implemented in module <code>rabbit_mqtt_retained_msg_store_dets</code>

Both implementations have limitations and trade-offs.
With the first one, the maximum number of messages that can be retained is limited by RAM.
With the second one, there is a limit of 2 GB per vhost. Both are **node-local**:
Retained messages are neither replicated to nor queried from remote cluster nodes.

An example that works is the following: An MQTT Client publishes a retained message to node A with topic `topic/1`.
Thereafter another client subscribes with topic filter `topic/1` on node A.
The new subscriber will receive the retained message.

However, if a client publishes a retained message on node A and another client subsequently subscribes on node B,
that subscribing client will not receive any retained message stored on node A.

Furthermore, if the topic filter contains wildcards (the [multi-level wildcard character](https://docs.oasis-open.org/mqtt/mqtt/v5.0/os/mqtt-v5.0-os.html#_Toc3901244) “#” or the [single-level wildcard character](https://docs.oasis-open.org/mqtt/mqtt/v5.0/os/mqtt-v5.0-os.html#_Toc3901245) “+”), no retained messages are sent.

To configure the store, use the <code>mqtt.retained_message_store</code> configuration key:

<pre class="lang-ini">
## use DETS (disk-based) store for retained messages
mqtt.retained_message_store = rabbit_mqtt_retained_msg_store_dets
## only used by DETS store (in milliseconds)
mqtt.retained_message_store_dets_sync_interval = 2000
</pre>

The value must be a module that implements the store:

 * <code>rabbit_mqtt_retained_msg_store_ets</code> for RAM-based
 * <code>rabbit_mqtt_retained_msg_store_dets</code> for disk-based (This is the default value.)

These implementations are suitable for development but sometimes won't be for production needs.
The MQTT specification does not define consistency or replication requirements for retained
message stores, therefore RabbitMQ allows for custom ones to meet the consistency and
availability needs of a particular environment. For example, stores based on [Riak](http://basho.com/riak/)
and [Cassandra](http://cassandra.apache.org/) would be suitable for most production environments as
those data stores provide [tunable consistency](https://github.com/basho/basho_docs/blob/master/content/riak/kv/2.2.3/using/reference/strong-consistency.md).

<<<<<<< HEAD
Message stores must implement the <code>rabbit_mqtt_retained_msg_store</code> behaviour.
=======
### QoS 2 is Not Supported

QoS 2 subscriptions will be treated as if they were QoS 1 subscriptions.

### Presence of a Quorum of Nodes
>>>>>>> 5d95dbc6

## <a id="metrics" class="anchor" href="#metrics">Metrics</a>

### Prometheus

This plugin emits the Prometheus metrics listed in [Global Counters](https://github.com/rabbitmq/rabbitmq-server/blob/main/deps/rabbitmq_prometheus/metrics.md#global-counters).

The values for Prometheus label `protocol` are `mqtt310`, `mqtt311`, and `mqtt50` depending on whether the MQTT client uses MQTT 3.1, MQTT 3.1.1, or MQTT 5.0.

The values for Prometheus label `queue_type` are `rabbit_classic_queue`, `rabbit_quorum_queue`, and `rabbit_mqtt_qos0_queue` depending on the queue type the MQTT client consumes from.
(Note that MQTT clients never consume from [streams](streams.html) directly although they can publish messages to streams.)

### RabbitMQ Management API

The Management API delivers metrics for MQTT Connections (e.g. network traffic from / to client) and for Classic Queues and Quorum Queues (e.g. how many messages they contain).
However, Management API metrics that are tied to AMQP 0.9.1 [channels](channels.html), e.g message rates, are not available since 3.12.

## <a id="scalability" class="anchor" href="#scalability">Performance and Scalability Check List</a>

MQTT is the standard protocol for the Internet of Things (IoT).
A common IoT workload is that many MQTT devices publish sensor data periodically to the MQTT broker.
There could be hundreds of thousands, sometimes even millions of IoT devices that connect to the MQTT broker.
The blog post [Native MQTT](https://blog.rabbitmq.com/posts/2023/03/native-mqtt) demonstrates performance benchmarks of such workloads.

This section aims at providing a non-exhaustive checklist with tips and tricks to configure RabbitMQ as an efficient MQTT broker that supports many client connections:

1. Set `management_agent.disable_metrics_collector = true` to disable metrics collection in the [Management plugin](management.html).
The RabbitMQ Management plugin has not been designed for excessive metrics collection.
In fact, metrics delivery via the management API is [deprecated](https://blog.rabbitmq.com/posts/2021/08/4.0-deprecation-announcements/#disable-metrics-delivery-via-the-management-api--ui). Instead, use a tool that has been designed for collecting and querying a huge number of metrics: Prometheus.
1. MQTT packets and subscriptions with QoS 0 provide much better performance than QoS 1.
Unlike AMQP 0.9.1 and AMQP 1.0, MQTT is not designed to maximise throughput: For example, there are no [multi-acks](confirms.html#consumer-acks-multiple-parameter).
Every [PUBLISH](https://docs.oasis-open.org/mqtt/mqtt/v5.0/os/mqtt-v5.0-os.html#_Toc3901100) packet with QoS 1 needs to be acknowledged individually.
1. Decrease TCP buffer sizes as described in section [TCP Listener Options](#listener-opts).
This substantially reduces memory usage in RabbitMQ when many clients connect.
1. Less topic levels (in an MQTT topic and MQTT topic filter) perform better than more topic levels.
For example, prefer to structure your topic as `city/name` instead of `continent/country/city/name`, if possible.
Each topic level in a topic filter currently creates its own entry in the database used by RabbitMQ.
Therefore, creating and deleting many subscriptions will be faster when there are fewer topic levels.
Also, routing messages with fewer topic levels is faster.
1. In workloads with high subscription churn, increase Mnesia configuration parameter `dump_log_write_threshold` (e.g. `RABBITMQ_SERVER_ADDITIONAL_ERL_ARGS="-mnesia dump_log_write_threshold 20000"`)
1. When connecting many clients, increase the maximum number of Erlang processes (e.g. `RABBITMQ_SERVER_ADDITIONAL_ERL_ARGS="+P 10000000`)
and the maximum number of open ports (e.g. `ERL_MAX_PORTS=10000000`).

Consult the [Networking](networking.html) and [Configuration](configure.html) guides for more information.

## <a id="proxy-protocol" class="anchor" href="#proxy-protocol">Proxy Protocol</a>

The MQTT plugin supports the [proxy protocol](http://www.haproxy.org/download/1.8/doc/proxy-protocol.txt).
This feature is disabled by default, to enable it for MQTT clients:

<pre class="lang-ini">
mqtt.proxy_protocol = true
</pre>

See the [Networking Guide](./networking.html#proxy-protocol) for more information
about the proxy protocol.

## <a id="sparkplug-support" class="anchor" href="#sparkplug-support">Sparkplug Support</a>

[Sparkplug](https://www.cirrus-link.com/mqtt-sparkplug-tahu/) is a specification
that provides guidance for the design of an MQTT system. In Sparkplug,
MQTT topics must start with `spAvM.N` or `spBvM.N`, where `M` and `N` are integers.
This unfortunately conflicts with the way the RabbitMQ MQTT plugin [translates MQTT
topics into AMQP 0.9.1 routing keys](#implementation).

To solve this, the `sparkplug` configuration entry can be set to `true`:

<pre class="lang-ini">
mqtt.sparkplug = true
</pre>

When the Sparkplug support is enabled, the MQTT plugin will not translate the
`spAvM.N`/`spBvM.N` part of the names of topics.<|MERGE_RESOLUTION|>--- conflicted
+++ resolved
@@ -636,15 +636,7 @@
 and [Cassandra](http://cassandra.apache.org/) would be suitable for most production environments as
 those data stores provide [tunable consistency](https://github.com/basho/basho_docs/blob/master/content/riak/kv/2.2.3/using/reference/strong-consistency.md).
 
-<<<<<<< HEAD
 Message stores must implement the <code>rabbit_mqtt_retained_msg_store</code> behaviour.
-=======
-### QoS 2 is Not Supported
-
-QoS 2 subscriptions will be treated as if they were QoS 1 subscriptions.
-
-### Presence of a Quorum of Nodes
->>>>>>> 5d95dbc6
 
 ## <a id="metrics" class="anchor" href="#metrics">Metrics</a>
 
@@ -717,4 +709,83 @@
 </pre>
 
 When the Sparkplug support is enabled, the MQTT plugin will not translate the
-`spAvM.N`/`spBvM.N` part of the names of topics.+`spAvM.N`/`spBvM.N` part of the names of topics.
+
+
+## <a id="limitations" class="anchor" href="#limitations">Limitations</a>
+
+### QoS 2 is Not Supported
+
+QoS 2 subscriptions will be treated as if they were QoS 1 subscriptions.
+
+### Presence of a Quorum of Nodes
+
+See [Consensus Features](#consensus).
+
+### Overlapping Subscriptions
+
+Overlapping subscriptions from the same client
+(e.g. `/sports/football/epl/#` and `/sports/football/#`) can result in
+duplicate messages being delivered. Applications
+need to account for this.
+
+### Retained Message Stores
+
+See Retained Messages above. Different retained message stores have
+different benefits, trade-offs, and limitations.
+
+
+## <a id="disabling-plugin" class="anchor" href="#disabling-plugin">Disabling the Plugin</a>
+
+Before the plugin is disabled on a node, or a node removed from the cluster, it must be decommissioned using [`rabbitmqctl`](./cli.html):
+
+<pre class="lang-bash">
+rabbitmqctl decommission_mqtt_node &lt;node&gt;
+</pre>
+
+## <a id="retained" class="anchor" href="#retained">Retained Messages and Stores</a>
+
+The plugin supports retained messages. Message store implementation is pluggable
+and the plugin ships with two implementation out of the box:
+
+ * ETS-based (in memory), implemented in the <code>rabbit_mqtt_retained_msg_store_ets</code> module
+ * DETS-based (on disk), implemented in the <code>rabbit_mqtt_retained_msg_store_dets</code>
+
+Both implementations have limitations and trade-offs.
+With the first one, maximum number of messages that can be retained is limited by RAM.
+With the second one, there is a limit of 2 GB per vhost. Both are node-local
+(messages retained on one broker node are not replicated to other nodes in the cluster).
+
+To configure the store, use <code>rabbitmq_mqtt.retained_message_store</code> configuration key:
+
+<pre class="lang-ini">
+mqtt.default_user     = guest
+mqtt.default_pass     = guest
+mqtt.allow_anonymous  = true
+mqtt.vhost            = /
+mqtt.exchange         = amq.topic
+mqtt.subscription_ttl = 1800000
+mqtt.prefetch         = 10
+
+## use DETS (disk-based) store for retained messages
+mqtt.retained_message_store = rabbit_mqtt_retained_msg_store_dets
+## only used by DETS store
+mqtt.retained_message_store_dets_sync_interval = 2000
+
+mqtt.listeners.ssl = none
+mqtt.listeners.tcp.default = 1883
+</pre>
+
+The value must be a module that implements the store:
+
+ * <code>rabbit_mqtt_retained_msg_store_ets</code> for RAM-based
+ * <code>rabbit_mqtt_retained_msg_store_dets</code> for disk-based
+
+These implementations are suitable for development but sometimes won't be for production needs.
+MQTT 3.1 specification does not define consistency or replication requirements for retained
+message stores, therefore RabbitMQ allows for custom ones to meet the consistency and
+availability needs of a particular environment. For example, stores based on [Riak](http://basho.com/riak/)
+and [Cassandra](http://cassandra.apache.org/) would be suitable for most production environments as
+those data stores provide [tunable consistency](https://github.com/basho/basho_docs/blob/master/content/riak/kv/2.2.3/using/reference/strong-consistency.md).
+
+Message stores must implement the <code>rabbit_mqtt_retained_msg_store</code> behaviour.