--- conflicted
+++ resolved
@@ -259,13 +259,8 @@
 
 The [Native MQTT](https://blog.rabbitmq.com/posts/2023/03/native-mqtt/#new-mqtt-qos-0-queue-type) blog post describes the MQTT QoS 0 queue type in more detail.
 
-<<<<<<< HEAD
 ## <a id="authentication" class="anchor" href="#authentication">Users and Authentication</a>
 MQTT clients will be able to connect provided that they have a set of credentials for an existing user with the appropriate permissions.
-=======
-
-## <a id="authentication" class="anchor" href="#authentication">Users and Authentication</a>
->>>>>>> 5c81faef
 
 For an MQTT connection to succeed, it must successfully authenticate and the user must
 have the [appropriate permissions](./access-control.html) to the virtual host used by the
@@ -293,42 +288,6 @@
 
 Note that colons may not appear in usernames.
 
-<<<<<<< HEAD
-=======
-## <a id="certificate-authentication" class="certificate-authentication" href="#certificate-authentication">x.509 (TLS) Certificate-based Authentication</a>
-
-MQTT clients can also authenticate using an x.509 (TLS) certificate. This feature is provided
-by a [separate plugin](https://github.com/rabbitmq/rabbitmq-server/tree/v3.12.x/deps/rabbitmq_auth_mechanism_ssl).
-
-The x.509 authentication mechanism extracts client username from either the Subject Alternative Name (SAN)
-or the Common Name (CN) certificate field.
-
-To avoid having to create an internal database user for every client certificate,
-authentication can be performed by a small [HTTP-based service](https://github.com/rabbitmq/rabbitmq-server/tree/v3.12.x/deps/rabbitmq_auth_backend_http).
-
-
-## <a id="implementation" class="anchor" href="#implementation">How it Works</a>
-
-RabbitMQ MQTT plugin targets MQTT 3.1.1 and supports a broad range
-of MQTT clients. It also makes it possible for MQTT clients to interoperate
-with [AMQP 0-9-1, AMQP 1.0, and STOMP](https://www.rabbitmq.com/protocols.html) clients.
-There is also support for multi-tenancy.
-
-The plugin builds on top of RabbitMQ core protocol's entities: exchanges and queues. Messages published
-to MQTT topics use a topic exchange (`amq.topic` by default) internally. Subscribers consume from
-RabbitMQ queues bound to the topic exchange. This both enables interoperability
-with other protocols and makes it possible to use the [Management plugin](./management.html)
-to inspect queue sizes, message rates, and so on.
-
-Note that MQTT uses slashes ("/") for topic segment separators and
-AMQP 0-9-1 uses dots.  This plugin translates patterns under the hood
-to bridge the two, for example, `cities/london` becomes
-`cities.london` and vice versa. This has one important limitation:
-MQTT topics that have dots in them won't work as expected and are to
-be avoided, the same goes for AMQP 0-9-1 routing keys that contains
-slashes.
-
->>>>>>> 5c81faef
 ### <a id="local-vs-remote" class="anchor" href="#local-vs-remote">Local vs. Remote Client Connections</a>
 
 When an MQTT client provides no login credentials, the plugin uses the
