--- conflicted
+++ resolved
@@ -3,13 +3,10 @@
 ## <a id='overview' class='anchor' href='#overview'>Overview</a>
 This documentation details the Openshift-specific considerations when deploying the RabbitMQ Kubernetes Operators, which are the [Cluster operator](using-operator.html) and the [Messaging Topology Operator](using-topology-operator.html). It is important to note that these considerations are also applicable to the commercial [VMware RabbitMQ Standby Replication Operator](https://docs.vmware.com/en/VMware-RabbitMQ-for-Kubernetes/1/rmq/standby-replication.html#requirements-for-warm-standby-replication)(note, this operator is exclusive to the VMware RabbitMQ for Kubernetes commercial offering only).
 
-<<<<<<< HEAD
-=======
 This documentation details the Openshift-specific considerations when deploying the RabbitMQ Kubernetes Operators, which are the [Cluster operator](using-operator.html) and the [Messaging Topology Operator](using-topology-operator.html).
 It is important to note that these considerations are also applicable to the commercial [VMware RabbitMQ Standby Replication Operator](https://docs.vmware.com/en/VMware-RabbitMQ-for-Kubernetes/1/rmq/standby-replication.html#requirements-for-warm-standby-replication)
 (note, this operator is exclusive to the VMware RabbitMQ for Kubernetes commercial offering only).
 
->>>>>>> 73893ee1
 For the most part, the user experience is the same when
 using these operators on Openshift; the following guide details the additional work required to leverage Openshift's
 security practices, as well as detail on how the operators work on Openshift.
