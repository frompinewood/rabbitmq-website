<?xml-stylesheet type="text/xml" href="page.xsl"?>
<!DOCTYPE html [
  <!ENTITY % entities SYSTEM "rabbit.ent" >
  %entities;
]>
<!--
Copyright (c) 2007-2016 Pivotal Software, Inc.

All rights reserved. This program and the accompanying materials
are made available under the terms of the under the Apache License,
Version 2.0 (the "License”); you may not use this file except in compliance
with the License. You may obtain a copy of the License at

http://www.apache.org/licenses/LICENSE-2.0

Unless required by applicable law or agreed to in writing, software
distributed under the License is distributed on an "AS IS" BASIS,
WITHOUT WARRANTIES OR CONDITIONS OF ANY KIND, either express or implied.
See the License for the specific language governing permissions and
limitations under the License.
-->
<html xmlns="http://www.w3.org/1999/xhtml"
    xmlns:doc="http://www.rabbitmq.com/namespaces/ad-hoc/doc">
  <head>
    <title>Clients &amp; Developer Tools</title>
  </head>
  <body show-in-this-page="true">
      <p>
        RabbitMQ is <a href="platforms.html">officially supported</a> on a number of
        operating systems and several languages. In addition, the RabbitMQ community
        has created numerous clients, adaptors and tools that we list here for
        your convenience.
      </p>
      <p>
        Please <a href="contact.html">contact us</a> with suggestions for things you
        would like to see added to this list.
      </p>
          <doc:section name="java-dev">
            <doc:heading>Java and Spring</doc:heading>
            <h4>Java</h4>
            <ul class="plain">
              <li>
                <a href="java-client.html">RabbitMQ Java client</a> and the <a href="api-guide.html">API-guide</a>
              </li>
              <li>
                <a href="jms-client.html">RabbitMQ JMS client</a>
              </li>
              <li>
                Lyra, <a href="https://github.com/jhalterman/lyra">highly available RabbitMQ Java client</a>
              </li>
              <li>
                <a href="https://github.com/lshift/camel-rabbitmq">camel-rabbitmq</a>, an Apache Camel component for interacting with RabbitMQ. This ships as part of Camel 2.12 or later.
              </li>
              <li>
                <a href="https://github.com/yanghua/banyan">Banyan</a>, a RabbitMQ-backed message bus with a tree topology.
              </li>
            </ul>
            <h4>Spring Framework</h4>
            <ul class="plain">
              <li>
                <a href="http://www.springsource.org/spring-amqp">Spring AMQP project for Java</a>
              </li>
              <li>
                <a href="http://cloud.spring.io/spring-cloud-dataflow/">Spring Cloud Data Flow</a>
              </li>
              <li>
                <a href="http://docs.spring.io/spring-integration/reference/html/amqp.html">Spring Integration</a>
              </li>

            </ul>
          </doc:section>

          <doc:section name="dotnet-dev">
            <doc:heading>.NET</doc:heading>
            <ul class="plain">
              <li>
                <a href="dotnet.html">RabbitMQ .NET Client</a> (supports .NET Core and .NET 4.5.1+ as of <code>4.0.0</code>)
              </li>
              <li>
                <a href="http://easynetq.com">EasyNetQ</a>, an easy to use, opinionated .NET API for RabbitMQ
              </li>
              <li>
<<<<<<< HEAD
                <a href="http://restbus.org">Restbus</a>, a service-oriented framework for .NET
              </li>
              <li>
                <a href="http://particular.net/nservicebus">NServiceBus</a>, the most popular open-source service bus for .NET.
              </li>
=======
                <a href="http://particular.net/nservicebus">NServiceBus</a>, the most popular open-source service bus for .NET.
              </li>              
>>>>>>> 159f274c
              <li>
                <a href="https://github.com/pardahlman/RawRabbit">RawRabbit</a>, a higher-level client that targets ASP.NET vNext and supports .NET Core.
              </li>
              <li>
                <a href="http://restbus.org">Restbus</a>, a service-oriented framework for .NET
              </li>              
              <li>
                <a href="https://github.com/mariuszwojcik/RabbitMQTools">RabbitMQTools</a>, PowerShell module containing cmdlets to manage RabbitMQ
              </li>
            </ul>
          </doc:section>

          <doc:section name="ruby-dev">
            <doc:heading>Ruby</doc:heading>
            <ul class="plain">
              <li>
                <a href="http://rubybunny.info">Bunny</a>, a dead easy to use RabbitMQ Ruby client
              </li>
              <li>
                <a href="http://rubymarchhare.info">March Hare</a>, a JRuby RabbitMQ client
              </li>
              <li>
                <a href="http://jondot.github.io/sneakers/">Sneakers</a>, a fast background processing framework for Ruby and RabbitMQ
              </li>
              <li>
                <a href="https://github.com/gocardless/hutch">Hutch</a>, a convensions-based framework for writing (Ruby) services that communicate over RabbitMQ.
              </li>
              <li>
                <a href="https://github.com/ruby-amqp/rabbitmq_http_api_client">Ruby RabbitMQ HTTP API client</a>
              </li>
              <li>
                <a href="http://blog.rubyrabbitmq.info">Ruby RabbitMQ clients blog</a>
              </li>
              <li>
                <a href="http://groups.google.com/group/ruby-amqp/">Ruby RabbitMQ clients mailing list</a>
              </li>
            </ul>
          </doc:section>

          <doc:section name="python-dev">
            <doc:heading>Python</doc:heading>
            <ul class="plain">
              <li>
                <a href="http://pypi.python.org/pypi/pika">pika</a>, a pure-Python AMQP 0-9-1 client
                (<a href="https://github.com/pika/pika">source code</a>,
                <a href="http://readthedocs.org/docs/pika/en/latest/index.html">API reference</a>)
              </li>
              <li>
                <a href="http://docs.celeryproject.org/en/latest/">Celery</a>, a distributed task queue for Django and pure Python
              </li>
              <li>
                <a href="https://pypi.python.org/pypi/haigha">Haigha</a>, an asynchronous AMQP 0-9-1 client based on libevent
                (the <a href="https://github.com/agoragames/haigha">source code and docs</a> are on github)
              </li>
            </ul>
          </doc:section>

          <doc:section name="php-dev">
            <doc:heading>PHP</doc:heading>
            <ul class="plain">
              <li>
                <a href="https://github.com/php-amqplib/php-amqplib">php-amqplib</a> a pure PHP, fully featured RabbitMQ client
              </li>
              <li>
                <a href="https://github.com/php-amqplib/rabbitmqbundle">RabbitMqBundle</a> incorporates RabbitMQ messaging with the Symfony2 web framework
              </li>
              <li>
                <a href="http://pecl.php.net/package/amqp">PECL AMQP library</a> built on top of the <a href="https://github.com/alanxz/rabbitmq-c">RabbitMQ C client</a>
              </li>
              <li>
                <a href="https://github.com/myYearbook/VorpalBunny">VorpalBunny</a> a PHP client library using <a href="plugins.html#rabbitmq_jsonrpc_channel">rabbitmq_jsonrpc_channel</a>
              </li>
              <li>
                <a href="https://github.com/php-amqplib/Thumper">Thumper</a> a library of messaging patterns
              </li>
              <li>
                <a href="http://www.yiiframework.com/extension/amqp/">CAMQP</a> an extension for the Yii framework providing a gateway for RabbitMQ messaging
              </li>
            </ul>
          </doc:section>

          <doc:section name="objc-swift-dev">
            <doc:heading>Objective-C and Swift</doc:heading>
            <ul class="plain">
              <a href="https://github.com/rabbitmq/rabbitmq-objc-client/">RabbitMQ Objective-C and Swift client</a> from the RabbitMQ team
            </ul>
          </doc:section>

          <doc:section name="alt-jvm-dev">
            <doc:heading>Other JVM Languages</doc:heading>
            <h4>Scala</h4>
            <ul class="plain">
              <li>
                <a href="https://github.com/sstone/amqp-client">RabbitMQ client for Scala</a>
              </li>
              <li>
                <a href="https://github.com/thenewmotion/akka-rabbitmq">Akka-based RabbitMQ client for Scala</a>
              </li>
              <li>
                <a href="https://github.com/SpinGo/op-rabbit">Op-Rabbit</a>, a new (mid-2015), optinionated Akka-based RabbitMQ
                client for Scala.
              </li>
              <li>
                <a href="http://typesafe.com/activator/template/rabbitmq-akka-stream">Processing RabbitMQ messages using Akka Streams</a>
              </li>
              <li>
                <a href="https://www.playframework.com/modules/rabbitmq-0.0.9/home">RabbitMQ module for Play Framework</a>
              </li>
              <li>
                <a href="https://github.com/liftmodules/amqp">Lift RabbitMQ module</a>
              </li>
            </ul>
            <h4>Groovy and Grails</h4>
            <ul class="plain">
              <li>
                <a href="http://grails.org/plugin/rabbitmq-native">Grails RabbitMQ plugin</a>
              </li>
              <li>
                <a href="resources/grails-amqp.pdf">Grails with RabbitMQ for messaging</a> (PDF)
              </li>
              <li>
                <a href="https://github.com/michaelklishin/green_bunny">Green Bunny, Groovy RabbitMQ client</a> inspired by Bunny
              </li>
            </ul>
            <h4>Clojure</h4>
            <ul class="plain">
              <li>
                <a href="http://clojurerabbitmq.info">Langohr, a Clojure RabbitMQ client</a>
              </li>
            </ul>
            <h4>JRuby</h4>
            <ul class="plain">
              <li>
                <a href="http://rubymarchhare.info">March Hare, a JRuby RabbitMQ client</a>
              </li>
            </ul>
          </doc:section>
          <doc:section name="node-dev">
            <doc:heading>JavaScript</doc:heading>
            <ul class="plain">
              <li>
                <a href="https://github.com/squaremo/amqp.node">amqp.node</a>
                RabbitMQ / AMQP 0-9-1 client for Node.js, supporting the full protocol
              </li>
              <li>
                <a href="https://github.com/squaremo/rabbit.js">rabbit.js</a>
                Message patterns in node.js using RabbitMQ. See also <a href="http://vbatik.blogspot.com/2011/09/installing-rabbitjs-on-ubuntu-1104.html">
                these installation instructions</a> for rabbit.js on Ubuntu.
              </li>
              <li>
                <a href="https://github.com/timisbusy/node-amqp-stats">amqp-stats</a>
                <br/>
                A node.js interface for RabbitMQ management statistics
              </li>
            </ul>
          </doc:section>
          <doc:section name="c-dev">
            <doc:heading>C / C++</doc:heading>
            <ul class="plain">
              <li>
                <a href="https://github.com/alanxz/rabbitmq-c">RabbitMQ C client</a>
              </li>
              <li>
                <a href="https://github.com/alanxz/SimpleAmqpClient">SimpleAmqpClient</a>, a C++ wrapper around rabbitmq-c
              </li>
              <li>
                <a href="https://github.com/akalend/amqpcpp">amqpcpp</a>, a C++ message library for RabbitMQ
              </li>
              <li>
                <a href="https://github.com/CopernicaMarketingSoftware/AMQP-CPP">AMQP-CPP</a>, a C++ RabbitMQ client
              </li>
            </ul>
          </doc:section>
          <doc:section name="go-dev">
            <doc:heading>Go</doc:heading>
            <ul class="plain">
              <li>
                <a href="https://github.com/streadway/amqp">Go RabbitMQ client</a>
              </li>
              <li>
                Rabbit Hole, <a href="https://github.com/michaelklishin/rabbit-hole">RabbitMQ HTTP API client for Go</a>
              </li>
              <li>
                <a href="https://github.com/gocardless/amqpc">amqpc</a>, a load testing tool for RabbitMQ clusters
              </li>
            </ul>
          </doc:section>
          <doc:section name="unity-dev">
            <doc:heading>Unity 3D</doc:heading>
            <ul class="plain">
              <li>
                <a href="https://github.com/CymaticLabs/Unity3D.Amqp">Unity 3D RabbitMQ Client</a>
              </li>
            </ul>
          </doc:section>
          <doc:section name="erlang-dev">
            <doc:heading>Erlang</doc:heading>
            <ul class="plain">
              <li>
                <a href="erlang-client-user-guide.html">RabbitMQ Erlang client guide</a>
              </li>
              <li>
                <a href="https://github.com/muxspace/bunny_farm">bunny_farm</a>, a simplifying wrapper for the Erlang client
              </li>
              <li>
                <a href="https://github.com/videlalvaro/rmq_patterns">RabbitMQ Messaging Patterns</a>, a library of messaging patterns implemented in Erlang
              </li>
            </ul>
          </doc:section>
          <doc:section name="haskell-dev">
            <doc:heading>Haskell</doc:heading>
            <ul class="plain">
              <li>
                A <a href="https://github.com/hreinhardt/amqp">RabbitMQ client for Haskell</a>
              </li>
            </ul>
          </doc:section>
          <doc:section name="ocaml-dev">
            <doc:heading>OCaml</doc:heading>
            <ul class="plain">
              <li>
                A <a href="https://github.com/andersfugmann/amqp-client">RabbitMQ client for OCaml</a>
              </li>
            </ul>
          </doc:section>
          <doc:section name="devops-tools">
            <doc:heading>Provisioning (Chef, Puppet, Docker, etc)</doc:heading>
            <ul class="plain">
              <li>
                <a href="https://github.com/jjasghar/rabbitmq">Chef RabbitMQ Cookbook</a>
              </li>
              <li>
                <a href="https://github.com/puppetlabs/puppetlabs-rabbitmq">Puppet RabbitMQ Module</a>
              </li>
              <li>
                <a href="https://registry.hub.docker.com/_/rabbitmq/">RabbitMQ Docker image</a>
              </li>
            </ul>
          </doc:section>
          <doc:section name="monitoring-tools">
            <doc:heading>Monitoring</doc:heading>
            <ul class="plain">
              <li>
                <a href="https://github.com/NYTimes/collectd-rabbitmq">RabbitMQ CollectD</a> extension
              </li>
              <li>
                <a href="https://docs.datadoghq.com/integrations/rabbitmq/">RabbitMQ Datadog</a> integration
              </li>
              <li>
                <a href="https://github.com/deadtrickster/prometheus_rabbitmq_exporter">RabbitMQ Prometheus Exporter</a>
              </li>
            </ul>
          </doc:section>
          <doc:section name="mobile">
            <doc:heading>Mobile</doc:heading>
            <ul class="plain">
              <li>
                <a href="https://github.com/rabbitmq/rabbitmq-objc-client/">RabbitMQ Objective-C and Swift client</a> from the RabbitMQ team
              </li>
              <li>
                <a href="https://www.cloudamqp.com/blog/2014-10-28-rabbitmq-on-android.html">Get Started with RabbitMQ on Android</a>
              </li>
            </ul>
          </doc:section>
          <doc:section name="perl-dev">
            <doc:heading>Perl</doc:heading>
            <ul class="plain">
              <li>
                <a href="https://github.com/cooldaemon/RabbitFoot">RabbitFoot</a>, an asynchronous and multi-channel RabbitMQ client using Coro and AnyEvent::RabbitMQ
              </li>
              <li>
                <a href="https://github.com/cooldaemon/AnyEvent-RabbitMQ">AnyEvent::RabbitMQ</a>, an asynchronous and multi-channel RabbitMQ client
              </li>
            </ul>
          </doc:section>

          <doc:section name="database-integration">
            <doc:heading>Database Integration</doc:heading>
            <ul class="plain">
              <li>
                <a href="https://github.com/pmq/rabbitmq-oracle-stored-procedures">Oracle Stored Procedures for RabbitMQ</a> integration.
              </li>
              <li>
                <a href="https://github.com/kzhen/SSISRabbitMQ">RabbitMQ component for SQL Server Integration Services (SSIS)</a>.
              </li>
              <li>
                <a href="https://github.com/aweber/pgsql-listen-exchange">RabbitMQ integration with PostgreSQL</a>'s LISTEN notifications.
              </li>
              <li>
                <a href="https://github.com/jbrisbin/riak-exchange">RabbitMQ Riak Exchange</a>
                <br />
                A custom exchange type for RabbitMQ that uses Riak as a backing store.
              </li>
              <li>
                <a href="https://github.com/jbrisbin/riak-rabbitmq-commit-hooks">Riak RabbitMQ postcommit Hook</a>
                <br />
                A postcommit hook for Riak that sends any modified entries to RabbitMQ.
              </li>
            </ul>
          </doc:section>
          <doc:section name="web-messaging">
            <doc:heading>Web Messaging</doc:heading>
            <ul class="plain">
              <li>
                <a href="web-stomp.html">Web STOMP RabbitMQ plugin</a>
              </li>
              <li>
                <a href="https://github.com/rabbitmq/rabbit-socks">rabbit-socks</a>
                <br />
                Websocket and Socket.IO support for RabbitMQ
              </li>
              <li>
                <a href="https://github.com/myYearbook/VorpalBunny">VorpalBunny</a>
                <br />
                An experimental driver (in PHP) for <a href="plugins.html#rabbitmq_jsonrpc_channel">rabbitmq_jsonrpc_channel</a> designed to
                expedite single call HTTP delivery for Basic.Publish calls to RabbitMQ
              </li>
              <li>
                <a href="https://github.com/jbrisbin/rabbitmq-webhooks">Webhooks for RabbitMQ</a>
                <br />
                A plugin for RabbitMQ that allows you to forward messages to configurable URLs
              </li>
              <li>
                <a href="https://github.com/0x6e6562/as3-amqp/">as3-amqp</a>
                <br />
                A RabbitMQ client library in AS3 for Flex and Flash
              </li>
              <li>
                <a href="https://github.com/videlalvaro/rabbitmq-chat">rabbitmq-chat</a>
                <br />
                A web chat room implemented with RabbitMQ and Websockets
              </li>
              <li>
                <a href="http://geekrelief.wordpress.com/2008/12/15/hxamqp-amqp-with-haxe/">hxamqp</a>
                <br/>
                A port of as3-amqp to haXe
              </li>
              <li>
                <a href="https://github.com/tonyg/rabbithub">rabbithub</a>
                <br />
                an implementation of Google Pubsubhubbub for HTTP web push
              </li>
              <li>
                We provide <a href="plugins.html">RabbitMQ plugins</a> that expose a JSON/RPC endpoint
                and AMQP-over-HTTP binding for interacting with RabbitMQ over HTTP
              </li>
            </ul>
          </doc:section>
          <doc:section name="rabbitmq-cli">
            <doc:heading>CLI</doc:heading>
            <ul class="plain">
              <li>
                <a href="management-cli.html">rabbitmqadmin</a>, the RabbitMQ Management command line tool
              </li>
              <li>
                <a href="https://github.com/dougbarth/amqp-utils">amqp-utils</a>, command line utils for interacting with an AMQP based queue (in Ruby)
              </li>
              <li>
                <a href="https://github.com/rmt/amqptools">amqptools</a>, command line AMQP clients (in C)
              </li>
            </ul>
          </doc:section>
          <doc:section name="community-plugins">
            <doc:heading>3rd party plugins</doc:heading>
            <ul class="plain">
              <li>
                <a href="https://github.com/videlalvaro/rabbitmq-global-fanout-exchange">RabbitMQ Global Fanout Exchange</a>
                <br />
                A custom exchange type that fans out messages to every queue in the broker no matter what the bindings or vhosts.
              </li>
              <li>
                <a href="https://github.com/videlalvaro/rabbitmq-recent-history-exchange">RabbitMQ Recent History Exchange</a>
                <br />
                A custom exchange type that keeps track of the last 20 messages that have passed through
                such that newly bound queues receive a recent message history.
              </li>
              <li>
                <a href="https://github.com/jbrisbin/random-exchange">RabbitMQ Random Exchange</a>
                <br />
                A custom exchange type that performs naive load-balancing by randomly selecting
                which bound queue to route message to.
              </li>
              <li>
                <a href="https://github.com/gotthardp/rabbitmq-email">SMTP gateway for RabbitMQ</a>
              </li>
              <li>
                <a href="https://github.com/tonyg/script-exchange">RabbitMQ Script Exchange</a>
                <br />
                Extends RabbitMQ server with support for running arbitrary scripts (python, ruby, javascript) for each message
                passing through the exchange.
              </li>
            </ul>
          </doc:section>
          <doc:section name="ocaml-dev">
            <doc:heading>Ocaml</doc:heading>
            <ul class="plain">
              <li>
                <a href="http://projects.camlcity.org/projects/netamqp.html">NetAMQP</a>, a native AMQP 0-9-1 client for Ocaml tested against RabbitMQ
              </li>
            </ul>
          </doc:section>
          <doc:section name="lisp-dev">
            <doc:heading>Common Lisp</doc:heading>
            <ul class="plain">
              <li>
                <a href="https://github.com/lokedhs/cl-rabbit">cl-rabbit</a> a Common Lisp client library for RabbitMQ
              </li>
            </ul>
          </doc:section>
          <doc:section name="cobol-dev">
            <doc:heading>COBOL</doc:heading>
            <ul class="plain">
              <li>
                <a href="http://assortedrambles.blogspot.ru/2013/04/using-rabbitmq-from-cobol_9584.html">Using rabbitmq-c From COBOL</a>
              </li>
            </ul>
          </doc:section>
          <doc:section name="protocol-analysis">
            <doc:heading>AMQP Protocol Analysis</doc:heading>
            <ul class="plain">
              <li>
                <a href="amqp-wireshark.html">Wireshark</a> is the world's foremost
                network protocol analyzer. It lets you see what's happening on your
                network at a microscopic level.
              </li>
            </ul>
          </doc:section>
          <doc:section name="miscellaneous">
            <doc:heading>Miscellaneous</doc:heading>
            <ul class="plain">
              <li>
                <a href="https://github.com/ericliang/rabbitmq-xmpp">XMPP adaptor</a>
              </li>
              <li>
                <a href="http://streambase.com/sbx.htm#Simple%20AMQP%20using%20RabbitMQ">RabbitMQ Adapter for Streambase</a> for complex event processing (CEP)
              </li>
              <li>
                <a href="http://www.habarisoft.com/habari_rabbitmq.html">Delphi/Free Pascal RabbitMQ Client</a>
              </li>
              <li>
                <a href="https://github.com/bkjones/bevis">bevis</a><br/>
                A syslog listener that forwards messages over AMQP.
              </li>
              <li>
                <a href="http://code.google.com/p/rabbitmq-memcached/">rabbitmq-memcached</a>
                <br />
                A memcached adapter for RabbitMQ that allows you use the memcache protocol to
                get or publish a message from or to RabbitMQ.
              </li>
              <li>
                <a href="https://github.com/stampy88/flume-amqp-plugin">flume-amqp-plugin</a>
                <br/>
                A plugin for <a href="https://github.com/cloudera/flume/wiki">Flume</a> (a Hadoop data loader) that allows you to use an AMQP broker as a data source.
              </li>
              <li>
                <a href="http://kirkwylie.blogspot.com/2009/11/announcing-release-of-fudge-messaging.html">Fudge Messaging Format</a>
                <br/>
                Fudge is a data encoding system that is hierarchical, typesafe, binary and self-describing. It works with HTTP, JMS and AMQP.
              </li>
              <li>
                <a href="http://qdb.io/">QDB: Persistent Message Queues with Replay</a>
                <br/>
                Queue backup and replay over AMQP. Includes REST API
              </li>
            </ul>
          </doc:section>
  </body>
</html><|MERGE_RESOLUTION|>--- conflicted
+++ resolved
@@ -80,22 +80,14 @@
                 <a href="http://easynetq.com">EasyNetQ</a>, an easy to use, opinionated .NET API for RabbitMQ
               </li>
               <li>
-<<<<<<< HEAD
+                <a href="http://particular.net/nservicebus">NServiceBus</a>, the most popular open-source service bus for .NET.
+              </li>
+              <li>
+                <a href="https://github.com/pardahlman/RawRabbit">RawRabbit</a>, a higher-level client that targets ASP.NET vNext and supports .NET Core.
+              </li>
+              <li>
                 <a href="http://restbus.org">Restbus</a>, a service-oriented framework for .NET
               </li>
-              <li>
-                <a href="http://particular.net/nservicebus">NServiceBus</a>, the most popular open-source service bus for .NET.
-              </li>
-=======
-                <a href="http://particular.net/nservicebus">NServiceBus</a>, the most popular open-source service bus for .NET.
-              </li>              
->>>>>>> 159f274c
-              <li>
-                <a href="https://github.com/pardahlman/RawRabbit">RawRabbit</a>, a higher-level client that targets ASP.NET vNext and supports .NET Core.
-              </li>
-              <li>
-                <a href="http://restbus.org">Restbus</a>, a service-oriented framework for .NET
-              </li>              
               <li>
                 <a href="https://github.com/mariuszwojcik/RabbitMQTools">RabbitMQTools</a>, PowerShell module containing cmdlets to manage RabbitMQ
               </li>
