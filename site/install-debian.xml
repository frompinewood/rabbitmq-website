--- conflicted
+++ resolved
@@ -440,14 +440,10 @@
 <pre class="sourcecode">
 # Source repository definition example
 # See below for supported distribution and component values
-<<<<<<< HEAD
-deb https://dl.bintray.com/rabbitmq-erlang/debian $distribution erlang
-=======
 # This repository provides Erlang packages
 deb https://dl.bintray.com/rabbitmq-erlang/debian $distribution erlang
 # This repository provides RabbitMQ packages
 deb https://dl.bintray.com/rabbitmq/debian $distribution main
->>>>>>> b72468f7
 </pre>
 
          The next couple of sections discusses what distribution and component values
