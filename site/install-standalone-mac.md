<!--
Copyright (c) 2007-2019 Pivotal Software, Inc.

All rights reserved. This program and the accompanying materials
are made available under the terms of the under the Apache License,
Version 2.0 (the "License”); you may not use this file except in compliance
with the License. You may obtain a copy of the License at

https://www.apache.org/licenses/LICENSE-2.0

Unless required by applicable law or agreed to in writing, software
distributed under the License is distributed on an "AS IS" BASIS,
WITHOUT WARRANTIES OR CONDITIONS OF ANY KIND, either express or implied.
See the License for the specific language governing permissions and
limitations under the License.
-->

# Standalone MacOS Build

## <a id="overview" class="anchor" href="#overview">Overview</a>

RabbitMQ releases used to include a special binary package for macOS that bundled
a supported version of Erlang/OTP. As of September 2019, this package has been discontinued.
It will no longer be produced for new RabbitMQ releases.

<<<<<<< HEAD
There are separate binary packages for <a href="/install-generic-unix.html">Linux, MacOS and BSD</a> as well as <a href="/install-windows-manually.html"> for Windows</a>.


## <a id="downloads" class="anchor" href="#downloads">Downloads</a>

<table>
  <thead>
    <th>Description</th>
    <th>Download</th>
    <th>Signature</th>
  </thead>

  <tr>
    <td>
      Packaged for Mac systems (tar.xz) shipping Erlang &standalone-otp-version; (from <a href="https://github.com/rabbitmq/rabbitmq-server/releases">GitHub</a>)
    </td>
    <td>
      <a href="https://github.com/rabbitmq/rabbitmq-server/releases/download/&version-server-tag;/rabbitmq-server-mac-standalone-&version-server;.tar.xz">rabbitmq-server-mac-standalone-&version-server;.tar.xz</a>
    </td>
    <td>
      <a href="https://github.com/rabbitmq/rabbitmq-server/releases/download/&version-server-tag;/rabbitmq-server-mac-standalone-&version-server;.tar.xz.asc">Signature</a>
    </td>
  </tr>
</table>


## <a id="installation" class="anchor" href="#installation">Installation</a>

### <a id="erlang" class="anchor" href="#erlang">Erlang Runtime is Included</a>

This build of RabbitMQ <a href="http://www.erlang.org/doc/design_principles/release_structure.html">incudes</a> an Erlang runtime.
That means that there is no need to install Erlang separately to run RabbitMQ.

### <a id="dependencies" class="anchor" href="#dependencies">Dependencies</a>

This package requires OpenSSL 1.1.x or 1.0.x installed. We strongly recommend
doing this via <a href="http://brew.sh/">Homebrew</a> to avoid possible
issues with dynamic library paths.

### <a id="install" class="anchor" href="#install">Install the Server</a>

[Download](#downloads) a `rabbitmq-server-standalone-mac-&version-server;.tar.xz` archive and extract it.

Contained in the tarball is a directory named `rabbitmq_server-&version-server;`. This directory is the node base directory. It should be
moved to a suitable application directory on the system, such as `/usr/local`.
The `sbin` directory in that directory contains server and [CLI tool](/cli.html) scripts.
It is a good candidate for including into `PATH`.


## <a id="operations" class="anchor" href="#operations">Operations</a>

### <a id="running-generic-unix" class="anchor" href="#running-generic-unix">Running and Managing the Node</a>

Unlike some other installation methods, namely the [Debian](/install-debian.html) and [RPM packages](/install-rpm.html), RabbitMQ
generic UNIX binary build does not require `sudo`. It can be uncompressed
into any location and started and managed using the scripts and [CLI tools](/cli.html) under `sbin`.
Default [data directory location](/relocate.html) will be under `./var`,
that is, in the installation directory.

#### Starting the Server

To start the server, run the `sbin/rabbitmq-server` script. This
displays a short banner message, concluding with the message
"completed with <i>[n]</i> plugins.", indicating that the
RabbitMQ broker has been started successfully.
To start the server in "detached" mode, use
`rabbitmq-server -detached`. This will run
the node process in the background.

#### Stopping the Server

To stop a running node, use `sbin/rabbitmqctl shutdown`. The command
will wait for the node process to stop. If the target node is not running,
it will exit with an error.

#### Configuring the Server

[RabbitMQ configuration file](configure.html#configuration-file) located at `$RABBITMQ_HOME</span>/etc/rabbitmq/rabbitmq.conf`
is the primary way of configuring the node.

It is possible to [use environment variables](configure.html#customise-general-unix-environment) to control certain settings.
The recommended way of doing that is using the `$RABBITMQ_HOME/etc/rabbitmq/rabbitmq-env.conf` file.

Neither of these files exist after installation, so they must be created first.

See RabbitMQ [configuration guide](configure.html) to learn more.

### <a id="file-locations" class="anchor" href="#file-locations">File Locations</a>

The generic binary build is designed to run without granted
permissions to directories outside of its base one. The [directories and files](/relocate.html) used by default are
all held under the installation directory `rabbitmq_server-&version-server;`
which is in the <span class="envvar">$RABBITMQ_HOME</span>
variable in the scripts.

The node can be [instructed](/relocate.html) to use more
conventional system directories for [configuration](/configure.html),
node data directory, [log](/logging.html) files, [plugins](/plugins.html) and so on.
In order to make the node use operating system defaults, locate the following line

<pre class="lang-bash">
PREFIX=${RABBITMQ_HOME}
</pre>

in the `sbin/rabbitmq-defaults` script and
change this line to:

<pre class="lang-bash">
SYS_PREFIX=
</pre>

but do not modify any other line in this script.

**Important**: after this modification the default directory
locations may point to non-existent directories or directories that the effective
node user won't have permissions for.

In particular `RABBITMQ_MNESIA_BASE` and
`RABBITMQ_LOG_BASE` may need to be created (the server will attempt to create them at startup), and the
[enabled plugins file](/plugins.html) (`RABBITMQ_ENABLED_PLUGINS_FILE`) will need
to be writable by [rabbitmq-plugins](/cli.html).

The configuration files will be looked for in `/etc/rabbitmq/`.


## <a id="ports" class="anchor" href="#ports">Port Access</a>

RabbitMQ nodes bind to ports (open server TCP sockets) in order to accept client and CLI tool connections.
Other processes and tools such as SELinux may prevent RabbitMQ from binding to a port. When that happens,
the node will fail to start.

CLI tools, client libraries and RabbitMQ nodes also open connections (client TCP sockets).
Firewalls can prevent nodes and CLI tools from communicating with each other.
Make sure the following ports are accessible:

 * 4369: [epmd](http://erlang.org/doc/man/epmd.html), a peer discovery service used by RabbitMQ nodes and CLI tools * 5672, 5671: used by AMQP 0-9-1 and 1.0 clients without and with TLS
 * 25672: used for inter-node and CLI tools communication (Erlang distribution server port)
   and is allocated from a dynamic range (limited to a single port by default,
   computed as AMQP port + 20000). Unless external connections on these ports are really necessary (e.g.
   the cluster uses [federation](/federation.html) or CLI tools are used on machines outside the subnet),
   these ports should not be publicly exposed. See [networking guide](/networking.html) for details.
 * 35672-35682: used by CLI tools (Erlang distribution client ports) for communication with nodes
   and is allocated from a dynamic range (computed as server distribution port + 10000 through
   server distribution port + 10010). See [networking guide](/networking.html) for details.
 * 15672: [HTTP API](/management.html) clients, [management UI](/management.html) and [rabbitmqadmin](/management-cli.html)
   (only if the [management plugin](/management.html) is enabled)
 * 61613, 61614: [STOMP clients](https://stomp.github.io/stomp-specification-1.2.html) without and with TLS (only if the [STOMP plugin](/stomp.html) is enabled)
 * 1883, 8883: ([MQTT clients](http://mqtt.org/) without and with TLS, if the [MQTT plugin](/mqtt.html) is enabled
 * 15674: STOMP-over-WebSockets clients (only if the [Web STOMP plugin](/web-stomp.html) is enabled)
 * 15675: MQTT-over-WebSockets clients (only if the [Web MQTT plugin](/web-mqtt.html) is enabled)
 * 15692: Prometheus metrics (only if the [Prometheus plugin](/prometheus.html) is enabled)

It is possible to [configure RabbitMQ](/configure.html)
to use [different ports and specific network interfaces](/networking.html).


## <a id="default-user-access" class="anchor" href="#default-user-access">Default User Access</a>

The broker creates a user `guest` with password
`guest`. Unconfigured clients will in general use these
credentials. <strong>By default, these credentials can only be
used when connecting to the broker as localhost</strong> so you
will need to take action before connecting from any other machine.

See the documentation on [access control](access-control.html) for information on how to create more users and delete
the `guest` user.

## <a id="managing" class="anchor" href="#managing">Managing the Node</a>

To stop the server or check its status, etc., you can invoke
`sbin/rabbitmqctl` (as the user running
`rabbitmq-server`). All `rabbitmqctl`
commands will report the node absence if no broker is running.

 * Invoke `rabbitmqctl stop` or `rabbitmqctl shutdown` to stop the server
 * Invoke `rabbitmqctl status` to check whether it is running

See [CLI tools guide](/cli.html) to learn more.


## <a id="kernel-resource-limits" class="anchor" href="#kernel-resource-limits">Controlling System Limits on Linux</a>

RabbitMQ installations running production workloads may need system
limits and kernel parameters tuning in order to handle a decent number of
concurrent connections and queues. The main setting that needs adjustment
is the max number of open files, also known as `ulimit -n`.
The default value on many operating systems is too low for a messaging
broker (`1024` on several Linux distributions). We recommend allowing
for at least 65536 file descriptors for user `rabbitmq` in
production environments. 4096 should be sufficient for many development
workloads.

There are two limits in play: the maximum number of open files the OS kernel
allows (`fs.file-max` on Linux, `kern.maxfilesperproc` on OS X and FreeBSD) and the per-user limit (`ulimit -n`).
The former must be higher than the latter.
For more information about controlling the system-wide limit,
please refer to the excellent [Riak guide on open file limit tuning](https://github.com/basho/basho_docs/blob/master/content/riak/kv/2.2.3/using/performance/open-files-limit.md).

### <a id="verifying-limits" class="anchor" href="#verifying-limits">Verifying the Limit</a>

[RabbitMQ management UI](management.html) displays the number of file descriptors available for it to use on the Overview tab.

<pre class="sourcecode">rabbitmqctl status</pre>

includes the same value. The following command

<pre  class="sourcecode">
ulimit -a
</pre>

can be used to display effective limits for the current user. There may be more convenient
OS-specific ways of doing that for a running process, such as the `/proc` filesystem on Linux.

### <a id="chef-puppet-bosh" class="anchor" href="#chef-puppet-bosh">Configuration Management Tools</a>

Configuration management tools (e.g. Chef, Puppet, BOSH) provide assistance
with system limit tuning. Our [developer tools](devtools.html#devops-tools) guide
lists relevant modules and projects.
=======
macOS users should use the [Homebrew formula](/install-homebrew.html)
or the [generic binary build](/install-generic-unix.html) (requires a [supported version of Erlang](/which-erlang.html)
to be installed separately) to provision RabbitMQ.
>>>>>>> 5e7b3036
<|MERGE_RESOLUTION|>--- conflicted
+++ resolved
@@ -23,227 +23,6 @@
 a supported version of Erlang/OTP. As of September 2019, this package has been discontinued.
 It will no longer be produced for new RabbitMQ releases.
 
-<<<<<<< HEAD
-There are separate binary packages for <a href="/install-generic-unix.html">Linux, MacOS and BSD</a> as well as <a href="/install-windows-manually.html"> for Windows</a>.
-
-
-## <a id="downloads" class="anchor" href="#downloads">Downloads</a>
-
-<table>
-  <thead>
-    <th>Description</th>
-    <th>Download</th>
-    <th>Signature</th>
-  </thead>
-
-  <tr>
-    <td>
-      Packaged for Mac systems (tar.xz) shipping Erlang &standalone-otp-version; (from <a href="https://github.com/rabbitmq/rabbitmq-server/releases">GitHub</a>)
-    </td>
-    <td>
-      <a href="https://github.com/rabbitmq/rabbitmq-server/releases/download/&version-server-tag;/rabbitmq-server-mac-standalone-&version-server;.tar.xz">rabbitmq-server-mac-standalone-&version-server;.tar.xz</a>
-    </td>
-    <td>
-      <a href="https://github.com/rabbitmq/rabbitmq-server/releases/download/&version-server-tag;/rabbitmq-server-mac-standalone-&version-server;.tar.xz.asc">Signature</a>
-    </td>
-  </tr>
-</table>
-
-
-## <a id="installation" class="anchor" href="#installation">Installation</a>
-
-### <a id="erlang" class="anchor" href="#erlang">Erlang Runtime is Included</a>
-
-This build of RabbitMQ <a href="http://www.erlang.org/doc/design_principles/release_structure.html">incudes</a> an Erlang runtime.
-That means that there is no need to install Erlang separately to run RabbitMQ.
-
-### <a id="dependencies" class="anchor" href="#dependencies">Dependencies</a>
-
-This package requires OpenSSL 1.1.x or 1.0.x installed. We strongly recommend
-doing this via <a href="http://brew.sh/">Homebrew</a> to avoid possible
-issues with dynamic library paths.
-
-### <a id="install" class="anchor" href="#install">Install the Server</a>
-
-[Download](#downloads) a `rabbitmq-server-standalone-mac-&version-server;.tar.xz` archive and extract it.
-
-Contained in the tarball is a directory named `rabbitmq_server-&version-server;`. This directory is the node base directory. It should be
-moved to a suitable application directory on the system, such as `/usr/local`.
-The `sbin` directory in that directory contains server and [CLI tool](/cli.html) scripts.
-It is a good candidate for including into `PATH`.
-
-
-## <a id="operations" class="anchor" href="#operations">Operations</a>
-
-### <a id="running-generic-unix" class="anchor" href="#running-generic-unix">Running and Managing the Node</a>
-
-Unlike some other installation methods, namely the [Debian](/install-debian.html) and [RPM packages](/install-rpm.html), RabbitMQ
-generic UNIX binary build does not require `sudo`. It can be uncompressed
-into any location and started and managed using the scripts and [CLI tools](/cli.html) under `sbin`.
-Default [data directory location](/relocate.html) will be under `./var`,
-that is, in the installation directory.
-
-#### Starting the Server
-
-To start the server, run the `sbin/rabbitmq-server` script. This
-displays a short banner message, concluding with the message
-"completed with <i>[n]</i> plugins.", indicating that the
-RabbitMQ broker has been started successfully.
-To start the server in "detached" mode, use
-`rabbitmq-server -detached`. This will run
-the node process in the background.
-
-#### Stopping the Server
-
-To stop a running node, use `sbin/rabbitmqctl shutdown`. The command
-will wait for the node process to stop. If the target node is not running,
-it will exit with an error.
-
-#### Configuring the Server
-
-[RabbitMQ configuration file](configure.html#configuration-file) located at `$RABBITMQ_HOME</span>/etc/rabbitmq/rabbitmq.conf`
-is the primary way of configuring the node.
-
-It is possible to [use environment variables](configure.html#customise-general-unix-environment) to control certain settings.
-The recommended way of doing that is using the `$RABBITMQ_HOME/etc/rabbitmq/rabbitmq-env.conf` file.
-
-Neither of these files exist after installation, so they must be created first.
-
-See RabbitMQ [configuration guide](configure.html) to learn more.
-
-### <a id="file-locations" class="anchor" href="#file-locations">File Locations</a>
-
-The generic binary build is designed to run without granted
-permissions to directories outside of its base one. The [directories and files](/relocate.html) used by default are
-all held under the installation directory `rabbitmq_server-&version-server;`
-which is in the <span class="envvar">$RABBITMQ_HOME</span>
-variable in the scripts.
-
-The node can be [instructed](/relocate.html) to use more
-conventional system directories for [configuration](/configure.html),
-node data directory, [log](/logging.html) files, [plugins](/plugins.html) and so on.
-In order to make the node use operating system defaults, locate the following line
-
-<pre class="lang-bash">
-PREFIX=${RABBITMQ_HOME}
-</pre>
-
-in the `sbin/rabbitmq-defaults` script and
-change this line to:
-
-<pre class="lang-bash">
-SYS_PREFIX=
-</pre>
-
-but do not modify any other line in this script.
-
-**Important**: after this modification the default directory
-locations may point to non-existent directories or directories that the effective
-node user won't have permissions for.
-
-In particular `RABBITMQ_MNESIA_BASE` and
-`RABBITMQ_LOG_BASE` may need to be created (the server will attempt to create them at startup), and the
-[enabled plugins file](/plugins.html) (`RABBITMQ_ENABLED_PLUGINS_FILE`) will need
-to be writable by [rabbitmq-plugins](/cli.html).
-
-The configuration files will be looked for in `/etc/rabbitmq/`.
-
-
-## <a id="ports" class="anchor" href="#ports">Port Access</a>
-
-RabbitMQ nodes bind to ports (open server TCP sockets) in order to accept client and CLI tool connections.
-Other processes and tools such as SELinux may prevent RabbitMQ from binding to a port. When that happens,
-the node will fail to start.
-
-CLI tools, client libraries and RabbitMQ nodes also open connections (client TCP sockets).
-Firewalls can prevent nodes and CLI tools from communicating with each other.
-Make sure the following ports are accessible:
-
- * 4369: [epmd](http://erlang.org/doc/man/epmd.html), a peer discovery service used by RabbitMQ nodes and CLI tools * 5672, 5671: used by AMQP 0-9-1 and 1.0 clients without and with TLS
- * 25672: used for inter-node and CLI tools communication (Erlang distribution server port)
-   and is allocated from a dynamic range (limited to a single port by default,
-   computed as AMQP port + 20000). Unless external connections on these ports are really necessary (e.g.
-   the cluster uses [federation](/federation.html) or CLI tools are used on machines outside the subnet),
-   these ports should not be publicly exposed. See [networking guide](/networking.html) for details.
- * 35672-35682: used by CLI tools (Erlang distribution client ports) for communication with nodes
-   and is allocated from a dynamic range (computed as server distribution port + 10000 through
-   server distribution port + 10010). See [networking guide](/networking.html) for details.
- * 15672: [HTTP API](/management.html) clients, [management UI](/management.html) and [rabbitmqadmin](/management-cli.html)
-   (only if the [management plugin](/management.html) is enabled)
- * 61613, 61614: [STOMP clients](https://stomp.github.io/stomp-specification-1.2.html) without and with TLS (only if the [STOMP plugin](/stomp.html) is enabled)
- * 1883, 8883: ([MQTT clients](http://mqtt.org/) without and with TLS, if the [MQTT plugin](/mqtt.html) is enabled
- * 15674: STOMP-over-WebSockets clients (only if the [Web STOMP plugin](/web-stomp.html) is enabled)
- * 15675: MQTT-over-WebSockets clients (only if the [Web MQTT plugin](/web-mqtt.html) is enabled)
- * 15692: Prometheus metrics (only if the [Prometheus plugin](/prometheus.html) is enabled)
-
-It is possible to [configure RabbitMQ](/configure.html)
-to use [different ports and specific network interfaces](/networking.html).
-
-
-## <a id="default-user-access" class="anchor" href="#default-user-access">Default User Access</a>
-
-The broker creates a user `guest` with password
-`guest`. Unconfigured clients will in general use these
-credentials. <strong>By default, these credentials can only be
-used when connecting to the broker as localhost</strong> so you
-will need to take action before connecting from any other machine.
-
-See the documentation on [access control](access-control.html) for information on how to create more users and delete
-the `guest` user.
-
-## <a id="managing" class="anchor" href="#managing">Managing the Node</a>
-
-To stop the server or check its status, etc., you can invoke
-`sbin/rabbitmqctl` (as the user running
-`rabbitmq-server`). All `rabbitmqctl`
-commands will report the node absence if no broker is running.
-
- * Invoke `rabbitmqctl stop` or `rabbitmqctl shutdown` to stop the server
- * Invoke `rabbitmqctl status` to check whether it is running
-
-See [CLI tools guide](/cli.html) to learn more.
-
-
-## <a id="kernel-resource-limits" class="anchor" href="#kernel-resource-limits">Controlling System Limits on Linux</a>
-
-RabbitMQ installations running production workloads may need system
-limits and kernel parameters tuning in order to handle a decent number of
-concurrent connections and queues. The main setting that needs adjustment
-is the max number of open files, also known as `ulimit -n`.
-The default value on many operating systems is too low for a messaging
-broker (`1024` on several Linux distributions). We recommend allowing
-for at least 65536 file descriptors for user `rabbitmq` in
-production environments. 4096 should be sufficient for many development
-workloads.
-
-There are two limits in play: the maximum number of open files the OS kernel
-allows (`fs.file-max` on Linux, `kern.maxfilesperproc` on OS X and FreeBSD) and the per-user limit (`ulimit -n`).
-The former must be higher than the latter.
-For more information about controlling the system-wide limit,
-please refer to the excellent [Riak guide on open file limit tuning](https://github.com/basho/basho_docs/blob/master/content/riak/kv/2.2.3/using/performance/open-files-limit.md).
-
-### <a id="verifying-limits" class="anchor" href="#verifying-limits">Verifying the Limit</a>
-
-[RabbitMQ management UI](management.html) displays the number of file descriptors available for it to use on the Overview tab.
-
-<pre class="sourcecode">rabbitmqctl status</pre>
-
-includes the same value. The following command
-
-<pre  class="sourcecode">
-ulimit -a
-</pre>
-
-can be used to display effective limits for the current user. There may be more convenient
-OS-specific ways of doing that for a running process, such as the `/proc` filesystem on Linux.
-
-### <a id="chef-puppet-bosh" class="anchor" href="#chef-puppet-bosh">Configuration Management Tools</a>
-
-Configuration management tools (e.g. Chef, Puppet, BOSH) provide assistance
-with system limit tuning. Our [developer tools](devtools.html#devops-tools) guide
-lists relevant modules and projects.
-=======
 macOS users should use the [Homebrew formula](/install-homebrew.html)
 or the [generic binary build](/install-generic-unix.html) (requires a [supported version of Erlang](/which-erlang.html)
-to be installed separately) to provision RabbitMQ.
->>>>>>> 5e7b3036
+to be installed separately) to provision RabbitMQ.