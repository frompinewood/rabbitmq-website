--- conflicted
+++ resolved
@@ -271,15 +271,8 @@
 
 It is common to make exclusive queues server-named.
 
-<<<<<<< HEAD
 Exclusive queues are declared on the "client-local" node (the node that the client declaring
 the queue is connected to), regardless of the `queue_master_locator` value.
-=======
-In RabbitMQ versions up to and including 3.9, exclusive queues are subject to the
-[leader location selection process](ha.html#queue-leader-location).
-To make sure it will be located on the same cluster node that the connection is established to, set
-`x-queue-master-locator="client-local"` when declaring the queue.
->>>>>>> be74f1ca
 
 ## <a id="distributed" class="anchor" href="#distributed">Replicated and Distributed Queues</a>
 
