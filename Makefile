SHELL := bash# we want bash behaviour in all shell invocations

RED := $(shell tput setaf 1)
GREEN := $(shell tput setaf 2)
YELLOW := $(shell tput setaf 3)
BOLD := $(shell tput bold)
NORMAL := $(shell tput sgr0)

ifneq (4,$(firstword $(sort $(MAKE_VERSION) 4)))
  $(error $(BOLD)$(RED)GNU Make v4 or above is required$(NORMAL). On macOS please install with $(BOLD)brew install make$(NORMAL) and use $(BOLD)gmake$(NORMAL) instead of make)
endif

PLATFORM := $(shell uname)

ifeq ($(PLATFORM),Darwin)
OPEN := open

LIBXSLT := /usr/local/opt/libxslt
export PATH := $(LIBXSLT)/bin:$(PATH)
export LDFLAGS := "-L$(LIBXSLT)/lib"
export CPPFLAGS := "-I$(LIBXSLT)/include"

PYTHON := /usr/local/bin/python3
PIPENV := /usr/local/bin/pipenv
endif

ifeq ($(PLATFORM),Linux)
OPEN ?= xdg-open

LIBXSLT ?= /usr/include/libxslt

PYTHON ?= /usr/bin/python3
PIPENV ?= /usr/bin/pipenv
endif

export LC_ALL := en_US.UTF-8
export LANG := en_US.UTF-8

TCP_PORT := 8191

### TARGETS ###
#
.DEFAULT_GOAL = help

help:
	@grep -E '^[a-zA-Z_-]+:.*?## .*$$' $(MAKEFILE_LIST) | sort | awk 'BEGIN {FS = ":.*?## "}; {printf "\033[36m%-16s\033[0m %s\n", $$1, $$2}'

$(LIBXSLT):
ifeq ($(PLATFORM),Darwin)
	@brew install libxslt
endif

$(PYTHON):
ifeq ($(PLATFORM),Darwin)
	@brew install python
endif

$(PIPENV): $(PYTHON)
ifeq ($(PLATFORM),Darwin)
  ifeq ($(wildcard $(PIPENV_BIN)),)
	@brew install pipenv
  endif
endif

deps: $(LIBXSLT) $(PIPENV)
	@$(PIPENV) --python $(PYTHON) --venv || $(PIPENV) --python $(PYTHON) install

preview: deps ## Preview docs
	@$(PIPENV) run ./driver.py

browse: ## Open docs in browser
	@$(OPEN) http://localhost:$(TCP_PORT)

<<<<<<< HEAD
# noop, required by rabbitmq-public-umbrella clean-subrepos make target
clean:
	@
=======
live:
	@browser-sync start --proxy http://localhost:$(TCP_PORT) --files site --no-notify --no-open || \
	  (echo "See $(BOLD)https://www.browsersync.io/$(NORMAL) for more info" && exit 1)
>>>>>>> 16d701cb
<|MERGE_RESOLUTION|>--- conflicted
+++ resolved
@@ -71,12 +71,10 @@
 browse: ## Open docs in browser
 	@$(OPEN) http://localhost:$(TCP_PORT)
 
-<<<<<<< HEAD
 # noop, required by rabbitmq-public-umbrella clean-subrepos make target
 clean:
 	@
-=======
+
 live:
 	@browser-sync start --proxy http://localhost:$(TCP_PORT) --files site --no-notify --no-open || \
-	  (echo "See $(BOLD)https://www.browsersync.io/$(NORMAL) for more info" && exit 1)
->>>>>>> 16d701cb
+	  (echo "See $(BOLD)https://www.browsersync.io/$(NORMAL) for more info" && exit 1)