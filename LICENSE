This package is licensed under the MPL 2.0. For the MPL 2.0, please see LICENSE-MPL-RabbitMQ.

<<<<<<< HEAD
If you have any questions regarding licensing, please contact us at
info@rabbitmq.com.
=======
TERMS AND CONDITIONS FOR USE, REPRODUCTION, AND DISTRIBUTION

1. Definitions.

   "License" shall mean the terms and conditions for use, reproduction,
   and distribution as defined by Sections 1 through 9 of this document.

   "Licensor" shall mean the copyright owner or entity authorized by
   the copyright owner that is granting the License.

   "Legal Entity" shall mean the union of the acting entity and all
   other entities that control, are controlled by, or are under common
   control with that entity. For the purposes of this definition,
   "control" means (i) the power, direct or indirect, to cause the
   direction or management of such entity, whether by contract or
   otherwise, or (ii) ownership of fifty percent (50%) or more of the
   outstanding shares, or (iii) beneficial ownership of such entity.

   "You" (or "Your") shall mean an individual or Legal Entity
   exercising permissions granted by this License.

   "Source" form shall mean the preferred form for making modifications,
   including but not limited to software source code, documentation
   source, and configuration files.

   "Object" form shall mean any form resulting from mechanical
   transformation or translation of a Source form, including but
   not limited to compiled object code, generated documentation,
   and conversions to other media types.

   "Work" shall mean the work of authorship, whether in Source or
   Object form, made available under the License, as indicated by a
   copyright notice that is included in or attached to the work
   (an example is provided in the Appendix below).

   "Derivative Works" shall mean any work, whether in Source or Object
   form, that is based on (or derived from) the Work and for which the
   editorial revisions, annotations, elaborations, or other modifications
   represent, as a whole, an original work of authorship. For the purposes
   of this License, Derivative Works shall not include works that remain
   separable from, or merely link (or bind by name) to the interfaces of,
   the Work and Derivative Works thereof.

   "Contribution" shall mean any work of authorship, including
   the original version of the Work and any modifications or additions
   to that Work or Derivative Works thereof, that is intentionally
   submitted to Licensor for inclusion in the Work by the copyright owner
   or by an individual or Legal Entity authorized to submit on behalf of
   the copyright owner. For the purposes of this definition, "submitted"
   means any form of electronic, verbal, or written communication sent
   to the Licensor or its representatives, including but not limited to
   communication on electronic mailing lists, source code control systems,
   and issue tracking systems that are managed by, or on behalf of, the
   Licensor for the purpose of discussing and improving the Work, but
   excluding communication that is conspicuously marked or otherwise
   designated in writing by the copyright owner as "Not a Contribution."

   "Contributor" shall mean Licensor and any individual or Legal Entity
   on behalf of whom a Contribution has been received by Licensor and
   subsequently incorporated within the Work.

2. Grant of Copyright License. Subject to the terms and conditions of
   this License, each Contributor hereby grants to You a perpetual,
   worldwide, non-exclusive, no-charge, royalty-free, irrevocable
   copyright license to reproduce, prepare Derivative Works of,
   publicly display, publicly perform, sublicense, and distribute the
   Work and such Derivative Works in Source or Object form.

3. Grant of Patent License. Subject to the terms and conditions of
   this License, each Contributor hereby grants to You a perpetual,
   worldwide, non-exclusive, no-charge, royalty-free, irrevocable
   (except as stated in this section) patent license to make, have made,
   use, offer to sell, sell, import, and otherwise transfer the Work,
   where such license applies only to those patent claims licensable
   by such Contributor that are necessarily infringed by their
   Contribution(s) alone or by combination of their Contribution(s)
   with the Work to which such Contribution(s) was submitted. If You
   institute patent litigation against any entity (including a
   cross-claim or counterclaim in a lawsuit) alleging that the Work
   or a Contribution incorporated within the Work constitutes direct
   or contributory patent infringement, then any patent licenses
   granted to You under this License for that Work shall terminate
   as of the date such litigation is filed.

4. Redistribution. You may reproduce and distribute copies of the
   Work or Derivative Works thereof in any medium, with or without
   modifications, and in Source or Object form, provided that You
   meet the following conditions:

   (a) You must give any other recipients of the Work or
       Derivative Works a copy of this License; and

   (b) You must cause any modified files to carry prominent notices
       stating that You changed the files; and

   (c) You must retain, in the Source form of any Derivative Works
       that You distribute, all copyright, patent, trademark, and
       attribution notices from the Source form of the Work,
       excluding those notices that do not pertain to any part of
       the Derivative Works; and

   (d) If the Work includes a "NOTICE" text file as part of its
       distribution, then any Derivative Works that You distribute must
       include a readable copy of the attribution notices contained
       within such NOTICE file, excluding those notices that do not
       pertain to any part of the Derivative Works, in at least one
       of the following places: within a NOTICE text file distributed
       as part of the Derivative Works; within the Source form or
       documentation, if provided along with the Derivative Works; or,
       within a display generated by the Derivative Works, if and
       wherever such third-party notices normally appear. The contents
       of the NOTICE file are for informational purposes only and
       do not modify the License. You may add Your own attribution
       notices within Derivative Works that You distribute, alongside
       or as an addendum to the NOTICE text from the Work, provided
       that such additional attribution notices cannot be construed
       as modifying the License.

   You may add Your own copyright statement to Your modifications and
   may provide additional or different license terms and conditions
   for use, reproduction, or distribution of Your modifications, or
   for any such Derivative Works as a whole, provided Your use,
   reproduction, and distribution of the Work otherwise complies with
   the conditions stated in this License.

5. Submission of Contributions. Unless You explicitly state otherwise,
   any Contribution intentionally submitted for inclusion in the Work
   by You to the Licensor shall be under the terms and conditions of
   this License, without any additional terms or conditions.
   Notwithstanding the above, nothing herein shall supersede or modify
   the terms of any separate license agreement you may have executed
   with Licensor regarding such Contributions.

6. Trademarks. This License does not grant permission to use the trade
   names, trademarks, service marks, or product names of the Licensor,
   except as required for reasonable and customary use in describing the
   origin of the Work and reproducing the content of the NOTICE file.

7. Disclaimer of Warranty. Unless required by applicable law or
   agreed to in writing, Licensor provides the Work (and each
   Contributor provides its Contributions) on an "AS IS" BASIS,
   WITHOUT WARRANTIES OR CONDITIONS OF ANY KIND, either express or
   implied, including, without limitation, any warranties or conditions
   of TITLE, NON-INFRINGEMENT, MERCHANTABILITY, or FITNESS FOR A
   PARTICULAR PURPOSE. You are solely responsible for determining the
   appropriateness of using or redistributing the Work and assume any
   risks associated with Your exercise of permissions under this License.

8. Limitation of Liability. In no event and under no legal theory,
   whether in tort (including negligence), contract, or otherwise,
   unless required by applicable law (such as deliberate and grossly
   negligent acts) or agreed to in writing, shall any Contributor be
   liable to You for damages, including any direct, indirect, special,
   incidental, or consequential damages of any character arising as a
   result of this License or out of the use or inability to use the
   Work (including but not limited to damages for loss of goodwill,
   work stoppage, computer failure or malfunction, or any and all
   other commercial damages or losses), even if such Contributor
   has been advised of the possibility of such damages.

9. Accepting Warranty or Additional Liability. While redistributing
   the Work or Derivative Works thereof, You may choose to offer,
   and charge a fee for, acceptance of support, warranty, indemnity,
   or other liability obligations and/or rights consistent with this
   License. However, in accepting such obligations, You may act only
   on Your own behalf and on Your sole responsibility, not on behalf
   of any other Contributor, and only if You agree to indemnify,
   defend, and hold each Contributor harmless for any liability
   incurred by, or claims asserted against, such Contributor by reason
   of your accepting any such warranty or additional liability.

END OF TERMS AND CONDITIONS

APPENDIX: How to apply the Apache License to your work.

   To apply the Apache License to your work, attach the following
   boilerplate notice, with the fields enclosed by brackets "[]"
   replaced with your own identifying information. (Don't include
   the brackets!)  The text should be enclosed in the appropriate
   comment syntax for the file format. We also recommend that a
   file or class name and description of purpose be included on the
   same "printed page" as the copyright notice for easier
   identification within third-party archives.

Copyright 2007-2021 VMware, Inc. or its affiliates.

Licensed under the Apache License, Version 2.0 (the "License");
you may not use this file except in compliance with the License.
You may obtain a copy of the License at

    https://www.apache.org/licenses/LICENSE-2.0

Unless required by applicable law or agreed to in writing, software
distributed under the License is distributed on an "AS IS" BASIS,
WITHOUT WARRANTIES OR CONDITIONS OF ANY KIND, either express or implied.
See the License for the specific language governing permissions and
limitations under the License.
>>>>>>> fe48c906
<|MERGE_RESOLUTION|>--- conflicted
+++ resolved
@@ -1,9 +1,7 @@
-This package is licensed under the MPL 2.0. For the MPL 2.0, please see LICENSE-MPL-RabbitMQ.
-
-<<<<<<< HEAD
-If you have any questions regarding licensing, please contact us at
-info@rabbitmq.com.
-=======
+                              Apache License
+                        Version 2.0, January 2004
+                     https://www.apache.org/licenses/
+
 TERMS AND CONDITIONS FOR USE, REPRODUCTION, AND DISTRIBUTION
 
 1. Definitions.
@@ -200,5 +198,4 @@
 distributed under the License is distributed on an "AS IS" BASIS,
 WITHOUT WARRANTIES OR CONDITIONS OF ANY KIND, either express or implied.
 See the License for the specific language governing permissions and
-limitations under the License.
->>>>>>> fe48c906
+limitations under the License.